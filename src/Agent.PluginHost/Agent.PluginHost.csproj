--- conflicted
+++ resolved
@@ -15,11 +15,7 @@
   </ItemGroup>
   <ItemGroup>
     <PackageReference Include="System.Runtime.Loader" Version="4.3.0" />
-<<<<<<< HEAD
     <PackageReference Include="vss-api-netcore" Version="0.5.91-private" />
-=======
-    <PackageReference Include="vss-api-netcore" Version="0.5.90-private" />
->>>>>>> 3c3c1d59
   </ItemGroup>
 
   <PropertyGroup Condition=" '$(Configuration)' == 'Debug' ">
