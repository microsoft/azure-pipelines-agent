﻿<Project Sdk="Microsoft.NET.Sdk">

  <PropertyGroup>
    <TargetFramework>netcoreapp2.1</TargetFramework>
    <OutputType>Exe</OutputType>
    <RuntimeIdentifiers>win-x64;win-x86;linux-x64;linux-arm;rhel.6-x64;osx-x64</RuntimeIdentifiers>
    <TargetLatestRuntimePatch>true</TargetLatestRuntimePatch>
    <AssetTargetFallback>portable-net45+win8</AssetTargetFallback>
    <NoWarn>NU1701;NU1603</NoWarn>
    <Version>$(Version)</Version>
  </PropertyGroup>

  <ItemGroup>
    <ProjectReference Include="..\Agent.Sdk\Agent.Sdk.csproj" />
  </ItemGroup>
  <ItemGroup>
    <PackageReference Include="System.Runtime.Loader" Version="4.3.0" />
<<<<<<< HEAD
    <PackageReference Include="vss-api-netcore" Version="0.5.98-private" />
=======
    <PackageReference Include="vss-api-netcore" Version="0.5.97-private" />
>>>>>>> 6774387b
  </ItemGroup>

  <PropertyGroup Condition=" '$(Configuration)' == 'Debug' ">
    <DebugType>portable</DebugType>
  </PropertyGroup>

  <PropertyGroup Condition="'$([System.Runtime.InteropServices.RuntimeInformation]::IsOSPlatform($([System.Runtime.InteropServices.OSPlatform]::Windows)))' == 'true' AND '$(PackageRuntime)' == 'win-x64'">
    <DefineConstants>OS_WINDOWS;X64;TRACE</DefineConstants>
  </PropertyGroup>
  <PropertyGroup Condition="'$([System.Runtime.InteropServices.RuntimeInformation]::IsOSPlatform($([System.Runtime.InteropServices.OSPlatform]::Windows)))' == 'true' AND '$(PackageRuntime)' == 'win-x86'">
    <DefineConstants>OS_WINDOWS;X86;TRACE</DefineConstants>
  </PropertyGroup>
  <PropertyGroup Condition="'$([System.Runtime.InteropServices.RuntimeInformation]::IsOSPlatform($([System.Runtime.InteropServices.OSPlatform]::Windows)))' == 'true' AND '$(Configuration)' == 'Debug' AND '$(PackageRuntime)' == 'win-x64'">
    <DefineConstants>OS_WINDOWS;X64;DEBUG;TRACE</DefineConstants>
  </PropertyGroup>
  <PropertyGroup Condition="'$([System.Runtime.InteropServices.RuntimeInformation]::IsOSPlatform($([System.Runtime.InteropServices.OSPlatform]::Windows)))' == 'true' AND '$(Configuration)' == 'Debug' AND '$(PackageRuntime)' == 'win-x86'">
    <DefineConstants>OS_WINDOWS;X86;DEBUG;TRACE</DefineConstants>
  </PropertyGroup>
  
  <PropertyGroup Condition="'$([System.Runtime.InteropServices.RuntimeInformation]::IsOSPlatform($([System.Runtime.InteropServices.OSPlatform]::OSX)))' == 'true'">
    <DefineConstants>OS_OSX;X64;TRACE</DefineConstants>
  </PropertyGroup>
  <PropertyGroup Condition="'$([System.Runtime.InteropServices.RuntimeInformation]::IsOSPlatform($([System.Runtime.InteropServices.OSPlatform]::OSX)))' == 'true' AND '$(Configuration)' == 'Debug'">
    <DefineConstants>OS_OSX;DEBUG;X64;TRACE</DefineConstants>
  </PropertyGroup>

  <PropertyGroup Condition="'$([System.Runtime.InteropServices.RuntimeInformation]::IsOSPlatform($([System.Runtime.InteropServices.OSPlatform]::Linux)))' == 'true' AND '$(PackageRuntime)' == 'linux-x64'">
    <DefineConstants>OS_LINUX;X64;TRACE</DefineConstants>
  </PropertyGroup>
  <PropertyGroup Condition="'$([System.Runtime.InteropServices.RuntimeInformation]::IsOSPlatform($([System.Runtime.InteropServices.OSPlatform]::Linux)))' == 'true' AND '$(PackageRuntime)' == 'rhel.6-x64'">
    <DefineConstants>OS_LINUX;OS_RHEL6;X64;TRACE</DefineConstants>
  </PropertyGroup>
  <PropertyGroup Condition="'$([System.Runtime.InteropServices.RuntimeInformation]::IsOSPlatform($([System.Runtime.InteropServices.OSPlatform]::Linux)))' == 'true' AND '$(PackageRuntime)' == 'linux-arm'">
    <DefineConstants>OS_LINUX;ARM;TRACE</DefineConstants>
  </PropertyGroup>
  <PropertyGroup Condition="'$([System.Runtime.InteropServices.RuntimeInformation]::IsOSPlatform($([System.Runtime.InteropServices.OSPlatform]::Linux)))' == 'true' AND '$(Configuration)' == 'Debug' AND '$(PackageRuntime)' == 'linux-x64'">
    <DefineConstants>OS_LINUX;X64;DEBUG;TRACE</DefineConstants>
  </PropertyGroup>
  <PropertyGroup Condition="'$([System.Runtime.InteropServices.RuntimeInformation]::IsOSPlatform($([System.Runtime.InteropServices.OSPlatform]::Linux)))' == 'true' AND '$(Configuration)' == 'Debug' AND '$(PackageRuntime)' == 'rhel.6-x64'">
    <DefineConstants>OS_LINUX;OS_RHEL6;X64;DEBUG;TRACE</DefineConstants>
  </PropertyGroup>
  <PropertyGroup Condition="'$([System.Runtime.InteropServices.RuntimeInformation]::IsOSPlatform($([System.Runtime.InteropServices.OSPlatform]::Linux)))' == 'true' AND '$(Configuration)' == 'Debug' AND '$(PackageRuntime)' == 'linux-arm'">
    <DefineConstants>OS_LINUX;ARM;DEBUG;TRACE</DefineConstants>
  </PropertyGroup>
</Project><|MERGE_RESOLUTION|>--- conflicted
+++ resolved
@@ -15,11 +15,7 @@
   </ItemGroup>
   <ItemGroup>
     <PackageReference Include="System.Runtime.Loader" Version="4.3.0" />
-<<<<<<< HEAD
     <PackageReference Include="vss-api-netcore" Version="0.5.98-private" />
-=======
-    <PackageReference Include="vss-api-netcore" Version="0.5.97-private" />
->>>>>>> 6774387b
   </ItemGroup>
 
   <PropertyGroup Condition=" '$(Configuration)' == 'Debug' ">
