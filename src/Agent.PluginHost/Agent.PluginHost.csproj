﻿<Project Sdk="Microsoft.NET.Sdk">

  <Import Project="..\Common.props" />

  <PropertyGroup>
    <OutputType>Exe</OutputType>
  </PropertyGroup>

  <ItemGroup>
    <ProjectReference Include="..\Agent.Sdk\Agent.Sdk.csproj" />
  </ItemGroup>
  <ItemGroup>
    <PackageReference Include="System.Runtime.Loader" Version="4.3.0" />
<<<<<<< HEAD
    <PackageReference Include="vss-api-netcore" Version="0.5.131-private" />
=======
    <PackageReference Include="vss-api-netcore" Version="$(VssApiVersion)" />
>>>>>>> 626fc640
  </ItemGroup>
</Project><|MERGE_RESOLUTION|>--- conflicted
+++ resolved
@@ -11,10 +11,6 @@
   </ItemGroup>
   <ItemGroup>
     <PackageReference Include="System.Runtime.Loader" Version="4.3.0" />
-<<<<<<< HEAD
-    <PackageReference Include="vss-api-netcore" Version="0.5.131-private" />
-=======
     <PackageReference Include="vss-api-netcore" Version="$(VssApiVersion)" />
->>>>>>> 626fc640
   </ItemGroup>
 </Project>