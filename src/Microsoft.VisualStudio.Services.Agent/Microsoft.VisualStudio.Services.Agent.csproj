--- conflicted
+++ resolved
@@ -19,11 +19,7 @@
     <PackageReference Include="Newtonsoft.Json" Version="11.0.2" />
     <PackageReference Include="System.Security.Cryptography.ProtectedData" Version="4.4.0" />
     <PackageReference Include="System.Text.Encoding.CodePages" Version="4.4.0" />
-<<<<<<< HEAD
-    <PackageReference Include="vss-api-netcore" Version="0.5.102-private" />
-=======
     <PackageReference Include="vss-api-netcore" Version="0.5.103-private" />
->>>>>>> 6805b1e1
   </ItemGroup>
 
   <PropertyGroup Condition=" '$(Configuration)' == 'Debug' ">
