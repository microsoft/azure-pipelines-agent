﻿<Project Sdk="Microsoft.NET.Sdk">

  <Import Project="..\Common.props" />

  <PropertyGroup>
    <OutputType>Library</OutputType>
  </PropertyGroup>

  <ItemGroup>
    <ProjectReference Include="..\Agent.Sdk\Agent.Sdk.csproj" />
  </ItemGroup>

  <ItemGroup>
    <PackageReference Include="Microsoft.Win32.Registry" Version="4.4.0" />
    <PackageReference Include="Newtonsoft.Json" Version="11.0.2" />
    <PackageReference Include="System.Security.Cryptography.ProtectedData" Version="4.4.0" />
    <PackageReference Include="System.Text.Encoding.CodePages" Version="4.4.0" />
<<<<<<< HEAD
    <PackageReference Include="vss-api-netcore" Version="0.5.131-private" />
=======
    <PackageReference Include="vss-api-netcore" Version="$(VssApiVersion)" />
>>>>>>> 626fc640
  </ItemGroup>

</Project><|MERGE_RESOLUTION|>--- conflicted
+++ resolved
@@ -15,11 +15,7 @@
     <PackageReference Include="Newtonsoft.Json" Version="11.0.2" />
     <PackageReference Include="System.Security.Cryptography.ProtectedData" Version="4.4.0" />
     <PackageReference Include="System.Text.Encoding.CodePages" Version="4.4.0" />
-<<<<<<< HEAD
-    <PackageReference Include="vss-api-netcore" Version="0.5.131-private" />
-=======
     <PackageReference Include="vss-api-netcore" Version="$(VssApiVersion)" />
->>>>>>> 626fc640
   </ItemGroup>
 
 </Project>