using System;
using Agent.Sdk;

namespace Microsoft.VisualStudio.Services.Agent
{
    public enum RunMode
    {
        Normal, // Keep "Normal" first (default value).
        Local,
    }

    public enum WellKnownDirectory
    {
        Bin,
        Diag,
        Externals,
        LegacyPSHost,
        Root,
        ServerOM,
        Tasks,
        Tee,
        Temp,
        Tf,
        Tools,
        Update,
        Work,
    }

    public enum WellKnownConfigFile
    {
        Agent,
        Credentials,
        RSACredentials,
        Service,
        CredentialStore,
        Certificates,
        Proxy,
        ProxyCredentials,
        ProxyBypass,
        Autologon,
        Options,
    }

    public static class Constants
    {
        /// <summary>Path environment varible name.</summary>
#if OS_WINDOWS
        public static readonly string PathVariable = "Path";
#else
        public static readonly string PathVariable = "PATH";
#endif
        public static string TFBuild = "TF_BUILD";
        public static string ProcessLookupId = "VSTS_PROCESS_LOOKUP_ID";
        public static string PluginTracePrefix = "##[plugin.trace]";
        public static readonly int AgentDownloadRetryMaxAttempts = 3;

<<<<<<< HEAD
=======
        // Environment variable set on hosted Azure Pipelines images to
        // store the version of the image
        public static readonly string ImageVersionVariable = "ImageVersion";

        // This enum is embedded within the Constants class to make it easier to reference and avoid
        // ambiguous type reference with System.Runtime.InteropServices.OSPlatform and System.Runtime.InteropServices.Architecture
        public enum OSPlatform
        {
            OSX,
            Linux,
            Windows
        }

        public enum Architecture
        {
            X86,
            X64,
            Arm,
            Arm64
        }

>>>>>>> 5bfeea32
        public static class Agent
        {
            public static readonly TimeSpan ExitOnUnloadTimeout = TimeSpan.FromSeconds(30);

            public static class CommandLine
            {
                //if you are adding a new arg, please make sure you update the
                //validArgs array as well present in the CommandSettings.cs
                public static class Args
                {
                    public static readonly string Agent = "agent";
                    public static readonly string Auth = "auth";
                    public static readonly string CollectionName = "collectionname";
                    public static readonly string DeploymentGroupName = "deploymentgroupname";
                    public static readonly string DeploymentPoolName = "deploymentpoolname";
                    public static readonly string DeploymentGroupTags = "deploymentgrouptags";
                    public static readonly string MachineGroupName = "machinegroupname";
                    public static readonly string MachineGroupTags = "machinegrouptags";
                    public static readonly string Matrix = "matrix";
                    public static readonly string MonitorSocketAddress = "monitorsocketaddress";
                    public static readonly string NotificationPipeName = "notificationpipename";
                    public static readonly string NotificationSocketAddress = "notificationsocketaddress";
                    public static readonly string Phase = "phase";
                    public static readonly string Pool = "pool";
                    public static readonly string ProjectName = "projectname";
                    public static readonly string ProxyUrl = "proxyurl";
                    public static readonly string ProxyUserName = "proxyusername";
                    public static readonly string SslCACert = "sslcacert";
                    public static readonly string SslClientCert = "sslclientcert";
                    public static readonly string SslClientCertKey = "sslclientcertkey";
                    public static readonly string SslClientCertArchive = "sslclientcertarchive";
                    public static readonly string SslClientCertPassword = "sslclientcertpassword";
                    public static readonly string StartupType = "startuptype";
                    public static readonly string Url = "url";
                    public static readonly string UserName = "username";
                    public static readonly string WindowsLogonAccount = "windowslogonaccount";
                    public static readonly string Work = "work";
                    public static readonly string Yml = "yml";

                    // Secret args. Must be added to the "Secrets" getter as well.
                    public static readonly string Password = "password";
                    public static readonly string ProxyPassword = "proxypassword";
                    public static readonly string Token = "token";
                    public static readonly string WindowsLogonPassword = "windowslogonpassword";
                    public static string[] Secrets => new[]
                    {
                        Password,
                        ProxyPassword,
                        SslClientCertPassword,
                        Token,
                        WindowsLogonPassword,
                    };
                }

                public static class Commands
                {
                    public static readonly string Configure = "configure";
                    public static readonly string LocalRun = "localRun";
                    public static readonly string Remove = "remove";
                    public static readonly string Run = "run";
                    public static readonly string Warmup = "warmup";
                }

                //if you are adding a new flag, please make sure you update the
                //validFlags array as well present in the CommandSettings.cs
                public static class Flags
                {
                    public static readonly string AcceptTeeEula = "acceptteeeula";
                    public static readonly string AddDeploymentGroupTags = "adddeploymentgrouptags";
                    public static readonly string AddMachineGroupTags = "addmachinegrouptags";
                    public static readonly string Commit = "commit";
                    public static readonly string DeploymentGroup = "deploymentgroup";
                    public static readonly string DeploymentPool = "deploymentpool";
                    public static readonly string OverwriteAutoLogon = "overwriteautologon";
                    public static readonly string GitUseSChannel = "gituseschannel";
                    public static readonly string Help = "help";
                    public static readonly string MachineGroup = "machinegroup";
                    public static readonly string Replace = "replace";
                    public static readonly string NoRestart = "norestart";
                    public static readonly string LaunchBrowser = "launchbrowser";
                    public static readonly string Once = "once";
                    public static readonly string RunAsAutoLogon = "runasautologon";
                    public static readonly string RunAsService = "runasservice";
                    public static readonly string SslSkipCertValidation = "sslskipcertvalidation";
                    public static readonly string Unattended = "unattended";
                    public static readonly string Version = "version";
                    public static readonly string WhatIf = "whatif";
                }
            }

            public static class ReturnCode
            {
                public const int Success = 0;
                public const int TerminatedError = 1;
                public const int RetryableError = 2;
                public const int AgentUpdating = 3;
                public const int RunOnceAgentUpdating = 4;
            }

            public static class AgentConfigurationProvider
            {
                public static readonly string BuildReleasesAgentConfiguration = "BuildReleasesAgentConfiguration";
                public static readonly string DeploymentAgentConfiguration = "DeploymentAgentConfiguration";
                public static readonly string SharedDeploymentAgentConfiguration = "SharedDeploymentAgentConfiguration";
            }
        }

        public static class Build
        {
            public static readonly string NoCICheckInComment = "***NO_CI***";

            public static class Path
            {
                public static readonly string ArtifactsDirectory = "a";
                public static readonly string BinariesDirectory = "b";
                public static readonly string GarbageCollectionDirectory = "GC";
                public static readonly string LegacyArtifactsDirectory = "artifacts";
                public static readonly string LegacyStagingDirectory = "staging";
                public static readonly string SourceRootMappingDirectory = "SourceRootMapping";
                public static readonly string SourcesDirectory = "s";
                public static readonly string TestResultsDirectory = "TestResults";
                public static readonly string TopLevelTrackingConfigFile = "Mappings.json";
                public static readonly string TrackingConfigFile = "SourceFolder.json";
            }
        }

        public static class Configuration
        {
            public static readonly string AAD = "AAD";
            public static readonly string PAT = "PAT";
            public static readonly string Alternate = "ALT";
            public static readonly string Negotiate = "Negotiate";
            public static readonly string Integrated = "Integrated";
            public static readonly string OAuth = "OAuth";
            public static readonly string ServiceIdentity = "ServiceIdentity";
        }

        public static class EndpointData
        {
            public static readonly string SourcesDirectory = "SourcesDirectory";
            public static readonly string SourceVersion = "SourceVersion";
            public static readonly string SourceBranch = "SourceBranch";
            public static readonly string SourceTfvcShelveset = "SourceTfvcShelveset";
            public static readonly string GatedShelvesetName = "GatedShelvesetName";
            public static readonly string GatedRunCI = "GatedRunCI";
        }

        public static class Expressions
        {
            public static readonly string Always = "always";
            public static readonly string Canceled = "canceled";
            public static readonly string Failed = "failed";
            public static readonly string Succeeded = "succeeded";
            public static readonly string SucceededOrFailed = "succeededOrFailed";
            public static readonly string Variables = "variables";
        }

        public static class Path
        {
            public static readonly string BinDirectory = "bin";
            public static readonly string DiagDirectory = "_diag";
            public static readonly string ExternalsDirectory = "externals";
            public static readonly string LegacyPSHostDirectory = "vstshost";
            public static readonly string ServerOMDirectory = "vstsom";
            public static readonly string TempDirectory = "_temp";
            public static readonly string TeeDirectory = "tee";
            public static readonly string TfDirectory = "tf";
            public static readonly string ToolDirectory = "_tool";
            public static readonly string TaskJsonFile = "task.json";
            public static readonly string TasksDirectory = "_tasks";
            public static readonly string UpdateDirectory = "_update";
            public static readonly string WorkDirectory = "_work";
        }

        public static class Release
        {
            public static readonly string Map = "Map";

            public static class Path
            {
                public static readonly string ArtifactsDirectory = "a";
                public static readonly string CommitsDirectory = "c";
                public static readonly string DefinitionMapping = "DefinitionMapping.json";
                public static readonly string ReleaseDirectoryPrefix = "r";
                public static readonly string ReleaseTempDirectoryPrefix = "t";
                public static readonly string RootMappingDirectory = "ReleaseRootMapping";
                public static readonly string TrackingConfigFile = "DefinitionMapping.json";
                public static readonly string GarbageCollectionDirectory = "GC";
            }
        }

        // Related to definition variables.
        public static class Variables
        {
            public static readonly string MacroPrefix = "$(";
            public static readonly string MacroSuffix = ")";

            public static class Agent
            {
                //
                // Keep alphabetical
                //
                public static readonly string AcceptTeeEula = "agent.acceptteeeula";
                public static readonly string AllowAllEndpoints = "agent.allowAllEndpoints"; // remove after sprint 120 or so.
                public static readonly string AllowAllSecureFiles = "agent.allowAllSecureFiles"; // remove after sprint 121 or so.
                public static readonly string BuildDirectory = "agent.builddirectory";
                public static readonly string ContainerId = "agent.containerid";
                public static readonly string ContainerNetwork = "agent.containernetwork";
                public static readonly string Diagnostic = "agent.diagnostic";
                public static readonly string HomeDirectory = "agent.homedirectory";
                public static readonly string Id = "agent.id";
                public static readonly string GitUseSChannel = "agent.gituseschannel";
                public static readonly string JobName = "agent.jobname";
                public static readonly string JobStatus = "agent.jobstatus";
                public static readonly string MachineName = "agent.machinename";
                public static readonly string Name = "agent.name";
                public static readonly string OS = "agent.os";
                public static readonly string OSArchitecture = "agent.osarchitecture";
                public static readonly string OSVersion = "agent.osversion";
                public static readonly string ProxyUrl = "agent.proxyurl";
                public static readonly string ProxyUsername = "agent.proxyusername";
                public static readonly string ProxyPassword = "agent.proxypassword";
                public static readonly string ProxyBypassList = "agent.proxybypasslist";
                public static readonly string RetainDefaultEncoding = "agent.retainDefaultEncoding";
                public static readonly string RootDirectory = "agent.RootDirectory";
                public static readonly string RunMode = "agent.runmode";
                public static readonly string ServerOMDirectory = "agent.ServerOMDirectory";
                public static readonly string ServicePortPrefix = "agent.services";
                public static readonly string SslCAInfo = "agent.cainfo";
                public static readonly string SslClientCert = "agent.clientcert";
                public static readonly string SslClientCertKey = "agent.clientcertkey";
                public static readonly string SslClientCertArchive = "agent.clientcertarchive";
                public static readonly string SslClientCertPassword = "agent.clientcertpassword";
                public static readonly string SslSkipCertValidation = "agent.skipcertvalidation";
                public static readonly string TempDirectory = "agent.TempDirectory";
                public static readonly string ToolsDirectory = "agent.ToolsDirectory";
                public static readonly string Version = "agent.version";
                public static readonly string WorkFolder = "agent.workfolder";
                public static readonly string WorkingDirectory = "agent.WorkingDirectory";
            }

            public static class Build
            {
                //
                // Keep alphabetical
                //
                public static readonly string ArtifactStagingDirectory = "build.artifactstagingdirectory";
                public static readonly string BinariesDirectory = "build.binariesdirectory";
                public static readonly string Number = "build.buildNumber";
                public static readonly string Clean = "build.clean";
                public static readonly string DefinitionName = "build.definitionname";
                public static readonly string GatedRunCI = "build.gated.runci";
                public static readonly string GatedShelvesetName = "build.gated.shelvesetname";
                public static readonly string RepoClean = "build.repository.clean";
                public static readonly string RepoGitSubmoduleCheckout = "build.repository.git.submodulecheckout";
                public static readonly string RepoId = "build.repository.id";
                public static readonly string RepoLocalPath = "build.repository.localpath";
                public static readonly string RepoName = "build.Repository.name";
                public static readonly string RepoProvider = "build.repository.provider";
                public static readonly string RepoTfvcWorkspace = "build.repository.tfvc.workspace";
                public static readonly string RepoUri = "build.repository.uri";
                public static readonly string SourceBranch = "build.sourcebranch";
                public static readonly string SourceTfvcShelveset = "build.sourcetfvcshelveset";
                public static readonly string SourceVersion = "build.sourceversion";
                public static readonly string SourcesDirectory = "build.sourcesdirectory";
                public static readonly string StagingDirectory = "build.stagingdirectory";
                public static readonly string SyncSources = "build.syncSources";
            }

            public static class Common
            {
                public static readonly string TestResultsDirectory = "common.testresultsdirectory";
            }

            public static class Features
            {
                //
                // Keep alphabetical
                //
                public static readonly string BuildDirectoryClean = "agent.clean.buildDirectory";
                public static readonly string GitLfsSupport = "agent.source.git.lfs";
                public static readonly string GitShallowDepth = "agent.source.git.shallowFetchDepth";
                public static readonly string SkipSyncSource = "agent.source.skip";
            }

            public static class Pipeline
            {
                public static readonly string Workspace = "pipeline.workspace";
            }

            public static class Release
            {
                //
                // Keep alphabetical
                //
                public static readonly string AgentReleaseDirectory = "agent.releaseDirectory";
                public static readonly string ArtifactsDirectory = "system.artifactsDirectory";
                public static readonly string AttemptNumber = "release.attemptNumber";
                public static readonly string DisableRobocopy = "release.disableRobocopy";
                public static readonly string ReleaseDefinitionName = "release.definitionName";
                public static readonly string ReleaseEnvironmentName = "release.environmentName";
                public static readonly string ReleaseEnvironmentUri = "release.environmentUri";
                public static readonly string ReleaseDefinitionId = "release.definitionId";
                public static readonly string ReleaseDescription = "release.releaseDescription";
                public static readonly string ReleaseId = "release.releaseId";
                public static readonly string ReleaseName = "release.releaseName";
                public static readonly string ReleaseRequestedForId = "release.requestedForId";
                public static readonly string ReleaseUri = "release.releaseUri";
                public static readonly string ReleaseDownloadBufferSize = "release.artifact.download.buffersize";
                public static readonly string ReleaseParallelDownloadLimit = "release.artifact.download.parallellimit";
                public static readonly string ReleaseWebUrl = "release.releaseWebUrl";
                public static readonly string RequestorId = "release.requestedFor";
                public static readonly string RobocopyMT = "release.robocopyMT";
                public static readonly string SkipArtifactsDownload = "release.skipartifactsDownload";
            }

            public static class System
            {
                //
                // Keep alphabetical
                //
                public static readonly string AccessToken = "system.accessToken";
                public static readonly string ArtifactsDirectory = "system.artifactsdirectory";
                public static readonly string CollectionId = "system.collectionid";
                public static readonly string Culture = "system.culture";
                public static readonly string Debug = "system.debug";
                public static readonly string DefaultWorkingDirectory = "system.defaultworkingdirectory";
                public static readonly string DefinitionId = "system.definitionid";
                public static readonly string EnableAccessToken = "system.enableAccessToken";
                public static readonly string HostType = "system.hosttype";
                public static readonly string JobAttempt = "system.jobAttempt";
                public static readonly string JobId = "system.jobId";
                public static readonly string JobName = "system.jobName";
                public static readonly string PhaseAttempt = "system.phaseAttempt";
                public static readonly string PhaseDisplayName = "system.phaseDisplayName";
                public static readonly string PhaseName = "system.phaseName";
                public static readonly string PreferGitFromPath = "system.prefergitfrompath";
                public static readonly string PullRequestTargetBranchName = "system.pullrequest.targetbranch";
                public static readonly string SelfManageGitCreds = "system.selfmanagegitcreds";
                public static readonly string ServerType = "system.servertype";
                public static readonly string StageAttempt = "system.stageAttempt";
                public static readonly string StageName = "system.stageName";
                public static readonly string TFServerUrl = "system.TeamFoundationServerUri"; // back compat variable, do not document
                public static readonly string TeamProject = "system.teamproject";
                public static readonly string TeamProjectId = "system.teamProjectId";
                public static readonly string WorkFolder = "system.workfolder";
            }

            public static class Task
            {
                public static readonly string DisplayName = "task.displayname";
            }
        }
    }
}<|MERGE_RESOLUTION|>--- conflicted
+++ resolved
@@ -54,30 +54,10 @@
         public static string PluginTracePrefix = "##[plugin.trace]";
         public static readonly int AgentDownloadRetryMaxAttempts = 3;
 
-<<<<<<< HEAD
-=======
         // Environment variable set on hosted Azure Pipelines images to
         // store the version of the image
         public static readonly string ImageVersionVariable = "ImageVersion";
 
-        // This enum is embedded within the Constants class to make it easier to reference and avoid
-        // ambiguous type reference with System.Runtime.InteropServices.OSPlatform and System.Runtime.InteropServices.Architecture
-        public enum OSPlatform
-        {
-            OSX,
-            Linux,
-            Windows
-        }
-
-        public enum Architecture
-        {
-            X86,
-            X64,
-            Arm,
-            Arm64
-        }
-
->>>>>>> 5bfeea32
         public static class Agent
         {
             public static readonly TimeSpan ExitOnUnloadTimeout = TimeSpan.FromSeconds(30);
