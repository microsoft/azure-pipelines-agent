--- conflicted
+++ resolved
@@ -96,13 +96,13 @@
                     Add<T>(extensions, "Microsoft.VisualStudio.Services.Agent.Worker.Release.Artifacts.CustomArtifact, Agent.Worker");
                     break;
                 // Worker test result readers.
-<<<<<<< HEAD
                 case "Microsoft.VisualStudio.Services.Agent.Worker.LegacyTestResults.IResultReader":
                     Add<T>(extensions, "Microsoft.VisualStudio.Services.Agent.Worker.LegacyTestResults.JUnitResultReader, Agent.Worker");
                     Add<T>(extensions, "Microsoft.VisualStudio.Services.Agent.Worker.LegacyTestResults.NUnitResultReader, Agent.Worker");
                     Add<T>(extensions, "Microsoft.VisualStudio.Services.Agent.Worker.LegacyTestResults.CTestResultReader, Agent.Worker");
                     Add<T>(extensions, "Microsoft.VisualStudio.Services.Agent.Worker.LegacyTestResults.TrxResultReader, Agent.Worker");
                     Add<T>(extensions, "Microsoft.VisualStudio.Services.Agent.Worker.LegacyTestResults.XUnitResultReader, Agent.Worker");
+                    Add<T>(extensions, "Microsoft.VisualStudio.Services.Agent.Worker.TestResults.ContainerStructureTestResultReader, Agent.Worker");
                     break;
                 // Worker test result parser.
                 case "Microsoft.VisualStudio.Services.Agent.Worker.TestResults.IParser":
@@ -111,15 +111,6 @@
                     Add<T>(extensions, "Microsoft.VisualStudio.Services.Agent.Worker.TestResults.CTestParser, Agent.Worker");
                     Add<T>(extensions, "Microsoft.VisualStudio.Services.Agent.Worker.TestResults.TrxParser, Agent.Worker");
                     Add<T>(extensions, "Microsoft.VisualStudio.Services.Agent.Worker.TestResults.XUnitParser, Agent.Worker");
-=======
-                case "Microsoft.VisualStudio.Services.Agent.Worker.TestResults.IResultReader":
-                    Add<T>(extensions, "Microsoft.VisualStudio.Services.Agent.Worker.TestResults.JUnitResultReader, Agent.Worker");
-                    Add<T>(extensions, "Microsoft.VisualStudio.Services.Agent.Worker.TestResults.NUnitResultReader, Agent.Worker");
-                    Add<T>(extensions, "Microsoft.VisualStudio.Services.Agent.Worker.TestResults.CTestResultReader, Agent.Worker");
-                    Add<T>(extensions, "Microsoft.VisualStudio.Services.Agent.Worker.TestResults.TrxResultReader, Agent.Worker");
-                    Add<T>(extensions, "Microsoft.VisualStudio.Services.Agent.Worker.TestResults.XUnitResultReader, Agent.Worker");
-                    Add<T>(extensions, "Microsoft.VisualStudio.Services.Agent.Worker.TestResults.ContainerStructureTestResultReader, Agent.Worker");
->>>>>>> fe5a24a1
                     break;
                 // Worker code coverage summary reader extensions.
                 case "Microsoft.VisualStudio.Services.Agent.Worker.CodeCoverage.ICodeCoverageSummaryReader":
