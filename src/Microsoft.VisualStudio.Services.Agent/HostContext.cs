--- conflicted
+++ resolved
@@ -49,11 +49,7 @@
         AutoStartup
     }
 
-<<<<<<< HEAD
-    public sealed class HostContext : EventListener, IObserver<DiagnosticListener>, IObserver<KeyValuePair<string, object>>, IHostContext
-=======
-    public class HostContext : EventListener, IObserver<DiagnosticListener>, IObserver<KeyValuePair<string, object>>, IHostContext, IDisposable
->>>>>>> c6ab6335
+    public class HostContext : EventListener, IObserver<DiagnosticListener>, IObserver<KeyValuePair<string, object>>, IHostContext
     {
         private const int _defaultLogPageSize = 8;  //MB
 
@@ -523,7 +519,7 @@
             }
         }
 
-        private void Dispose(bool disposing)
+        protected virtual void Dispose(bool disposing)
         {
             // TODO: Dispose the trace listener also.
             if (disposing)
