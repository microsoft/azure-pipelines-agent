// Copyright (c) Microsoft Corporation.
// Licensed under the MIT License.

using System;
using System.Collections.Generic;
using System.Linq;
using System.Threading;
using System.Threading.Tasks.Dataflow;
using System.Threading.Tasks;
using BuildXL.Cache.ContentStore.Hashing;
using Microsoft.VisualStudio.Services.Agent.Util;
using Microsoft.VisualStudio.Services.BlobStore.WebApi;
using Microsoft.VisualStudio.Services.Content.Common;
using Microsoft.VisualStudio.Services.BlobStore.Common;
using Microsoft.VisualStudio.Services.Content.Common.Telemetry;
using Microsoft.VisualStudio.Services.BlobStore.Common.Telemetry;

namespace Microsoft.VisualStudio.Services.Agent.Blob
{
    /// <summary>
    /// Util functions for uploading files chunk-dedup blob store
    /// </summary>
    public static class BlobStoreUtils
    {
        public static async Task<(List<BlobFileInfo> fileDedupIds, ulong length)> UploadBatchToBlobstore(
            bool verbose,
            IReadOnlyList<string> itemPaths,
            Func<TelemetryInformationLevel, Uri, string, BlobStoreTelemetryRecord> telemetryRecordFactory,
            Action<string> traceOutput,
            DedupStoreClient dedupClient,
            BlobStoreClientTelemetry clientTelemetry,
            CancellationToken cancellationToken,
            bool enableReporting = false)
        {
            // Create chunks and identifier
            traceOutput(StringUtil.Loc("BuildingFileTree"));
            var fileNodes = await GenerateHashes(itemPaths, cancellationToken);
            var rootNode = CreateNodeToUpload(fileNodes.Where(x => x.Success).Select(y => y.Node));

            // If there are multiple paths to one DedupId (duplicate files)
            // take the last one
            var fileDedupIds = new Dictionary<DedupIdentifier, string>();
            foreach (var file in fileNodes.Where(x => x.Success))
            {
                // ChunkHelper uses 64k block default size
<<<<<<< HEAD
                var dedupId = file.Node.GetDedupIdentifier(HashType.Dedup64K);
=======
                var dedupId = file.Node.GetDedupIdentifier();
>>>>>>> 7778d903
                fileDedupIds[dedupId] = file.Path;
            }

            // Setup upload session to keep file for at mimimum one day
            // Blobs will need to be associated with the server with an ID ref otherwise they will be
            // garbage collected after one day
            var tracer = DedupManifestArtifactClientFactory.CreateArtifactsTracer(verbose, traceOutput);
            var keepUntilRef = new KeepUntilBlobReference(DateTime.UtcNow.AddDays(1));
            var uploadSession = dedupClient.CreateUploadSession(keepUntilRef, tracer, FileSystem.Instance);

            using (var reportingCancelSrc = CancellationTokenSource.CreateLinkedTokenSource(cancellationToken))
            {
                // Log stats
                Task reportingTask = null;
                if (enableReporting)
                {
                    reportingTask = StartReportingTask(traceOutput, (long)rootNode.TransitiveContentBytes, uploadSession, reportingCancelSrc);
                }

                // Upload the chunks
                var uploadRecord = clientTelemetry.CreateRecord<BlobStoreTelemetryRecord>(telemetryRecordFactory);
                await clientTelemetry.MeasureActionAsync(
                    record: uploadRecord,
                    actionAsync: async () => await AsyncHttpRetryHelper.InvokeAsync(
                            async () =>
                            {
                                await uploadSession.UploadAsync(rootNode, fileDedupIds, cancellationToken);
                                return uploadSession.UploadStatistics;
                            },
                            maxRetries: 3,
                            tracer: tracer,
                            canRetryDelegate: e => true, // this isn't great, but failing on upload stinks, so just try a couple of times
                            cancellationToken: cancellationToken,
                            continueOnCapturedContext: false)
                );

                if (enableReporting)
                {
                    reportingCancelSrc.Cancel();
                    await reportingTask;
                }
            }

            return (fileNodes, rootNode.TransitiveContentBytes);
        }

        private static Task StartReportingTask(Action<string> traceOutput, long totalBytes, IDedupUploadSession uploadSession, CancellationTokenSource reportingCancel)
        {
            return Task.Run(async () =>
            {
                try
                {
                    while (!reportingCancel.IsCancellationRequested)
                    {
                        traceOutput($"Uploaded {uploadSession.UploadStatistics.TotalContentBytes:N0} out of {totalBytes:N0} bytes.");
                        await Task.Delay(10000, reportingCancel.Token);
                    }
                }
                catch (OperationCanceledException oce) when (oce.CancellationToken == reportingCancel.Token)
                {
                    // Expected
                }
                // Print final result
                traceOutput($"Uploaded {uploadSession.UploadStatistics.TotalContentBytes:N0} out of {totalBytes:N0} bytes.");
            });
        }

        private static async Task<List<BlobFileInfo>> GenerateHashes(IReadOnlyList<string> filePaths, CancellationToken cancellationToken)
        {
            var nodes = new BlobFileInfo[filePaths.Count];
            var queue = NonSwallowingActionBlock.Create<int>(
                async i =>
                {
                    var itemPath = filePaths[i];
                    try
                    {
                        var dedupNode = await ChunkerHelper.CreateFromFileAsync(FileSystem.Instance, itemPath, cancellationToken, false);
                        nodes[i] = new BlobFileInfo
                        {
                            Path = itemPath,
                            Node = dedupNode,
                            Success = dedupNode != null
                        };
                    }
                    catch (Exception)
                    {
                        nodes[i] = new BlobFileInfo
                        {
                            Path = itemPath,
                            Success = false
                        };
                    }
                },
                new ExecutionDataflowBlockOptions()
                {
                    MaxDegreeOfParallelism = Environment.ProcessorCount,
                    CancellationToken = cancellationToken,
                });

            await queue.SendAllAndCompleteSingleBlockNetworkAsync(Enumerable.Range(0, filePaths.Count), cancellationToken);

            return nodes.ToList();
        }

        private static DedupNode CreateNodeToUpload(IEnumerable<DedupNode> nodes)
        {
            while (nodes.Count() > 1)
            {
                nodes = nodes
                    .GetPages(DedupNode.MaxDirectChildrenPerNode)
                    .Select(children => new DedupNode(children))
                    .ToList();
            }

            DedupNode root = nodes.Single();
            if (root.Type == DedupNode.NodeType.ChunkLeaf)
            {
                root = new DedupNode(new[] { root });
            }

            return root;
        }

        public static async Task<(DedupIdentifier dedupId, ulong length)> UploadToBlobStore(
            bool verbose,
            string itemPath,
            Func<TelemetryInformationLevel, Uri, string, BlobStoreTelemetryRecord> telemetryRecordFactory,
            Action<string> traceOutput,
            DedupStoreClient dedupClient,
            BlobStoreClientTelemetry clientTelemetry,
            CancellationToken cancellationToken)
        {
            // Create chunks and identifier
            var chunk = await ChunkerHelper.CreateFromFileAsync(FileSystem.Instance, itemPath, cancellationToken, false);
            var rootNode = new DedupNode(new[] { chunk });
            // ChunkHelper uses 64k block default size
            var dedupId = rootNode.GetDedupIdentifier();

            // Setup upload session to keep file for at mimimum one day
            // Blobs will need to be associated with the server with an ID ref otherwise they will be
            // garbage collected after one day
            var tracer = DedupManifestArtifactClientFactory.CreateArtifactsTracer(verbose, traceOutput);
            var keepUntilRef = new KeepUntilBlobReference(DateTime.UtcNow.AddDays(1));
            var uploadSession = dedupClient.CreateUploadSession(keepUntilRef, tracer, FileSystem.Instance);

            // Upload the chunks
            var uploadRecord = clientTelemetry.CreateRecord<BlobStoreTelemetryRecord>(telemetryRecordFactory);
            await clientTelemetry.MeasureActionAsync(
                record: uploadRecord,
                actionAsync: async () => await AsyncHttpRetryHelper.InvokeAsync(
                        async () =>
                        {
                            await uploadSession.UploadAsync(rootNode, new Dictionary<DedupIdentifier, string>() { [dedupId] = itemPath }, cancellationToken);
                            return uploadSession.UploadStatistics;
                        },
                        maxRetries: 3,
                        tracer: tracer,
                        canRetryDelegate: e => true, // this isn't great, but failing on upload stinks, so just try a couple of times
                        cancellationToken: cancellationToken,
                        continueOnCapturedContext: false)
            );
            return (dedupId, rootNode.TransitiveContentBytes);
        }
    }
}<|MERGE_RESOLUTION|>--- conflicted
+++ resolved
@@ -43,11 +43,7 @@
             foreach (var file in fileNodes.Where(x => x.Success))
             {
                 // ChunkHelper uses 64k block default size
-<<<<<<< HEAD
-                var dedupId = file.Node.GetDedupIdentifier(HashType.Dedup64K);
-=======
                 var dedupId = file.Node.GetDedupIdentifier();
->>>>>>> 7778d903
                 fileDedupIds[dedupId] = file.Path;
             }
 
