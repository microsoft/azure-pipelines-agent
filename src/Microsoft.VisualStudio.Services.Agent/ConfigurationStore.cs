--- conflicted
+++ resolved
@@ -125,11 +125,10 @@
         public string EnvironmentName { get; set; }
 
         [DataMember(EmitDefaultValue = false)]
-<<<<<<< HEAD
+        public int MaxDedupParallelism { get; set; }
+
+        [DataMember(EmitDefaultValue = false)]
         public bool AllowWorkDirectoryRepositories { get; set; }
-=======
-        public int MaxDedupParallelism { get; set; }
->>>>>>> c9f2ee3e
     }
 
     [DataContract]
