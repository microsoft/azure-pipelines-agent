#!/bin/bash
PACKAGERUNTIME=$1
PRECACHE=$2
LAYOUT_DIR=$3
L1_MODE=$4

INCLUDE_NODE6=${INCLUDE_NODE6:-true}

CONTAINER_URL=https://vstsagenttools.blob.core.windows.net/tools
NODE_URL=https://nodejs.org/dist
NODE_VERSION="6.17.1"
NODE10_VERSION="10.24.1"
NODE16_VERSION="16.17.1"
MINGIT_VERSION="2.39.1"
<<<<<<< HEAD
LFS_VERSION="2.13.3"
=======
LFS_VERSION="3.3.0"
>>>>>>> c4e9eec1

get_abs_path() {
  # exploits the fact that pwd will print abs path when no args
  echo "$(cd "$(dirname "$1")" && pwd)/$(basename "$1")"
}

DOWNLOAD_DIR="$(get_abs_path "$(dirname $0)/../../_downloads")/$PACKAGERUNTIME/netcore2x"
if [[ "$LAYOUT_DIR" == "" ]]; then
    LAYOUT_DIR=$(get_abs_path "$(dirname $0)/../../_layout/$PACKAGERUNTIME")
else
    LAYOUT_DIR=$(get_abs_path "$(dirname $0)/../../$LAYOUT_DIR")
fi

function failed() {
   local error=${1:-Undefined error}
   echo "Failed: $error" >&2
   exit 1
}

function checkRC() {
    local rc=$?
    if [ $rc -ne 0 ]; then
        failed "${1} failed with return code $rc"
    fi
}

function acquireExternalTool() {
    local download_source=$1 # E.g. https://vstsagenttools.blob.core.windows.net/tools/pdbstr/1/pdbstr.zip
    local target_dir="$LAYOUT_DIR/externals/$2" # E.g. $LAYOUT_DIR/externals/pdbstr
    local fix_nested_dir=$3 # Flag that indicates whether to move nested contents up one directory. E.g. TEE-CLC-14.0.4.zip
                            # directly contains only a nested directory TEE-CLC-14.0.4. When this flag is set, the contents
                            # of the nested TEE-CLC-14.0.4 directory are moved up one directory, and then the empty directory
                            # TEE-CLC-14.0.4 is removed.
    local dont_uncompress=$4

    # Extract the portion of the URL after the protocol. E.g. vstsagenttools.blob.core.windows.net/tools/pdbstr/1/pdbstr.zip
    local relative_url="${download_source#*://}"

    # Check if the download already exists.
    local download_target="$DOWNLOAD_DIR/$relative_url"
    local download_basename="$(basename "$download_target")"
    local download_dir="$(dirname "$download_target")"

    if [[ "$PRECACHE" != "" ]]; then
        if [ -f "$download_target" ]; then
            echo "Download exists: $download_basename"
        else
            # Delete any previous partial file.
            local partial_target="$DOWNLOAD_DIR/partial/$download_basename"
            mkdir -p "$(dirname "$partial_target")" || checkRC 'mkdir'
            if [ -f "$partial_target" ]; then
                rm "$partial_target" || checkRC 'rm'
            fi

            # Download from source to the partial file.
            echo "Downloading $download_source"
            mkdir -p "$(dirname "$download_target")" || checkRC 'mkdir'
            # curl -f Fail silently (no output at all) on HTTP errors (H)
            #      -k Allow connections to SSL sites without certs (H)
            #      -S Show error. With -s, make curl show errors when they occur
            #      -L Follow redirects (H)
            #      -o FILE    Write to FILE instead of stdout
            curl --retry 10 -fkSL -o "$partial_target" "$download_source" 2>"${download_target}_download.log" || checkRC 'curl'

            # Move the partial file to the download target.
            mv "$partial_target" "$download_target" || checkRC 'mv'

            # Extract to current directory
            # Ensure we can extract those files
            # We might use them during dev.sh
            local extract_dir="$download_dir/$download_basename.extract"
            mkdir -p "$extract_dir" || checkRC 'mkdir'
            if [[ "$download_basename" == *.zip ]]; then
                # Extract the zip.
                echo "Testing zip"
                unzip "$download_target" -d "$extract_dir" > /dev/null
                local rc=$?
                if [[ $rc -ne 0 && $rc -ne 1 ]]; then
                    failed "unzip failed with return code $rc"
                fi
            elif [[ "$download_basename" == *.tar.gz ]]; then
                # Extract the tar gz.
                echo "Testing tar gz"
                tar xzf "$download_target" -C "$extract_dir" > /dev/null || checkRC 'tar'
            fi
        fi
    else
        # Extract to layout.
        mkdir -p "$target_dir" || checkRC 'mkdir'
        local nested_dir=""
        if [[ "$download_basename" == *.zip && "$dont_uncompress" != "dont_uncompress" ]]; then
            # Extract the zip.
            echo "Extracting zip from $download_target to $target_dir"
            unzip "$download_target" -d "$target_dir" > /dev/null
            local rc=$?
            if [[ $rc -ne 0 && $rc -ne 1 ]]; then
                failed "unzip failed with return code $rc"
            fi

            # Capture the nested directory path if the fix_nested_dir flag is set.
            if [[ "$fix_nested_dir" == "fix_nested_dir" ]]; then
                nested_dir="${download_basename%.zip}" # Remove the trailing ".zip".
            fi
        elif [[ "$download_basename" == *.tar.gz && "$dont_uncompress" != "dont_uncompress" ]]; then
            # Extract the tar gz.
            echo "Extracting tar gz from $download_target to $target_dir"
            tar xzf "$download_target" -C "$target_dir" > /dev/null || checkRC 'tar'

            # Capture the nested directory path if the fix_nested_dir flag is set.
            if [[ "$fix_nested_dir" == "fix_nested_dir" ]]; then
                nested_dir="${download_basename%.tar.gz}" # Remove the trailing ".tar.gz".
            fi
        else
            # Copy the file.
            echo "Copying from $download_target to $target_dir"
            cp "$download_target" "$target_dir/" || checkRC 'cp'
        fi

        # Fixup the nested directory.
        if [[ "$nested_dir" != "" ]]; then
            if [ -d "$target_dir/$nested_dir" ]; then
                mv "$target_dir/$nested_dir"/* "$target_dir/" || checkRC 'mv'
                rmdir "$target_dir/$nested_dir" || checkRC 'rmdir'
            fi
        fi
    fi
}

# Download the external tools only for Windows.
if [[ "$PACKAGERUNTIME" == "win-x64" ]]; then
    acquireExternalTool "$CONTAINER_URL/azcopy/1/azcopy.zip" azcopy
    acquireExternalTool "$CONTAINER_URL/pdbstr/1/pdbstr.zip" pdbstr
    acquireExternalTool "$CONTAINER_URL/mingit/${MINGIT_VERSION}/MinGit-${MINGIT_VERSION}-64-bit.zip" git
    acquireExternalTool "$CONTAINER_URL/git-lfs/${LFS_VERSION}/x64/git-lfs.exe" git/mingw64/bin
    acquireExternalTool "$CONTAINER_URL/symstore/1/symstore.zip" symstore
    acquireExternalTool "$CONTAINER_URL/vstshost/m122_887c6659/vstshost.zip" vstshost
    acquireExternalTool "$CONTAINER_URL/vstsom/m122_887c6659/vstsom.zip" vstsom
    acquireExternalTool "$CONTAINER_URL/vstsom/m153_d91bed0b/vstsom.zip" tf
    acquireExternalTool "$CONTAINER_URL/vswhere/2_8_4/vswhere.zip" vswhere
    if [[ "$INCLUDE_NODE6" == "true" ]]; then
        acquireExternalTool "$NODE_URL/v${NODE_VERSION}/win-x64/node.exe" node/bin
        acquireExternalTool "$NODE_URL/v${NODE_VERSION}/win-x64/node.lib" node/bin
    fi
    acquireExternalTool "$NODE_URL/v${NODE10_VERSION}/win-x64/node.exe" node10/bin
    acquireExternalTool "$NODE_URL/v${NODE10_VERSION}/win-x64/node.lib" node10/bin
    acquireExternalTool "$NODE_URL/v${NODE16_VERSION}/win-x64/node.exe" node16/bin
    acquireExternalTool "$NODE_URL/v${NODE16_VERSION}/win-x64/node.lib" node16/bin
    acquireExternalTool "https://dist.nuget.org/win-x86-commandline/v3.4.4/nuget.exe" nuget
fi

if [[ "$PACKAGERUNTIME" == "win-x86" ]]; then
    acquireExternalTool "$CONTAINER_URL/pdbstr/1/pdbstr.zip" pdbstr
    acquireExternalTool "$CONTAINER_URL/mingit/${MINGIT_VERSION}/MinGit-${MINGIT_VERSION}-32-bit.zip" git
    acquireExternalTool "$CONTAINER_URL/git-lfs/${LFS_VERSION}/x32/git-lfs.exe" git/mingw32/bin
    acquireExternalTool "$CONTAINER_URL/symstore/1/symstore.zip" symstore
    acquireExternalTool "$CONTAINER_URL/vstsom/m153_d91bed0b/vstsom.zip" tf
    acquireExternalTool "$CONTAINER_URL/vswhere/2_8_4/vswhere.zip" vswhere
    if [[ "$INCLUDE_NODE6" == "true" ]]; then
        acquireExternalTool "$NODE_URL/v${NODE_VERSION}/win-x86/node.exe" node/bin
        acquireExternalTool "$NODE_URL/v${NODE_VERSION}/win-x86/node.lib" node/bin
    fi
    acquireExternalTool "$NODE_URL/v${NODE10_VERSION}/win-x86/node.exe" node10/bin
    acquireExternalTool "$NODE_URL/v${NODE10_VERSION}/win-x86/node.lib" node10/bin
    acquireExternalTool "$NODE_URL/v${NODE16_VERSION}/win-x86/node.exe" node16/bin
    acquireExternalTool "$NODE_URL/v${NODE16_VERSION}/win-x86/node.lib" node16/bin
    acquireExternalTool "https://dist.nuget.org/win-x86-commandline/v3.4.4/nuget.exe" nuget
fi

# Download the external tools only for OSX.
if [[ "$PACKAGERUNTIME" == "osx-x64" ]]; then
    if [[ "$INCLUDE_NODE6" == "true" ]]; then
        acquireExternalTool "$NODE_URL/v${NODE_VERSION}/node-v${NODE_VERSION}-darwin-x64.tar.gz" node fix_nested_dir
    fi
    acquireExternalTool "$NODE_URL/v${NODE10_VERSION}/node-v${NODE10_VERSION}-darwin-x64.tar.gz" node10 fix_nested_dir
    acquireExternalTool "$NODE_URL/v${NODE16_VERSION}/node-v${NODE16_VERSION}-darwin-x64.tar.gz" node16 fix_nested_dir
fi


if [[ "$PACKAGERUNTIME" == "osx-arm64" ]]; then
    if [[ "$INCLUDE_NODE6" == "true" ]]; then
        acquireExternalTool "$NODE_URL/v${NODE_VERSION}/node-v${NODE_VERSION}-darwin-x64.tar.gz" node fix_nested_dir
    fi
    acquireExternalTool "$NODE_URL/v${NODE10_VERSION}/node-v${NODE10_VERSION}-darwin-x64.tar.gz" node10 fix_nested_dir
    acquireExternalTool "$NODE_URL/v${NODE16_VERSION}/node-v${NODE16_VERSION}-darwin-arm64.tar.gz" node16 fix_nested_dir
fi

# Download the external tools common across OSX and Linux PACKAGERUNTIMEs.
if [[ "$PACKAGERUNTIME" == "linux-x64" || "$PACKAGERUNTIME" == "linux-arm" || "$PACKAGERUNTIME" == "linux-arm64" || "$PACKAGERUNTIME" == "osx-x64" || "$PACKAGERUNTIME" == "osx-arm64" || "$PACKAGERUNTIME" == "rhel.7.2-x64" ]]; then
    acquireExternalTool "$CONTAINER_URL/vso-task-lib/0.5.5/vso-task-lib.tar.gz" vso-task-lib
fi

# Download the external tools common across Linux PACKAGERUNTIMEs (excluding OSX).
if [[ "$PACKAGERUNTIME" == "linux-x64" || "$PACKAGERUNTIME" == "rhel.7.2-x64" ]]; then
    if [[ "$INCLUDE_NODE6" == "true" ]]; then
        acquireExternalTool "$NODE_URL/v${NODE_VERSION}/node-v${NODE_VERSION}-linux-x64.tar.gz" node fix_nested_dir
    fi
    acquireExternalTool "$NODE_URL/v${NODE10_VERSION}/node-v${NODE10_VERSION}-linux-x64.tar.gz" node10 fix_nested_dir
    acquireExternalTool "$NODE_URL/v${NODE16_VERSION}/node-v${NODE16_VERSION}-linux-x64.tar.gz" node16 fix_nested_dir
fi

if [[ "$PACKAGERUNTIME" == "linux-arm" ]]; then
    if [[ "$INCLUDE_NODE6" == "true" ]]; then
        acquireExternalTool "$NODE_URL/v${NODE_VERSION}/node-v${NODE_VERSION}-linux-armv7l.tar.gz" node fix_nested_dir
    fi
    acquireExternalTool "$NODE_URL/v${NODE10_VERSION}/node-v${NODE10_VERSION}-linux-armv7l.tar.gz" node10 fix_nested_dir
    acquireExternalTool "$NODE_URL/v${NODE16_VERSION}/node-v${NODE16_VERSION}-linux-armv7l.tar.gz" node16 fix_nested_dir
fi

if [[ "$PACKAGERUNTIME" == "linux-arm64" ]]; then
    if [[ "$INCLUDE_NODE6" == "true" ]]; then
        acquireExternalTool "$NODE_URL/v${NODE_VERSION}/node-v${NODE_VERSION}-linux-arm64.tar.gz" node fix_nested_dir
    fi
    acquireExternalTool "$NODE_URL/v${NODE10_VERSION}/node-v${NODE10_VERSION}-linux-arm64.tar.gz" node10 fix_nested_dir
    acquireExternalTool "$NODE_URL/v${NODE16_VERSION}/node-v${NODE16_VERSION}-linux-arm64.tar.gz" node16 fix_nested_dir
fi

if [[ "$PACKAGERUNTIME" != "win-x64" && "$PACKAGERUNTIME" != "win-x86" ]]; then
    # remove `npm`, `npx`, `corepack`, and related `node_modules` from the `externals/node*` agent directory
    # they are installed along with node, but agent does not use them

    rm -rf "$LAYOUT_DIR/externals/node/lib"
    rm "$LAYOUT_DIR/externals/node/bin/npm"

    rm -rf "$LAYOUT_DIR/externals/node10/lib"
    rm "$LAYOUT_DIR/externals/node10/bin/npm"
    rm "$LAYOUT_DIR/externals/node10/bin/npx"

    rm -rf "$LAYOUT_DIR/externals/node16/lib"
    rm "$LAYOUT_DIR/externals/node16/bin/npm"
    rm "$LAYOUT_DIR/externals/node16/bin/npx"
    rm "$LAYOUT_DIR/externals/node16/bin/corepack"
fi

if [[ "$PACKAGERUNTIME" != "win-x64" && "$PACKAGERUNTIME" != "win-x86" ]]; then
    rm -rf "$LAYOUT_DIR/externals/node/lib/node_modules/npm"
    rm "$LAYOUT_DIR/externals/node/bin/npm"
    rm -rf "$LAYOUT_DIR/externals/node10/lib/node_modules/npm"
    rm "$LAYOUT_DIR/externals/node10/bin/npm"
fi

if [[ "$L1_MODE" != "" || "$PRECACHE" != "" ]]; then
    # cmdline task
    acquireExternalTool "$CONTAINER_URL/l1Tasks/d9bafed4-0b18-4f58-968d-86655b4d2ce9.zip" "Tasks" false dont_uncompress
    # cmdline node10 task
    acquireExternalTool "$CONTAINER_URL/l1Tasks/f9bafed4-0b18-4f58-968d-86655b4d2ce9.zip" "Tasks" false dont_uncompress

    # with the current setup of this package there are backslashes so it fails to extract on non-windows at runtime
    # we may need to fix this in the Agent
    if [[ "$PACKAGERUNTIME" == "win-x64" || "$PACKAGERUNTIME" == "win-x86" ]]; then
        # signed service tree task
        acquireExternalTool "$CONTAINER_URL/l1Tasks/5515f72c-5faa-4121-8a46-8f42a8f42132.zip" "Tasks" false dont_uncompress
    fi
fi<|MERGE_RESOLUTION|>--- conflicted
+++ resolved
@@ -12,11 +12,7 @@
 NODE10_VERSION="10.24.1"
 NODE16_VERSION="16.17.1"
 MINGIT_VERSION="2.39.1"
-<<<<<<< HEAD
-LFS_VERSION="2.13.3"
-=======
 LFS_VERSION="3.3.0"
->>>>>>> c4e9eec1
 
 get_abs_path() {
   # exploits the fact that pwd will print abs path when no args
