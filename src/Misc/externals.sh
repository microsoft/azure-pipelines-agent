#!/bin/bash
PACKAGERUNTIME=$1
PRECACHE=$2

CONTAINER_URL=https://vstsagenttools.blob.core.windows.net/tools
NODE_URL=https://nodejs.org/dist
NODE_VERSION="6.10.3"
NODE10_VERSION="10.13.0"

get_abs_path() {
  # exploits the fact that pwd will print abs path when no args
  echo "$(cd "$(dirname "$1")" && pwd)/$(basename "$1")"
}

LAYOUT_DIR=$(get_abs_path "$(dirname $0)/../../_layout")
DOWNLOAD_DIR="$(get_abs_path "$(dirname $0)/../../_downloads")/netcore2x"

function failed() {
   local error=${1:-Undefined error}
   echo "Failed: $error" >&2
   exit 1
}

function checkRC() {
    local rc=$?
    if [ $rc -ne 0 ]; then
        failed "${1} failed with return code $rc"
    fi
}

function acquireExternalTool() {
    local download_source=$1 # E.g. https://vstsagenttools.blob.core.windows.net/tools/pdbstr/1/pdbstr.zip
    local target_dir="$LAYOUT_DIR/externals/$2" # E.g. $LAYOUT_DIR/externals/pdbstr
    local fix_nested_dir=$3 # Flag that indicates whether to move nested contents up one directory. E.g. TEE-CLC-14.0.4.zip
                            # directly contains only a nested directory TEE-CLC-14.0.4. When this flag is set, the contents
                            # of the nested TEE-CLC-14.0.4 directory are moved up one directory, and then the empty directory
                            # TEE-CLC-14.0.4 is removed.

    # Extract the portion of the URL after the protocol. E.g. vstsagenttools.blob.core.windows.net/tools/pdbstr/1/pdbstr.zip
    local relative_url="${download_source#*://}"

    # Check if the download already exists.
    local download_target="$DOWNLOAD_DIR/$relative_url"
    local download_basename="$(basename "$download_target")"
    local download_dir="$(dirname "$download_target")"

    if [[ "$PRECACHE" != "" ]]; then
        if [ -f "$download_target" ]; then
            echo "Download exists: $download_basename"
        else
            # Delete any previous partial file.
            local partial_target="$DOWNLOAD_DIR/partial/$download_basename"
            mkdir -p "$(dirname "$partial_target")" || checkRC 'mkdir'
            if [ -f "$partial_target" ]; then
                rm "$partial_target" || checkRC 'rm'
            fi

            # Download from source to the partial file.
            echo "Downloading $download_source"
            mkdir -p "$(dirname "$download_target")" || checkRC 'mkdir'
            # curl -f Fail silently (no output at all) on HTTP errors (H)
            #      -k Allow connections to SSL sites without certs (H)
            #      -S Show error. With -s, make curl show errors when they occur
            #      -L Follow redirects (H)
            #      -o FILE    Write to FILE instead of stdout
            curl -fkSL -o "$partial_target" "$download_source" 2>"${download_target}_download.log" || checkRC 'curl'

            # Move the partial file to the download target.
            mv "$partial_target" "$download_target" || checkRC 'mv'

            # Extract to current directory
            # Ensure we can extract those files
            # We might use them during dev.sh
            if [[ "$download_basename" == *.zip ]]; then
                # Extract the zip.
                echo "Testing zip"
                unzip "$download_target" -d "$download_dir" > /dev/null
                local rc=$?
                if [[ $rc -ne 0 && $rc -ne 1 ]]; then
                    failed "unzip failed with return code $rc"
                fi
            elif [[ "$download_basename" == *.tar.gz ]]; then
                # Extract the tar gz.
                echo "Testing tar gz"
                tar xzf "$download_target" -C "$download_dir" > /dev/null || checkRC 'tar'
            fi
        fi
    else
        # Extract to layout.
        mkdir -p "$target_dir" || checkRC 'mkdir'
        local nested_dir=""
        if [[ "$download_basename" == *.zip ]]; then
            # Extract the zip.
            echo "Extracting zip to layout"
            unzip "$download_target" -d "$target_dir" > /dev/null
            local rc=$?
            if [[ $rc -ne 0 && $rc -ne 1 ]]; then
                failed "unzip failed with return code $rc"
            fi

            # Capture the nested directory path if the fix_nested_dir flag is set.
            if [[ "$fix_nested_dir" == "fix_nested_dir" ]]; then
                nested_dir="${download_basename%.zip}" # Remove the trailing ".zip".
            fi
        elif [[ "$download_basename" == *.tar.gz ]]; then
            # Extract the tar gz.
            echo "Extracting tar gz to layout"
            tar xzf "$download_target" -C "$target_dir" > /dev/null || checkRC 'tar'

            # Capture the nested directory path if the fix_nested_dir flag is set.
            if [[ "$fix_nested_dir" == "fix_nested_dir" ]]; then
                nested_dir="${download_basename%.tar.gz}" # Remove the trailing ".tar.gz".
            fi
        else
            # Copy the file.
            echo "Copying to layout"
            cp "$download_target" "$target_dir/" || checkRC 'cp'
        fi

        # Fixup the nested directory.
        if [[ "$nested_dir" != "" ]]; then
            if [ -d "$target_dir/$nested_dir" ]; then
                mv "$target_dir/$nested_dir"/* "$target_dir/" || checkRC 'mv'
                rmdir "$target_dir/$nested_dir" || checkRC 'rmdir'
            fi
        fi
    fi
}

# Download the external tools only for Windows.
if [[ "$PACKAGERUNTIME" == "win-x64" ]]; then
    acquireExternalTool "$CONTAINER_URL/azcopy/1/azcopy.zip" azcopy
    acquireExternalTool "$CONTAINER_URL/pdbstr/1/pdbstr.zip" pdbstr
    acquireExternalTool "$CONTAINER_URL/mingit/2.21.0/MinGit-2.21.0-64-bit.zip" git
    acquireExternalTool "$CONTAINER_URL/symstore/1/symstore.zip" symstore
    acquireExternalTool "$CONTAINER_URL/vstshost/m122_887c6659/vstshost.zip" vstshost
    acquireExternalTool "$CONTAINER_URL/vstsom/m122_887c6659/vstsom.zip" vstsom
    acquireExternalTool "$CONTAINER_URL/vswhere/1_0_62/vswhere.zip" vswhere
    acquireExternalTool "$NODE_URL/v${NODE_VERSION}/win-x64/node.exe" node/bin
    acquireExternalTool "$NODE_URL/v${NODE_VERSION}/win-x64/node.lib" node/bin
    acquireExternalTool "$NODE_URL/v${NODE10_VERSION}/win-x64/node.exe" node10/bin
    acquireExternalTool "$NODE_URL/v${NODE10_VERSION}/win-x64/node.lib" node10/bin
    acquireExternalTool "https://dist.nuget.org/win-x86-commandline/v3.3.0/nuget.exe" nuget
fi

if [[ "$PACKAGERUNTIME" == "win-x86" ]]; then
    acquireExternalTool "$CONTAINER_URL/pdbstr/1/pdbstr.zip" pdbstr
    acquireExternalTool "$CONTAINER_URL/mingit/2.21.0/MinGit-2.21.0-32-bit.zip" git
    acquireExternalTool "$CONTAINER_URL/symstore/1/symstore.zip" symstore
    acquireExternalTool "$CONTAINER_URL/vstsom/m122_887c6659/vstsom.zip" vstsom
    acquireExternalTool "$CONTAINER_URL/vswhere/1_0_62/vswhere.zip" vswhere
    acquireExternalTool "$NODE_URL/v${NODE_VERSION}/win-x86/node.exe" node/bin
    acquireExternalTool "$NODE_URL/v${NODE_VERSION}/win-x86/node.lib" node/bin
    acquireExternalTool "$NODE_URL/v${NODE10_VERSION}/win-x86/node.exe" node10/bin
    acquireExternalTool "$NODE_URL/v${NODE10_VERSION}/win-x86/node.lib" node10/bin
    acquireExternalTool "https://dist.nuget.org/win-x86-commandline/v3.3.0/nuget.exe" nuget
fi

# Download the external tools only for OSX.
if [[ "$PACKAGERUNTIME" == "osx-x64" ]]; then
    acquireExternalTool "$NODE_URL/v${NODE_VERSION}/node-v${NODE_VERSION}-darwin-x64.tar.gz" node fix_nested_dir
    acquireExternalTool "$NODE_URL/v${NODE10_VERSION}/node-v${NODE10_VERSION}-darwin-x64.tar.gz" node10 fix_nested_dir
fi

# For FreeBSD download Linux version as baseline
if [[ "$PACKAGERUNTIME" == "freebsd-x64" ]]; then
    acquireExternalTool "$NODE_URL/v${NODE_VERSION}/node-v${NODE_VERSION}-linux-x64.tar.gz" node fix_nested_dir
    acquireExternalTool "$NODE_URL/v${NODE10_VERSION}/node-v${NODE10_VERSION}-linux-x64.tar.gz" node10 fix_nested_dir
    rm -f "$LAYOUT_DIR/externals/node/bin/node"  "$LAYOUT_DIR/externals/node10/bin/node"
    ln -sf /usr/local/bin/node "$LAYOUT_DIR/externals/node/bin/node"
    ln -sf /usr/local/bin/node "$LAYOUT_DIR/externals/node10/bin/node"
fi

# Download the external tools common across OSX and Linux PACKAGERUNTIMEs.
<<<<<<< HEAD
if [[ "$PACKAGERUNTIME" == "linux-x64" || "$PACKAGERUNTIME" == "linux-arm" || "$PACKAGERUNTIME" == "osx-x64" || "$PACKAGERUNTIME" == "freebsd-x64" ]]; then
=======
if [[ "$PACKAGERUNTIME" == "linux-x64" || "$PACKAGERUNTIME" == "linux-arm" || "$PACKAGERUNTIME" == "osx-x64" || "$PACKAGERUNTIME" == "rhel.6-x64" ]]; then
>>>>>>> 318fe1e4
    acquireExternalTool "$CONTAINER_URL/tee/14_134_0/TEE-CLC-14.134.0.zip" tee fix_nested_dir
    acquireExternalTool "$CONTAINER_URL/vso-task-lib/0.5.5/vso-task-lib.tar.gz" vso-task-lib
fi

# Download the external tools common across Linux PACKAGERUNTIMEs (excluding OSX).
if [[ "$PACKAGERUNTIME" == "linux-x64" || "$PACKAGERUNTIME" == "rhel.6-x64" ]]; then
    acquireExternalTool "$NODE_URL/v${NODE_VERSION}/node-v${NODE_VERSION}-linux-x64.tar.gz" node fix_nested_dir
    acquireExternalTool "$NODE_URL/v${NODE10_VERSION}/node-v${NODE10_VERSION}-linux-x64.tar.gz" node10 fix_nested_dir
fi

if [[ "$PACKAGERUNTIME" == "linux-arm" ]]; then
    acquireExternalTool "$NODE_URL/v${NODE_VERSION}/node-v${NODE_VERSION}-linux-armv7l.tar.gz" node fix_nested_dir
    acquireExternalTool "$NODE_URL/v${NODE10_VERSION}/node-v${NODE10_VERSION}-linux-armv7l.tar.gz" node10 fix_nested_dir	
fi<|MERGE_RESOLUTION|>--- conflicted
+++ resolved
@@ -172,11 +172,7 @@
 fi
 
 # Download the external tools common across OSX and Linux PACKAGERUNTIMEs.
-<<<<<<< HEAD
-if [[ "$PACKAGERUNTIME" == "linux-x64" || "$PACKAGERUNTIME" == "linux-arm" || "$PACKAGERUNTIME" == "osx-x64" || "$PACKAGERUNTIME" == "freebsd-x64" ]]; then
-=======
-if [[ "$PACKAGERUNTIME" == "linux-x64" || "$PACKAGERUNTIME" == "linux-arm" || "$PACKAGERUNTIME" == "osx-x64" || "$PACKAGERUNTIME" == "rhel.6-x64" ]]; then
->>>>>>> 318fe1e4
+if [[ "$PACKAGERUNTIME" == "linux-x64" || "$PACKAGERUNTIME" == "linux-arm" || "$PACKAGERUNTIME" == "osx-x64" || "$PACKAGERUNTIME" == "rhel.6-x64" || "$PACKAGERUNTIME" == "freebsd-x64" ]]; then
     acquireExternalTool "$CONTAINER_URL/tee/14_134_0/TEE-CLC-14.134.0.zip" tee fix_nested_dir
     acquireExternalTool "$CONTAINER_URL/vso-task-lib/0.5.5/vso-task-lib.tar.gz" vso-task-lib
 fi
