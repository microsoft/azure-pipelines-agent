--- conflicted
+++ resolved
@@ -36,17 +36,20 @@
 function acquireExternalTool() {
     local download_source=$1 # E.g. https://vstsagenttools.blob.core.windows.net/tools/pdbstr/1/pdbstr.zip
     local target_dir="$LAYOUT_DIR/externals/$2" # E.g. $LAYOUT_DIR/externals/pdbstr
-<<<<<<< HEAD
     local fix_nested_dir # Flag that indicates whether to move nested contents up one directory. E.g. TEE-CLC-14.0.4.zip
                          # directly contains only a nested directory TEE-CLC-14.0.4. When this flag is set, the contents
                          # of the nested TEE-CLC-14.0.4 directory are moved up one directory, and then the empty directory
                          # TEE-CLC-14.0.4 is removed.
     local download_name  # Override the downloaded file name if not obvious in $download_source
+    local dont_uncompress # Don't extract the downloaded payload.
 
     while [[ $# -gt 0 ]]; do
         case "$1" in
             --fix_nested_dir)
-                fix_nestd_dir="fix_nested_dir"
+                fix_nested_dir="fix_nested_dir"
+                ;;
+            --dont_uncompress)
+                dont_uncompress="dont_uncompress"
                 ;;
             --name)
                 download_name="$2"
@@ -54,13 +57,6 @@
         esac
         shift # shift past parameter
     done
-=======
-    local fix_nested_dir=$3 # Flag that indicates whether to move nested contents up one directory. E.g. TEE-CLC-14.0.4.zip
-                            # directly contains only a nested directory TEE-CLC-14.0.4. When this flag is set, the contents
-                            # of the nested TEE-CLC-14.0.4 directory are moved up one directory, and then the empty directory
-                            # TEE-CLC-14.0.4 is removed.
-    local dont_uncompress=$4
->>>>>>> a68ca214
 
     # Extract the portion of the URL after the protocol. E.g. vstsagenttools.blob.core.windows.net/tools/pdbstr/1/pdbstr.zip
     local relative_url="${download_source#*://}"
@@ -193,13 +189,8 @@
 fi
 
 # Download the external tools common across OSX and Linux PACKAGERUNTIMEs.
-<<<<<<< HEAD
-if [[ "$PACKAGERUNTIME" == "linux-x64" || "$PACKAGERUNTIME" == "linux-arm" || "$PACKAGERUNTIME" == "osx-x64" || "$PACKAGERUNTIME" == "rhel.6-x64" ]]; then
+if [[ "$PACKAGERUNTIME" == "linux-x64" || "$PACKAGERUNTIME" == "linux-arm" || "$PACKAGERUNTIME" == "linux-arm64" || "$PACKAGERUNTIME" == "osx-x64" || "$PACKAGERUNTIME" == "rhel.6-x64" ]]; then
     acquireExternalTool "$CONTAINER_URL/tee/14_134_0/TEE-CLC-14.134.0.zip" tee --fix_nested_dir
-=======
-if [[ "$PACKAGERUNTIME" == "linux-x64" || "$PACKAGERUNTIME" == "linux-arm" || "$PACKAGERUNTIME" == "linux-arm64" || "$PACKAGERUNTIME" == "osx-x64" || "$PACKAGERUNTIME" == "rhel.6-x64" ]]; then
-    acquireExternalTool "$CONTAINER_URL/tee/14_134_0/TEE-CLC-14.134.0.zip" tee fix_nested_dir
->>>>>>> a68ca214
     acquireExternalTool "$CONTAINER_URL/vso-task-lib/0.5.5/vso-task-lib.tar.gz" vso-task-lib
 fi
 
@@ -210,28 +201,23 @@
 fi
 
 if [[ "$PACKAGERUNTIME" == "linux-arm" ]]; then
-<<<<<<< HEAD
     acquireExternalTool "$NODE_URL/v${NODE_VERSION}/node-v${NODE_VERSION}-linux-armv7l.tar.gz" node --fix_nested_dir
     acquireExternalTool "$NODE_URL/v${NODE10_VERSION}/node-v${NODE10_VERSION}-linux-armv7l.tar.gz" node10 --fix_nested_dir
-=======
-    acquireExternalTool "$NODE_URL/v${NODE_VERSION}/node-v${NODE_VERSION}-linux-armv7l.tar.gz" node fix_nested_dir
-    acquireExternalTool "$NODE_URL/v${NODE10_VERSION}/node-v${NODE10_VERSION}-linux-armv7l.tar.gz" node10 fix_nested_dir
 fi
 
 if [[ "$PACKAGERUNTIME" == "linux-arm64" ]]; then
-    acquireExternalTool "$NODE_URL/v${NODE_VERSION}/node-v${NODE_VERSION}-linux-arm64.tar.gz" node fix_nested_dir
-    acquireExternalTool "$NODE_URL/v${NODE10_VERSION}/node-v${NODE10_VERSION}-linux-arm64.tar.gz" node10 fix_nested_dir
+    acquireExternalTool "$NODE_URL/v${NODE_VERSION}/node-v${NODE_VERSION}-linux-arm64.tar.gz" node --fix_nested_dir
+    acquireExternalTool "$NODE_URL/v${NODE10_VERSION}/node-v${NODE10_VERSION}-linux-arm64.tar.gz" node10 --fix_nested_dir
 fi
 
 if [[ "$L1_MODE" != "" || "$PRECACHE" != "" ]]; then
     # cmdline task
-    acquireExternalTool "$CONTAINER_URL/l1Tasks/d9bafed4-0b18-4f58-968d-86655b4d2ce9.zip" "Tasks" false dont_uncompress
+    acquireExternalTool "$CONTAINER_URL/l1Tasks/d9bafed4-0b18-4f58-968d-86655b4d2ce9.zip" "Tasks" --dont_uncompress
 
     # with the current setup of this package there are backslashes so it fails to extract on non-windows at runtime
     # we may need to fix this in the Agent
     if [[ "$PACKAGERUNTIME" == "win-x64" || "$PACKAGERUNTIME" == "win-x86" ]]; then
         # signed service tree task
-        acquireExternalTool "$CONTAINER_URL/l1Tasks/5515f72c-5faa-4121-8a46-8f42a8f42132.zip" "Tasks" false dont_uncompress
-    fi
->>>>>>> a68ca214
+        acquireExternalTool "$CONTAINER_URL/l1Tasks/5515f72c-5faa-4121-8a46-8f42a8f42132.zip" "Tasks" --dont_uncompress
+    fi
 fi