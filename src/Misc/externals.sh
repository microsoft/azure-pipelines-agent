--- conflicted
+++ resolved
@@ -16,11 +16,7 @@
 
 NODE_VERSION="6.17.1"
 NODE10_VERSION="10.24.1"
-<<<<<<< HEAD
-NODE16_VERSION="16.20.0"
-=======
 NODE16_VERSION="16.20.2"
->>>>>>> e5dca166
 NODE20_VERSION="20.3.1"
 MINGIT_VERSION="2.39.1"
 LFS_VERSION="3.3.0"
@@ -163,17 +159,6 @@
         acquireExternalTool "$CONTAINER_URL/vstshost/m122_887c6659/vstshost.zip" vstshost
         acquireExternalTool "$CONTAINER_URL/vstsom/m122_887c6659/vstsom.zip" vstsom
     fi
-<<<<<<< HEAD
-    acquireExternalTool "$NODE_URL/v${NODE10_VERSION}/win-x64/node.exe" node10/bin
-    acquireExternalTool "$NODE_URL/v${NODE10_VERSION}/win-x64/node.lib" node10/bin
-    acquireExternalTool "$NODE_URL/v${NODE16_VERSION}/win-x64/node.exe" node16/bin
-    acquireExternalTool "$NODE_URL/v${NODE16_VERSION}/win-x64/node.lib" node16/bin
-    acquireExternalTool "$NODE_URL/v${NODE20_VERSION}/win-x64/node.exe" node20/bin
-    acquireExternalTool "$NODE_URL/v${NODE20_VERSION}/win-x64/node.lib" node20/bin
-    acquireExternalTool "https://dist.nuget.org/win-x86-commandline/v3.4.4/nuget.exe" nuget
-fi
-=======
->>>>>>> e5dca166
 
     acquireExternalTool "$CONTAINER_URL/mingit/${MINGIT_VERSION}/MinGit-${MINGIT_VERSION}-${BIT}-bit.zip" git
     acquireExternalTool "$CONTAINER_URL/git-lfs/${LFS_VERSION}/x${BIT}/git-lfs.exe" "git/mingw${BIT}/bin"
@@ -181,44 +166,12 @@
     acquireExternalTool "$CONTAINER_URL/symstore/1/symstore.zip" symstore
     acquireExternalTool "$CONTAINER_URL/vstsom/m153_47c0856d/vstsom.zip" tf
     acquireExternalTool "$CONTAINER_URL/vswhere/2_8_4/vswhere.zip" vswhere
-<<<<<<< HEAD
-    if [[ "$INCLUDE_NODE6" == "true" ]]; then
-        acquireExternalTool "$NODE_URL/v${NODE_VERSION}/win-x86/node.exe" node/bin
-        acquireExternalTool "$NODE_URL/v${NODE_VERSION}/win-x86/node.lib" node/bin
-    fi
-    acquireExternalTool "$NODE_URL/v${NODE10_VERSION}/win-x86/node.exe" node10/bin
-    acquireExternalTool "$NODE_URL/v${NODE10_VERSION}/win-x86/node.lib" node10/bin
-    acquireExternalTool "$NODE_URL/v${NODE16_VERSION}/win-x86/node.exe" node16/bin
-    acquireExternalTool "$NODE_URL/v${NODE16_VERSION}/win-x86/node.lib" node16/bin
-    acquireExternalTool "$NODE_URL/v${NODE20_VERSION}/win-x86/node.exe" node20/bin
-    acquireExternalTool "$NODE_URL/v${NODE20_VERSION}/win-x86/node.lib" node20/bin
-    acquireExternalTool "https://dist.nuget.org/win-x86-commandline/v3.4.4/nuget.exe" nuget
-fi
-
-# Download the external tools only for OSX.
-if [[ "$PACKAGERUNTIME" == "osx-x64" ]]; then
-    if [[ "$INCLUDE_NODE6" == "true" ]]; then
-        acquireExternalTool "$NODE_URL/v${NODE_VERSION}/node-v${NODE_VERSION}-darwin-x64.tar.gz" node fix_nested_dir
-    fi
-    acquireExternalTool "$NODE_URL/v${NODE10_VERSION}/node-v${NODE10_VERSION}-darwin-x64.tar.gz" node10 fix_nested_dir
-    acquireExternalTool "$NODE_URL/v${NODE16_VERSION}/node-v${NODE16_VERSION}-darwin-x64.tar.gz" node16 fix_nested_dir
-    acquireExternalTool "$NODE_URL/v${NODE20_VERSION}/node-v${NODE20_VERSION}-darwin-x64.tar.gz" node20 fix_nested_dir
-fi
-=======
->>>>>>> e5dca166
-
     acquireExternalTool "https://dist.nuget.org/win-x86-commandline/v3.4.4/nuget.exe" nuget
 
     if [[ "$INCLUDE_NODE6" == "true" ]]; then
         acquireExternalTool "${NODE_URL}/v${NODE_VERSION}/${PACKAGERUNTIME}/node.exe" node/bin
         acquireExternalTool "${NODE_URL}/v${NODE_VERSION}/${PACKAGERUNTIME}/node.lib" node/bin
     fi
-<<<<<<< HEAD
-    acquireExternalTool "$NODE_URL/v${NODE10_VERSION}/node-v${NODE10_VERSION}-darwin-x64.tar.gz" node10 fix_nested_dir
-    acquireExternalTool "$NODE_URL/v${NODE16_VERSION}/node-v${NODE16_VERSION}-darwin-arm64.tar.gz" node16 fix_nested_dir
-    acquireExternalTool "$NODE_URL/v${NODE20_VERSION}/node-v${NODE20_VERSION}-darwin-arm64.tar.gz" node20 fix_nested_dir
-fi
-=======
     acquireExternalTool "${NODE_URL}/v${NODE10_VERSION}/${PACKAGERUNTIME}/node.exe" node10/bin
     acquireExternalTool "${NODE_URL}/v${NODE10_VERSION}/${PACKAGERUNTIME}/node.lib" node10/bin
     acquireExternalTool "${NODE_URL}/v${NODE16_VERSION}/${PACKAGERUNTIME}/node.exe" node16/bin
@@ -227,31 +180,8 @@
     acquireExternalTool "${NODE_URL}/v${NODE20_VERSION}/${PACKAGERUNTIME}/node.lib" node20/bin
 else
     # Download external tools for Linux and OSX.
->>>>>>> e5dca166
 
     acquireExternalTool "$CONTAINER_URL/vso-task-lib/0.5.5/vso-task-lib.tar.gz" vso-task-lib
-<<<<<<< HEAD
-fi
-
-# Download the external tools common across Linux PACKAGERUNTIMEs (excluding OSX).
-if [[ "$PACKAGERUNTIME" == "linux-x64" || "$PACKAGERUNTIME" == "rhel.7.2-x64" ]]; then
-    if [[ "$INCLUDE_NODE6" == "true" ]]; then
-        acquireExternalTool "$NODE_URL/v${NODE_VERSION}/node-v${NODE_VERSION}-linux-x64.tar.gz" node fix_nested_dir
-    fi
-    acquireExternalTool "$NODE_URL/v${NODE10_VERSION}/node-v${NODE10_VERSION}-linux-x64.tar.gz" node10 fix_nested_dir
-    acquireExternalTool "$NODE_URL/v${NODE16_VERSION}/node-v${NODE16_VERSION}-linux-x64.tar.gz" node16 fix_nested_dir
-    acquireExternalTool "$NODE_URL/v${NODE20_VERSION}/node-v${NODE20_VERSION}-linux-x64.tar.gz" node20 fix_nested_dir
-fi
-
-if [[ "$PACKAGERUNTIME" == "linux-arm" ]]; then
-    if [[ "$INCLUDE_NODE6" == "true" ]]; then
-        acquireExternalTool "$NODE_URL/v${NODE_VERSION}/node-v${NODE_VERSION}-linux-armv7l.tar.gz" node fix_nested_dir
-    fi
-    acquireExternalTool "$NODE_URL/v${NODE10_VERSION}/node-v${NODE10_VERSION}-linux-armv7l.tar.gz" node10 fix_nested_dir
-    acquireExternalTool "$NODE_URL/v${NODE16_VERSION}/node-v${NODE16_VERSION}-linux-armv7l.tar.gz" node16 fix_nested_dir
-    acquireExternalTool "$NODE_URL/v${NODE20_VERSION}/node-v${NODE20_VERSION}-linux-armv7l.tar.gz" node20 fix_nested_dir
-fi
-=======
 
     if [[ "$PACKAGERUNTIME" == "osx-arm64" ]]; then
         ARCH="darwin-x64"
@@ -259,7 +189,6 @@
             acquireExternalTool "${NODE_URL}/v${NODE_VERSION}/node-v${NODE_VERSION}-${ARCH}.tar.gz" node fix_nested_dir
         fi
         acquireExternalTool "${NODE_URL}/v${NODE10_VERSION}/node-v${NODE10_VERSION}-${ARCH}.tar.gz" node10 fix_nested_dir
->>>>>>> e5dca166
 
         ARCH="darwin-arm64"
         acquireExternalTool "${NODE_URL}/v${NODE16_VERSION}/node-v${NODE16_VERSION}-${ARCH}.tar.gz" node16 fix_nested_dir
@@ -281,14 +210,6 @@
         acquireExternalTool "${NODE_URL}/v${NODE16_VERSION}/node-v${NODE16_VERSION}-${ARCH}.tar.gz" node16 fix_nested_dir
         acquireExternalTool "${NODE_URL}/v${NODE20_VERSION}/node-v${NODE20_VERSION}-${ARCH}.tar.gz" node20 fix_nested_dir
     fi
-<<<<<<< HEAD
-    acquireExternalTool "$NODE_URL/v${NODE10_VERSION}/node-v${NODE10_VERSION}-linux-arm64.tar.gz" node10 fix_nested_dir
-    acquireExternalTool "$NODE_URL/v${NODE16_VERSION}/node-v${NODE16_VERSION}-linux-arm64.tar.gz" node16 fix_nested_dir
-    acquireExternalTool "$NODE_URL/v${NODE20_VERSION}/node-v${NODE20_VERSION}-linux-arm64.tar.gz" node20 fix_nested_dir
-fi
-=======
->>>>>>> e5dca166
-
     # remove `npm`, `npx`, `corepack`, and related `node_modules` from the `externals/node*` agent directory
     # they are installed along with node, but agent does not use them
 
@@ -303,21 +224,12 @@
     rm "$LAYOUT_DIR/externals/node16/bin/npm"
     rm "$LAYOUT_DIR/externals/node16/bin/npx"
     rm "$LAYOUT_DIR/externals/node16/bin/corepack"
-<<<<<<< HEAD
 
     rm -rf "$LAYOUT_DIR/externals/node20/lib"
     rm "$LAYOUT_DIR/externals/node20/bin/npm"
     rm "$LAYOUT_DIR/externals/node20/bin/npx"
     rm "$LAYOUT_DIR/externals/node20/bin/corepack"
 fi
-=======
->>>>>>> e5dca166
-
-    rm -rf "$LAYOUT_DIR/externals/node20/lib"
-    rm "$LAYOUT_DIR/externals/node20/bin/npm"
-    rm "$LAYOUT_DIR/externals/node20/bin/npx"
-    rm "$LAYOUT_DIR/externals/node20/bin/corepack"
-fi
 
 if [[ "$L1_MODE" != "" || "$PRECACHE" != "" ]]; then
     # cmdline task
