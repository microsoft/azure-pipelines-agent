// Copyright (c) Microsoft Corporation.
// Licensed under the MIT License.

using System;
using System.IO;
using System.Security;
using System.Security.Principal;
using System.Text;
using Microsoft.VisualStudio.Services.Agent.Util;

namespace Microsoft.VisualStudio.Services.Agent.Listener.Configuration
{
    [ServiceLocator(Default = typeof(WindowsServiceControlManager))]
    public interface IWindowsServiceControlManager : IAgentService
    {
        void ConfigureService(AgentSettings settings, CommandSettings command);

        void UnconfigureService();
    }

    public class WindowsServiceControlManager : ServiceControlManager, IWindowsServiceControlManager
    {
        public const string WindowsServiceControllerName = "AgentService.exe";

        private const string ServiceNamePattern = "vstsagent.{0}.{1}.{2}";
        private const string ServiceDisplayNamePattern = "Azure Pipelines Agent ({0}.{1}.{2})";

        private INativeWindowsServiceHelper _windowsServiceHelper;
        private ITerminal _term;

        public override void Initialize(IHostContext hostContext)
        {
            base.Initialize(hostContext);
            _windowsServiceHelper = HostContext.GetService<INativeWindowsServiceHelper>();
            _term = HostContext.GetService<ITerminal>();
        }

        public void ConfigureService(AgentSettings settings, CommandSettings command)
        {
            ArgUtil.NotNull(command, nameof(command));
            Trace.Entering();

            if (!_windowsServiceHelper.IsRunningInElevatedMode())
            {
                Trace.Error("Needs Administrator privileges for configure agent as windows service.");
                throw new SecurityException(StringUtil.Loc("NeedAdminForConfigAgentWinService"));
            }

            // TODO: Fix bug that exists in the legacy Windows agent where configuration using mirrored credentials causes an error, but the agent is still functional (after restarting). Mirrored credentials is a supported scenario and shouldn't manifest any errors.

            // We use NetworkService as default account for build and release agent
            // We use Local System as default account for deployment agent, deployment pool agent, environment vm agent
            bool isDeploymentGroupScenario = command.GetDeploymentOrMachineGroup() || command.GetDeploymentPool() || command.GetEnvironmentVMResource();
            NTAccount defaultServiceAccount = isDeploymentGroupScenario ? _windowsServiceHelper.GetDefaultAdminServiceAccount() : _windowsServiceHelper.GetDefaultServiceAccount();
            string logonAccount = command.GetWindowsLogonAccount(defaultValue: defaultServiceAccount.ToString(), descriptionMsg: StringUtil.Loc("WindowsLogonAccountNameDescription"));

            string domainName;
            string userName;
            GetAccountSegments(logonAccount, out domainName, out userName);

            if ((string.IsNullOrEmpty(domainName) || domainName.Equals(".", StringComparison.CurrentCultureIgnoreCase)) && !logonAccount.Contains('@'))
            {
                logonAccount = String.Format("{0}\\{1}", Environment.MachineName, userName);
                domainName = Environment.MachineName;
            }

            Trace.Info($"LogonAccount after transforming: {logonAccount}, user: {userName}, domain: {domainName}");

            string logonPassword = string.Empty;
            if (!defaultServiceAccount.Equals(new NTAccount(logonAccount)) &&
                !_windowsServiceHelper.IsWellKnownIdentity(logonAccount) &&
                !_windowsServiceHelper.IsManagedServiceAccount(logonAccount))
            {
                while (true)
                {
                    try
                    {
                        logonPassword = command.GetWindowsLogonPassword(logonAccount);
                    }
<<<<<<< HEAD
                    catch (ArgumentException e)
                    {
                        Trace.Warning("LogonAccount {0} is not managed service account, although you did not specify WindowsLogonPassword - maybe you wanted to use managed service account? Please see https://aka.ms/gmsa for guidelines to set up sMSA/gMSA account.", logonAccount, userName, domainName);
=======
                    catch (ArgumentException exception)
                    {
                        Trace.Warning($"LogonAccount {logonAccount} is not managed service account, although you did not specify WindowsLogonPassword - maybe you wanted to use managed service account? Please see https://aka.ms/gmsa for guidelines to set up sMSA/gMSA account. ");
                        Trace.Warning(exception.Message);
>>>>>>> 16c782e1
                        throw;
                    }

                    if (_windowsServiceHelper.IsValidCredential(domainName, userName, logonPassword))
                    {
                        Trace.Info("Credential validation succeed");
                        break;
                    }
                    else
                    {
                        if (!command.Unattended())
                        {
                            Trace.Info("Invalid credential entered");
                            _term.WriteLine(StringUtil.Loc("InvalidWindowsCredential"));
                        }
                        else
                        {
                            throw new SecurityException(StringUtil.Loc("InvalidWindowsCredential"));
                        }
                    }
                }
            }

            string serviceName;
            string serviceDisplayName;
            CalculateServiceName(settings, ServiceNamePattern, ServiceDisplayNamePattern, out serviceName, out serviceDisplayName);
            if (_windowsServiceHelper.IsServiceExists(serviceName))
            {
                _term.WriteLine(StringUtil.Loc("ServiceAlreadyExists", serviceName));
                _windowsServiceHelper.UninstallService(serviceName);
            }

            Trace.Info("Verifying if the account has LogonAsService permission");
            if (_windowsServiceHelper.IsUserHasLogonAsServicePrivilege(domainName, userName))
            {
                Trace.Info($"Account: {logonAccount} already has Logon As Service Privilege.");
            }
            else
            {
                if (!_windowsServiceHelper.GrantUserLogonAsServicePrivilage(domainName, userName))
                {
                    throw new InvalidOperationException(StringUtil.Loc("CanNotGrantPermission", logonAccount));
                }
            }

            // grant permission for agent root folder and work folder
            Trace.Info("Create local group and grant folder permission to service logon account.");
            string agentRoot = HostContext.GetDirectory(WellKnownDirectory.Root);
            string workFolder = HostContext.GetDirectory(WellKnownDirectory.Work);
            Directory.CreateDirectory(workFolder);
            _windowsServiceHelper.GrantDirectoryPermissionForAccount(logonAccount, new[] { agentRoot, workFolder });
            _term.WriteLine(StringUtil.Loc("GrantingFilePermissions", logonAccount));

            // install service.
            _windowsServiceHelper.InstallService(serviceName, serviceDisplayName, logonAccount, logonPassword, settings.EnableServiceSidTypeUnrestricted);

            // create .service file with service name.
            SaveServiceSettings(serviceName);

            // Add registry key after installation
            _windowsServiceHelper.CreateVstsAgentRegistryKey();

            Trace.Info("Configuration was successful, trying to start the service");
            if(!command.GetPreventServiceStart())
            {
                _windowsServiceHelper.StartService(serviceName);
            }
            
        }

        public void UnconfigureService()
        {
            if (!_windowsServiceHelper.IsRunningInElevatedMode())
            {
                Trace.Error("Needs Administrator privileges for unconfigure windows service agent.");
                throw new SecurityException(StringUtil.Loc("NeedAdminForUnconfigWinServiceAgent"));
            }

            string serviceConfigPath = HostContext.GetConfigFile(WellKnownConfigFile.Service);
            string serviceName = File.ReadAllText(serviceConfigPath);
            if (_windowsServiceHelper.IsServiceExists(serviceName))
            {
                _windowsServiceHelper.StopService(serviceName);
                _windowsServiceHelper.UninstallService(serviceName);

                // Delete local group we created during configure.
                string agentRoot = HostContext.GetDirectory(WellKnownDirectory.Root);
                string workFolder = HostContext.GetDirectory(WellKnownDirectory.Work);
                _windowsServiceHelper.RevokeDirectoryPermissionForAccount(new[] { agentRoot, workFolder });

                // Remove registry key only on Windows
                _windowsServiceHelper.DeleteVstsAgentRegistryKey();
            }

            IOUtil.DeleteFile(serviceConfigPath);
        }

        private void SaveServiceSettings(string serviceName)
        {
            string serviceConfigPath = HostContext.GetConfigFile(WellKnownConfigFile.Service);
            if (File.Exists(serviceConfigPath))
            {
                IOUtil.DeleteFile(serviceConfigPath);
            }

            File.WriteAllText(serviceConfigPath, serviceName, new UTF8Encoding(false));
            File.SetAttributes(serviceConfigPath, File.GetAttributes(serviceConfigPath) | FileAttributes.Hidden);
        }

        private void GetAccountSegments(string account, out string domain, out string user)
        {
            string[] segments = account.Split('\\');
            domain = string.Empty;
            user = account;
            if (segments.Length == 2)
            {
                domain = segments[0];
                user = segments[1];
            }
        }
    }
}<|MERGE_RESOLUTION|>--- conflicted
+++ resolved
@@ -77,16 +77,11 @@
                     {
                         logonPassword = command.GetWindowsLogonPassword(logonAccount);
                     }
-<<<<<<< HEAD
-                    catch (ArgumentException e)
-                    {
-                        Trace.Warning("LogonAccount {0} is not managed service account, although you did not specify WindowsLogonPassword - maybe you wanted to use managed service account? Please see https://aka.ms/gmsa for guidelines to set up sMSA/gMSA account.", logonAccount, userName, domainName);
-=======
+
                     catch (ArgumentException exception)
                     {
                         Trace.Warning($"LogonAccount {logonAccount} is not managed service account, although you did not specify WindowsLogonPassword - maybe you wanted to use managed service account? Please see https://aka.ms/gmsa for guidelines to set up sMSA/gMSA account. ");
                         Trace.Warning(exception.Message);
->>>>>>> 16c782e1
                         throw;
                     }
 
