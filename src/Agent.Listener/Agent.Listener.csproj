--- conflicted
+++ resolved
@@ -21,11 +21,7 @@
     <PackageReference Include="System.IO.FileSystem.AccessControl" Version="4.4.0" />
     <PackageReference Include="System.Security.Cryptography.ProtectedData" Version="4.4.0" />
     <PackageReference Include="System.ServiceProcess.ServiceController" Version="4.4.0" />
-<<<<<<< HEAD
-    <PackageReference Include="vss-api-netcore" Version="0.5.118-private" />
-=======
     <PackageReference Include="vss-api-netcore" Version="0.5.119-private" />
->>>>>>> 44be7d56
   </ItemGroup>
 
   <PropertyGroup Condition=" '$(Configuration)' == 'Debug' ">
