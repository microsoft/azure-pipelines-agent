--- conflicted
+++ resolved
@@ -90,13 +90,8 @@
       <Rule Id="CA1820" Action="Warning" />          <!-- Test for empty strings using string length -->
       <Rule Id="CA1821" Action="Error" />            <!-- Remove empty Finalizers -->
       <Rule Id="CA1822" Action="Warning" />          <!-- Mark members as static -->
-<<<<<<< HEAD
-      <Rule Id="CA1823" Action="Warning" />          <!-- Avoid unused private fields -->
+      <Rule Id="CA1823" Action="Error" />            <!-- Avoid unused private fields -->
       <Rule Id="CA1824" Action="Error" />            <!-- Mark assemblies with NeutralResourcesLanguageAttribute -->
-=======
-      <Rule Id="CA1823" Action="Error" />          <!-- Avoid unused private fields -->
-      <Rule Id="CA1824" Action="Warning" />          <!-- Mark assemblies with NeutralResourcesLanguageAttribute -->
->>>>>>> 2a4eeeca
       <Rule Id="CA1825" Action="Warning" />          <!-- Avoid zero-length array allocations. -->
       <Rule Id="CA1826" Action="Warning" />          <!-- Do not use Enumerable methods on indexable collections. Instead use the collection directly -->
       <Rule Id="CA1827" Action="Warning" />          <!-- Do not use Count() or LongCount() when Any() can be used -->
