<<<<<<< HEAD
using Agent.Sdk;
=======
// Copyright (c) Microsoft Corporation.
// Licensed under the MIT License.

>>>>>>> de0b5eca
using System;
using System.Collections.Generic;
using System.IO;
using System.Text.RegularExpressions;
using Microsoft.VisualStudio.Services.Agent.Util;
using Pipelines = Microsoft.TeamFoundation.DistributedTask.Pipelines;
using System.Threading;

namespace Agent.Sdk
{
    public class ContainerInfo
    {
        private IDictionary<string, string> _userMountVolumes;
        private List<MountVolume> _mountVolumes;
        private IDictionary<string, string> _userPortMappings;
        private List<PortMapping> _portMappings;
        private Dictionary<string, string> _environmentVariables;
        private Dictionary<string, string> _pathMappings;
        private PlatformUtil.OS _imageOS;

        public delegate void ImageOSChangedHandler(ContainerInfo container, PlatformUtil.OS oldOS);

        public event ImageOSChangedHandler ImageOSChanged;

        public ContainerInfo()
        {
            this.IsJobContainer = true;
        }

        public ContainerInfo(Pipelines.ContainerResource container, Boolean isJobContainer = true)
        { 
            this.ContainerName = container.Alias;

            string containerImage = container.Properties.Get<string>("image");
            ArgUtil.NotNullOrEmpty(containerImage, nameof(containerImage));

            this.ContainerImage = containerImage;
            this.ContainerDisplayName = $"{container.Alias}_{Pipelines.Validation.NameValidation.Sanitize(containerImage)}_{Guid.NewGuid().ToString("N").Substring(0, 6)}";
            this.ContainerRegistryEndpoint = container.Endpoint?.Id ?? Guid.Empty;
            this.ContainerCreateOptions = container.Properties.Get<string>("options");
            this.SkipContainerImagePull = container.Properties.Get<bool>("localimage");
            _environmentVariables = container.Environment != null ? new Dictionary<string, string>(container.Environment) : new Dictionary<string, string>();
            this.ContainerCommand = container.Properties.Get<string>("command", defaultValue: "");
            this.IsJobContainer = isJobContainer;
            this._imageOS = PlatformUtil.RunningOnOS;
           _pathMappings = new Dictionary<string, string>( PlatformUtil.RunningOnWindows ? StringComparer.OrdinalIgnoreCase : StringComparer.Ordinal);

            if (container.Ports?.Count > 0)
            {
                foreach (var port in container.Ports)
                {
                    UserPortMappings[port] = port;
                }
            }
            if (container.Volumes?.Count > 0)
            {
                foreach (var volume in container.Volumes)
                {
                    UserMountVolumes[volume] = volume;
                }
            }
        }

        public string ContainerId { get; set; }
        public string ContainerDisplayName { get; private set; }
        public string ContainerNetwork { get; set; }
        public string ContainerNetworkAlias { get; set; }
        public string ContainerImage { get; set; }
        public string ContainerName { get; set; }
        public string ContainerCommand { get; set; }
        public string ContainerBringNodePath { get; set; }
        public Guid ContainerRegistryEndpoint { get; private set; }
        public string ContainerCreateOptions { get; set; }
        public bool SkipContainerImagePull { get; private set; }
        public string CurrentUserName { get; set; }
        public string CurrentUserId { get; set; }
        public bool IsJobContainer { get; set; }
        public PlatformUtil.OS ImageOS { 
            get
            {
                return _imageOS;
            }
            set
            {
                var previousImageOS = _imageOS;
                _imageOS = value;
                if (_pathMappings != null)
                {
                    var newMappings = new Dictionary<string, string>( _pathMappings.Comparer);
                    foreach (var mapping in _pathMappings)
                    {
                        newMappings[mapping.Key] = TranslateContainerPathForImageOS(previousImageOS, mapping.Value);
                    }
                    _pathMappings = newMappings;
                }
                if (_environmentVariables != null)
                {
                    var newEnvVars = new Dictionary<string, string>(_environmentVariables.Comparer);
                    foreach (var env in _environmentVariables)
                    {
                        newEnvVars[env.Key] = TranslateContainerPathForImageOS(previousImageOS, env.Value);
                    }
                    _environmentVariables = newEnvVars;
                }
                if (ImageOSChanged != null)
                {
                    ImageOSChanged(this, previousImageOS);
                }
            }
        }

        public Dictionary<string, string> ContainerEnvironmentVariables
        {
            get
            {
                if (_environmentVariables == null)
                {
                    _environmentVariables = new Dictionary<string, string>();
                }

                return _environmentVariables;
            }
        }

        public IDictionary<string, string> UserMountVolumes
        {
            get
            {
                if (_userMountVolumes == null)
                {
                    _userMountVolumes = new Dictionary<string, string>();
                }
                return _userMountVolumes;
            }
        }

        public List<MountVolume> MountVolumes
        {
            get
            {
                if (_mountVolumes == null)
                {
                    _mountVolumes = new List<MountVolume>();
                }

                return _mountVolumes;
            }
        }

        public IDictionary<string, string> UserPortMappings
        {
            get
            {
                if (_userPortMappings == null)
                {
                    _userPortMappings = new Dictionary<string, string>();
                }

                return _userPortMappings;
            }
        }

        public List<PortMapping> PortMappings
        {
            get
            {
                if (_portMappings == null)
                {
                    _portMappings = new List<PortMapping>();
                }

                return _portMappings;
            }
        }

        public Dictionary<string, string> PathMappings
        {
            get
            {
                if (_pathMappings == null)
                {
                    _pathMappings = new Dictionary<string, string>();
                }

                return _pathMappings;
            }
        }

        public string TranslateToContainerPath(string path)
        {
            if (!string.IsNullOrEmpty(path))
            {
                foreach (var mapping in _pathMappings)
                {
                    StringComparison comparer = StringComparison.Ordinal;
                    if (PlatformUtil.RunningOnWindows)
                    {
                        comparer = StringComparison.OrdinalIgnoreCase;
                    }
                    if (string.Equals(path, mapping.Key, comparer))
                    {
                        return mapping.Value;
                    }

                    if (path.StartsWith(mapping.Key + Path.DirectorySeparatorChar, comparer) ||
                        path.StartsWith(mapping.Key + Path.AltDirectorySeparatorChar, comparer))
                    {
                        return mapping.Value + path.Remove(0, mapping.Key.Length);
                    }
                }
            }

            return path;
        }

        public string TranslateToHostPath(string path)
        {
            if (!string.IsNullOrEmpty(path))
            {
                
                //path = TranslateContainerPathForImageOS(PlatformUtil.RunningOnOS, path);
                foreach (var mapping in _pathMappings)
                {
                    string retval = null;
                    StringComparison comparer = StringComparison.Ordinal;
                    if (PlatformUtil.RunningOnWindows)
                    {
                        comparer = StringComparison.OrdinalIgnoreCase;
                    }

                    if (string.Equals(path, mapping.Value, comparer))
                    {
                        retval = mapping.Key;
                    }
                    else if (path.StartsWith(mapping.Value + Path.DirectorySeparatorChar, comparer) ||
                             path.StartsWith(mapping.Value + Path.AltDirectorySeparatorChar, comparer))
                    {
                        retval = mapping.Key + path.Remove(0, mapping.Value.Length);
                    }

                    if (retval != null)
                    {
                        if (PlatformUtil.RunningOnWindows)
                        {
                            retval = retval.Replace("/", "\\");
                        }
                        else
                        {
                            retval = retval.Replace("\\","/");
                        }
                        return retval;
                    }
                }
            }

            return path;
        }

        public string TranslateContainerPathForImageOS(PlatformUtil.OS runningOs, string path)
        {
            if (!string.IsNullOrEmpty(path))
            {
                if (runningOs == PlatformUtil.OS.Windows && ImageOS == PlatformUtil.OS.Linux)
                {
                    return path.Replace("C:\\","/").Replace("\\", "/");
                }
            }
            return path;
        }

        public void AddPortMappings(List<PortMapping> portMappings)
        {
            foreach (var port in portMappings)
            {
                PortMappings.Add(port);
            }
        }

        public void AddPathMappings(Dictionary<string, string> pathMappings)
        {
            foreach (var path in pathMappings)
            {
                PathMappings.Add(path.Key, path.Value);
            }
        }
    }

    public class MountVolume
    {
        public MountVolume()
        {

        }
                
        public MountVolume(string sourceVolumePath, string targetVolumePath, bool readOnly = false)
        {
            this.SourceVolumePath = sourceVolumePath;
            this.TargetVolumePath = targetVolumePath;
            this.ReadOnly = readOnly;
        }

        public MountVolume(string fromString)
        {
            ParseVolumeString(fromString);
        }

        private static Regex autoEscapeWindowsDriveRegex = new Regex(@"(^|:)([a-zA-Z]):(\\|/)", RegexOptions.Compiled);
        private string AutoEscapeWindowsDriveInPath(string path)
        {
            
            return autoEscapeWindowsDriveRegex.Replace(path, @"$1$2\:$3");
        }

        private void ParseVolumeString(string volume)
        {
            ReadOnly = false;
            SourceVolumePath = null;

            string readonlyToken = ":ro";
            if (volume.ToLower().EndsWith(readonlyToken))
            {
                ReadOnly = true;
                volume = volume.Remove(volume.Length-readonlyToken.Length);
            }
            if (volume.StartsWith(":"))
            {
                volume = volume.Substring(1);
            }

            var volumes = new List<string>();
            // split by colon, but honor escaping of colons
            var volumeSplit = AutoEscapeWindowsDriveInPath(volume).Split(':');
            var appendNextIteration = false;
            foreach (var fragment in volumeSplit)
            {
                if (appendNextIteration)
                {
                    var orig = volumes[volumes.Count - 1];
                    orig = orig.Remove(orig.Length - 1); // remove the trailing backslash
                    volumes[volumes.Count - 1] = orig + ":" + fragment;
                    appendNextIteration = false;
                }
                else
                {
                    volumes.Add(fragment);
                }
                // if this fragment ends with backslash, then the : was escaped
                if (fragment.EndsWith(@"\"))
                {
                    appendNextIteration = true;
                }
            }

            if (volumes.Count == 2)
            {
                // source:target
                SourceVolumePath = volumes[0];
                TargetVolumePath = volumes[1];
            }
            else
            {
                // target - or, default to passing straight through
                TargetVolumePath = volume;
            }
        }

        public string SourceVolumePath { get; set; }
        public string TargetVolumePath { get; set; }
        public bool ReadOnly { get; set; }
    }

    public class PortMapping
    {

        public PortMapping()
        {

        }

        public PortMapping(string hostPort, string containerPort, string protocol)
        {
            this.HostPort = hostPort;
            this.ContainerPort = containerPort;
            this.Protocol = protocol;
        }

        public string HostPort { get; set; }
        public string ContainerPort { get; set; }
        public string Protocol { get; set; }
    }

    public class DockerVersion
    {
        public DockerVersion()
        {

        }
        
        public DockerVersion(Version serverVersion, Version clientVersion)
        {
            this.ServerVersion = serverVersion;
            this.ClientVersion = clientVersion;
        }

        public Version ServerVersion { get; set; }
        public Version ClientVersion { get; set; }
    }
}<|MERGE_RESOLUTION|>--- conflicted
+++ resolved
@@ -1,10 +1,6 @@
-<<<<<<< HEAD
-using Agent.Sdk;
-=======
 // Copyright (c) Microsoft Corporation.
 // Licensed under the MIT License.
 
->>>>>>> de0b5eca
 using System;
 using System.Collections.Generic;
 using System.IO;
