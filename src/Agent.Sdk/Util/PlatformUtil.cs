// Copyright (c) Microsoft Corporation.
// Licensed under the MIT License.

using System;
using System.IO;
using System.Linq;
using System.Net;
using System.Net.Http;
using System.Reflection;
using System.Runtime.InteropServices;
using System.Text;
using System.Text.RegularExpressions;
using System.Threading.Tasks;
using System.Xml.Linq;
using Agent.Sdk.Knob;
using Microsoft.VisualStudio.Services.Agent.Util;
using Microsoft.Win32;
using Newtonsoft.Json;
using System.ServiceProcess;
using Agent.Sdk.Util;
<<<<<<< HEAD
using System.Net.Http;
=======
>>>>>>> c4e9eec1

namespace Agent.Sdk
{
    public static class PlatformUtil
    {
        private static UtilKnobValueContext _knobContext = UtilKnobValueContext.Instance();
        private static OperatingSystem[] net6SupportedSystems;
        private static HttpClient httpClient = new HttpClient();

        // System.Runtime.InteropServices.OSPlatform is a struct, so it is
        // not suitable for switch statements.
        [System.Diagnostics.CodeAnalysis.SuppressMessage("Microsoft.Naming", "CA1717: Only FlagsAttribute enums should have plural names")]
        public enum OS
        {
            Linux,
            OSX,
            Windows,
        }

        public static OS HostOS
        {
            [System.Diagnostics.CodeAnalysis.SuppressMessage("Microsoft.Design", "CA1065: Do not raise exceptions in unexpected")]
            get
            {
                if (RuntimeInformation.IsOSPlatform(OSPlatform.Linux))
                {
                    return OS.Linux;
                }
                else if (RuntimeInformation.IsOSPlatform(OSPlatform.OSX))
                {
                    return OS.OSX;
                }
                else if (RuntimeInformation.IsOSPlatform(OSPlatform.Windows))
                {
                    return OS.Windows;
                }

                throw new NotImplementedException($"Unsupported OS: {RuntimeInformation.OSDescription}");
            }
        }

        public static bool RunningOnWindows
        {
            get => PlatformUtil.HostOS == PlatformUtil.OS.Windows;
        }

        public static bool RunningOnMacOS
        {
            get => PlatformUtil.HostOS == PlatformUtil.OS.OSX;
        }

        public static bool RunningOnLinux
        {
            get => PlatformUtil.HostOS == PlatformUtil.OS.Linux;
        }

        public static bool RunningOnRHEL6
        {
            get
            {
                if (!(detectedRHEL6 is null))
                {
                    return (bool)detectedRHEL6;
                }

                DetectRHEL6();

                return (bool)detectedRHEL6;
            }
        }

        public static string GetSystemId()
        {
            return PlatformUtil.HostOS switch
            {
                PlatformUtil.OS.Linux => GetLinuxId(),
                PlatformUtil.OS.OSX => "MacOS",
                PlatformUtil.OS.Windows => GetWindowsId(),
                _ => null
            };
        }

        public static SystemVersion GetSystemVersion()
        {
            return PlatformUtil.HostOS switch
            {
                PlatformUtil.OS.Linux => new SystemVersion(GetLinuxName(), null),
                PlatformUtil.OS.OSX => new SystemVersion(GetOSxName(), null),
                PlatformUtil.OS.Windows => new SystemVersion(GetWindowsName(), GetWindowsVersion()),
                _ => null
            };
        }

        private static void DetectRHEL6()
        {
            lock (detectedRHEL6lock)
            {
                if (!RunningOnLinux || !File.Exists("/etc/redhat-release"))
                {
                    detectedRHEL6 = false;
                }
                else
                {
                    detectedRHEL6 = false;
                    try
                    {
                        string redhatVersion = File.ReadAllText("/etc/redhat-release");
                        if (redhatVersion.StartsWith("CentOS release 6.")
                            || redhatVersion.StartsWith("Red Hat Enterprise Linux Server release 6."))
                        {
                            detectedRHEL6 = true;
                        }
                    }
                    catch (IOException)
                    {
                        // IOException indicates we couldn't read that file; probably not RHEL6
                    }
                }
            }
        }

        private static string GetLinuxId()
        {
            if (RunningOnLinux && File.Exists("/etc/os-release"))
            {
                Regex linuxIdRegex = new Regex("^ID\\s*=\\s*\"?(?<id>[0-9a-z._-]+)\"?");

                using (StreamReader reader = new StreamReader("/etc/os-release"))
                {
                    while (!reader.EndOfStream)
                    {
                        string line = reader.ReadLine();
                        var linuxIdRegexMatch = linuxIdRegex.Match(line);

                        if (linuxIdRegexMatch.Success)
                        {
                            return linuxIdRegexMatch.Groups["id"].Value;
                        }
                    }
                }
            }

            return null;
        }

        private static string GetLinuxName()
        {
            if (RunningOnLinux && File.Exists("/etc/os-release"))
            {
                Regex linuxVersionIdRegex = new Regex("^VERSION_ID\\s*=\\s*\"?(?<id>[0-9a-z._-]+)\"?");

                using (StreamReader reader = new StreamReader("/etc/os-release"))
                {
                    while (!reader.EndOfStream)
                    {
                        string line = reader.ReadLine();
                        var linuxVersionIdRegexMatch = linuxVersionIdRegex.Match(line);

                        if (linuxVersionIdRegexMatch.Success)
                        {
                            return linuxVersionIdRegexMatch.Groups["id"].Value;
                        }
                    }
                }
            }

            return null;
        }

        private static string GetOSxName()
        {
            if (RunningOnMacOS && File.Exists("/System/Library/CoreServices/SystemVersion.plist"))
            {
                var systemVersionFile = XDocument.Load("/System/Library/CoreServices/SystemVersion.plist");
                var parsedSystemVersionFile = systemVersionFile.Descendants("dict")
                    .SelectMany(d => d.Elements("key").Zip(d.Elements().Where(e => e.Name != "key"), (k, v) => new { Key = k, Value = v }))
                    .ToDictionary(i => i.Key.Value, i => i.Value.Value);
                return parsedSystemVersionFile.ContainsKey("ProductVersion") ? parsedSystemVersionFile["ProductVersion"] : null;
            }

            return null;
        }

        private static string GetWindowsId()
        {
            StringBuilder result = new StringBuilder();
            result.Append("Windows");

            using (RegistryKey key = Registry.LocalMachine.OpenSubKey(@"SOFTWARE\Microsoft\Windows NT\CurrentVersion"))
            {
                if (key != null)
                {
                    var installationType = key.GetValue("InstallationType");
                    if (installationType != null)
                    {
                        result.Append($" {installationType}");
                    }
                }
            }

            return result.ToString();
        }

        private static string GetWindowsName()
        {
            Regex productNameRegex = new Regex("(Windows)(\\sServer)?\\s(?<versionNumber>[\\d.]+)");

            using (RegistryKey key = Registry.LocalMachine.OpenSubKey(@"SOFTWARE\Microsoft\Windows NT\CurrentVersion"))
            {
                if (key != null)
                {
                    var productName = key.GetValue("ProductName");
                    var productNameRegexMatch = productNameRegex.Match(productName?.ToString());

                    if (productNameRegexMatch.Success)
                    {
                        return productNameRegexMatch.Groups["versionNumber"]?.Value;
                    }
                }
            }

            return null;
        }

        private static string GetWindowsVersion()
        {
            using (RegistryKey key = Registry.LocalMachine.OpenSubKey(@"SOFTWARE\Microsoft\Windows NT\CurrentVersion"))
            {
                if (key != null)
                {
                    var currentBuildNumber = key.GetValue("CurrentBuildNumber");
                    return currentBuildNumber?.ToString();
                }
            }

            return null;
        }

        private static bool? detectedRHEL6 = null;
        private static object detectedRHEL6lock = new object();

        public static Architecture HostArchitecture
        {
            get => RuntimeInformation.OSArchitecture;
        }

        public static bool IsX86
        {
            get => PlatformUtil.HostArchitecture == Architecture.X86;
        }

        public static bool IsX64
        {
            get => PlatformUtil.HostArchitecture == Architecture.X64;
        }

        public static bool IsArm
        {
            get => PlatformUtil.HostArchitecture == Architecture.Arm;
        }

        public static bool IsArm64
        {
            get => PlatformUtil.HostArchitecture == Architecture.Arm64;
        }

        public static bool BuiltOnX86
        {
            get
            {
#if X86
                return true;
#else
                return false;
#endif
            }
        }

        public static bool UseLegacyHttpHandler
        {
            // In .NET Core 2.1, we couldn't use the new SocketsHttpHandler for Windows or Linux
            // On Linux, negotiate auth didn't work if the TFS URL was HTTPS
            // On Windows, proxy was not working
            // But on ARM/ARM64 Linux, the legacy curl dependency is problematic
            // (see https://github.com/dotnet/runtime/issues/28891), so we slowly
            // started to use the new handler.
            //
            // The legacy handler is going away in .NET 5.0, so we'll go ahead
            // and remove its usage now. In case this breaks anyone, adding
            // a temporary knob so they can re-enable it.
            // https://github.com/dotnet/runtime/issues/35365#issuecomment-667467706
            get => AgentKnobs.UseLegacyHttpHandler.GetValue(_knobContext).AsBoolean();
        }

        private async static Task<OperatingSystem[]> GetNet6SupportedSystems()
        {
            string serverFileUrl = "https://raw.githubusercontent.com/microsoft/azure-pipelines-agent/master/src/Agent.Listener/net6.json";
            string supportOSfilePath = Path.Combine(Path.GetDirectoryName(Assembly.GetEntryAssembly().Location), "net6.json");
            string supportOSfileContent;
            bool supportOSfileExists = File.Exists(supportOSfilePath);

            if ((!supportOSfileExists || File.GetLastWriteTimeUtc(supportOSfilePath) < DateTime.UtcNow.AddHours(-1))
                && AgentKnobs.EnableFetchingNet6List.GetValue(_knobContext).AsBoolean())
            {
                HttpResponseMessage response = await httpClient.GetAsync(serverFileUrl);
                if (!response.IsSuccessStatusCode)
                {
                    throw new Exception($"Getting file \"net6.json\" from server failed. Status code: {response.StatusCode}");
                }
                supportOSfileContent = await response.Content.ReadAsStringAsync();
                await File.WriteAllTextAsync(supportOSfilePath, supportOSfileContent);
            }
            else
            {
                if (net6SupportedSystems != null)
                {
                    return net6SupportedSystems;
                }

                if (!supportOSfileExists)
                {
                    throw new FileNotFoundException("File with list of systems supporting .NET 6 is absent", supportOSfilePath);
                }

                supportOSfileContent = await File.ReadAllTextAsync(supportOSfilePath);
            }

            net6SupportedSystems = JsonConvert.DeserializeObject<OperatingSystem[]>(supportOSfileContent);
            return net6SupportedSystems;
        }

        public async static Task<bool> IsNet6Supported()
        {
            OperatingSystem[] net6SupportedSystems = await GetNet6SupportedSystems();

            string systemId = PlatformUtil.GetSystemId();
            SystemVersion systemVersion = PlatformUtil.GetSystemVersion();
            return net6SupportedSystems.Any((s) => s.Equals(systemId, systemVersion));
        }

        public async static Task<bool> DoesSystemPersistsInNet6Whitelist()
        {
            OperatingSystem[] net6SupportedSystems = await GetNet6SupportedSystems();
            string systemId = PlatformUtil.GetSystemId();

            return net6SupportedSystems.Any((s) => s.Equals(systemId));
        }
        public static bool DetectDockerContainer()
        {
            bool isDockerContainer = false;

            try
            {
                if (PlatformUtil.RunningOnWindows)
                {
                    // For Windows we check Container Execution Agent Service (cexecsvc) existence
                    var serviceName = "cexecsvc";
                    ServiceController[] scServices = ServiceController.GetServices();
                    if (scServices.Any(x => String.Equals(x.ServiceName, serviceName, StringComparison.OrdinalIgnoreCase) && x.Status == ServiceControllerStatus.Running))
                    {
                        isDockerContainer = true;
                    }
                }
                else
                {
                    // In Unix in control group v1, we can identify if a process is running in a Docker
                    var initProcessCgroup = File.ReadLines("/proc/1/cgroup");
                    if (initProcessCgroup.Any(x => x.IndexOf(":/docker/", StringComparison.OrdinalIgnoreCase) >= 0))
                    {
                        isDockerContainer = true;
                    }
                }
            }
            catch (Exception ex)
            {
                // Logging exception will be handled by JobRunner
                throw;
            }
            return isDockerContainer;
        }

        public static bool DetectAzureVM()
        {
            bool isAzureVM = false;

            try
            {
                // Metadata information endpoint can be used to check whether we're in Azure VM
                // Additional info: https://learn.microsoft.com/en-us/azure/virtual-machines/windows/instance-metadata-service?tabs=linux
                using var metadataProvider = new AzureInstanceMetadataProvider();
                if (metadataProvider.HasMetadata())
                    isAzureVM = true;
            }
            catch (Exception ex)
            {
                // Logging exception will be handled by JobRunner
                throw;
            }
            return isAzureVM;
        }
    }

#pragma warning disable CS0659 // Type overrides Object.Equals(object o) but does not override Object.GetHashCode()
    public class SystemVersion
#pragma warning restore CS0659 // Type overrides Object.Equals(object o) but does not override Object.GetHashCode()
    {
        public ParsedVersion Name { get; }

        public ParsedVersion Version { get; }

        [JsonConstructor]
        public SystemVersion(string name, string version)
        {
            if (name == null && version == null)
            {
                throw new Exception("You need to provide at least one not-nullable parameter");
            }

            if (name != null)
            {
                this.Name = new ParsedVersion(name);
            }

            if (version != null)
            {
                this.Version = new ParsedVersion(version);
            }
        }

        public override bool Equals(object obj)
        {
            if (obj is SystemVersion comparingOSVersion)
            {
                return ((this.Name != null && comparingOSVersion.Name != null)
                    ? this.Name.Equals(comparingOSVersion.Name)
                    : true) && ((this.Version != null && comparingOSVersion.Version != null)
                    ? this.Version.Equals(comparingOSVersion.Version)
                    : true);
            }

            return false;
        }

        public override string ToString()
        {
            StringBuilder result = new StringBuilder();

            if (this.Name != null)
            {
                result.Append($"OS name: {this.Name}");
            }

            if (this.Version != null)
            {

                result.Append(string.Format("{0}OS version: {1}",
                    string.IsNullOrEmpty(result.ToString()) ? string.Empty : ", ",
                    this.Version));
            }

            return result.ToString();
        }
    }

#pragma warning disable CS0659 // Type overrides Object.Equals(object o) but does not override Object.GetHashCode()
    public class ParsedVersion
#pragma warning restore CS0659 // Type overrides Object.Equals(object o) but does not override Object.GetHashCode()
    {
        private readonly Regex parsedVersionRegex = new Regex("^((?<Major>[\\d]+)(\\.(?<Minor>[\\d]+))?(\\.(?<Build>[\\d]+))?(\\.(?<Revision>[\\d]+))?)(?<suffix>[^+]+)?(?<minFlag>[+])?$");
        private readonly string originalString;

        public Version Version { get; }

        public string Syffix { get; }

        public bool MinFlag { get; }

        public ParsedVersion(string version)
        {
            this.originalString = version;

            var parsedVersionRegexMatch = parsedVersionRegex.Match(version.Trim());

            if (!parsedVersionRegexMatch.Success)
            {
                throw new Exception($"String {version} can't be parsed");
            }

            string versionString = string.Format(
                "{0}.{1}.{2}.{3}",
                parsedVersionRegexMatch.Groups["Major"].Value,
                !string.IsNullOrEmpty(parsedVersionRegexMatch.Groups["Minor"].Value) ? parsedVersionRegexMatch.Groups["Minor"].Value : "0",
                !string.IsNullOrEmpty(parsedVersionRegexMatch.Groups["Build"].Value) ? parsedVersionRegexMatch.Groups["Build"].Value : "0",
                !string.IsNullOrEmpty(parsedVersionRegexMatch.Groups["Revision"].Value) ? parsedVersionRegexMatch.Groups["Revision"].Value : "0");

            this.Version = new Version(versionString);
            this.Syffix = parsedVersionRegexMatch.Groups["suffix"].Value;
            this.MinFlag = !string.IsNullOrEmpty(parsedVersionRegexMatch.Groups["minFlag"].Value);
        }

        public override bool Equals(object obj)
        {
            if (obj is ParsedVersion comparingVersion)
            {
                return this.MinFlag
                    ? this.Version <= comparingVersion.Version
                    : this.Version == comparingVersion.Version
                    && (this.Syffix != null && comparingVersion.Syffix != null
                        ? this.Syffix.Equals(comparingVersion.Syffix, StringComparison.OrdinalIgnoreCase)
                        : true);
            }

            return false;
        }

        public override string ToString()
        {
            return this.originalString;
        }
    }

    public class OperatingSystem
    {
        public string Id { get; set; }

        public SystemVersion[] Versions { get; set; }

        public OperatingSystem() { }

        public bool Equals(string systemId) =>
            this.Id.Equals(systemId, StringComparison.OrdinalIgnoreCase);

        public bool Equals(string systemId, SystemVersion systemVersion) =>
            this.Equals(systemId) && this.Versions.Length > 0
                ? this.Versions.Any(version => version.Equals(systemVersion))
                : false;
    }

}<|MERGE_RESOLUTION|>--- conflicted
+++ resolved
@@ -18,10 +18,6 @@
 using Newtonsoft.Json;
 using System.ServiceProcess;
 using Agent.Sdk.Util;
-<<<<<<< HEAD
-using System.Net.Http;
-=======
->>>>>>> c4e9eec1
 
 namespace Agent.Sdk
 {
