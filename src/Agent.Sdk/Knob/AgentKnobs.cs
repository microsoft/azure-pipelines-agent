// Copyright (c) Microsoft Corporation.
// Licensed under the MIT License.

namespace Agent.Sdk.Knob
{
    public class AgentKnobs
    {
        // Containers
        public static readonly Knob PreferPowershellHandlerOnContainers = new Knob(
            nameof(PreferPowershellHandlerOnContainers),
            "If true, prefer using the PowerShell handler on Windows containers for tasks that provide both a Node and PowerShell handler version.",
            new RuntimeKnobSource("agent.preferPowerShellOnContainers"),
            new EnvironmentKnobSource("AGENT_PREFER_POWERSHELL_ON_CONTAINERS"),
            new BuiltInDefaultKnobSource("true"));

        public static readonly Knob SetupDockerGroup = new Knob(
            nameof(SetupDockerGroup),
            "If true, allows the user to run docker commands without sudo",
            new RuntimeKnobSource("VSTS_SETUP_DOCKERGROUP"),
            new EnvironmentKnobSource("VSTS_SETUP_DOCKERGROUP"),
            new BuiltInDefaultKnobSource("true"));

        public static readonly Knob AllowMountTasksReadonlyOnWindows = new Knob(
            nameof(AllowMountTasksReadonlyOnWindows),
            "If true, allows the user to mount 'tasks' volume read-only on Windows OS",
            new RuntimeKnobSource("VSTS_SETUP_ALLOW_MOUNT_TASKS_READONLY"),
            new EnvironmentKnobSource("VSTS_SETUP_ALLOW_MOUNT_TASKS_READONLY"),
            new BuiltInDefaultKnobSource("true"));

        public static readonly Knob SkipPostExeceutionIfTargetContainerStopped = new Knob(
            nameof(SkipPostExeceutionIfTargetContainerStopped),
            "If true, skips post-execution step for tasks in case the target container has been stopped",
            new RuntimeKnobSource("AGENT_SKIP_POST_EXECUTION_IF_CONTAINER_STOPPED"),
            new EnvironmentKnobSource("AGENT_SKIP_POST_EXECUTION_IF_CONTAINER_STOPPED"),
            new BuiltInDefaultKnobSource("false"));

        public static readonly Knob MTUValueForContainerJobs = new Knob(
            nameof(MTUValueForContainerJobs),
            "Allow to specify MTU value for networks used by container jobs (useful for docker-in-docker scenarios in k8s cluster).",
            new EnvironmentKnobSource("AGENT_DOCKER_MTU_VALUE"),
            new BuiltInDefaultKnobSource(string.Empty));

        public static readonly Knob DockerNetworkCreateDriver = new Knob(
            nameof(DockerNetworkCreateDriver),
            "Allow to specify which driver will be used when creating docker network",
            new RuntimeKnobSource("agent.DockerNetworkCreateDriver"),
            new EnvironmentKnobSource("AZP_AGENT_DOCKER_NETWORK_CREATE_DRIVER"),
            new BuiltInDefaultKnobSource(string.Empty));

        public static readonly Knob DockerAdditionalNetworkOptions = new Knob(
            nameof(DockerAdditionalNetworkOptions),
            "Allow to specify additional command line options to 'docker network' command when creating network for new containers",
            new RuntimeKnobSource("agent.DockerAdditionalNetworkOptions"),
            new EnvironmentKnobSource("AZP_AGENT_DOCKER_ADDITIONAL_NETWORK_OPTIONS"),
            new BuiltInDefaultKnobSource(string.Empty));

        public static readonly Knob UseHostGroupId = new Knob(
            nameof(UseHostGroupId),
            "If true, use the same group ID (GID) as the user on the host on which the agent is running",
            new RuntimeKnobSource("agent.UseHostGroupId"),
            new EnvironmentKnobSource("AZP_AGENT_USE_HOST_GROUP_ID"),
            new BuiltInDefaultKnobSource("true"));

        public const string DockerActionRetriesVariableName = "VSTSAGENT_DOCKER_ACTION_RETRIES";

        public static readonly Knob DockerActionRetries = new Knob(
            nameof(DockerActionRetries),
            "When enabled, the agent retries docker steps if failed",
            new RuntimeKnobSource(DockerActionRetriesVariableName),
            new EnvironmentKnobSource(DockerActionRetriesVariableName),
            new BuiltInDefaultKnobSource("false"));

        // Directory structure
        public static readonly Knob AgentToolsDirectory = new Knob(
            nameof(AgentToolsDirectory),
            "The location to look for/create the agents tool cache",
            new EnvironmentKnobSource("AGENT_TOOLSDIRECTORY"),
            new EnvironmentKnobSource("agent.ToolsDirectory"),
            new BuiltInDefaultKnobSource(string.Empty));

        public static readonly Knob OverwriteTemp = new Knob(
            nameof(OverwriteTemp),
            "If true, the system temp variable will be overriden to point to the agent's temp directory.",
            new RuntimeKnobSource("VSTS_OVERWRITE_TEMP"),
            new EnvironmentKnobSource("VSTS_OVERWRITE_TEMP"),
            new BuiltInDefaultKnobSource("false"));

        // Tool configuration
        public static readonly Knob DisableFetchByCommit = new Knob(
            nameof(DisableFetchByCommit),
            "If true and server supports it, fetch the target branch by commit. Otherwise, fetch all branches and pull request ref to get the target branch.",
            new RuntimeKnobSource("VSTS.DisableFetchByCommit"),
            new EnvironmentKnobSource("VSTS_DISABLEFETCHBYCOMMIT"),
            new BuiltInDefaultKnobSource("false"));

        public static readonly Knob DisableFetchPruneTags = new Knob(
            nameof(DisableFetchPruneTags),
            "If true, disable --prune-tags in the fetches.",
            new RuntimeKnobSource("VSTS.DisableFetchPruneTags"),
            new EnvironmentKnobSource("VSTS_DISABLEFETCHPRUNETAGS"),
            new BuiltInDefaultKnobSource("false"));

        public static readonly Knob PreferGitFromPath = new Knob(
            nameof(PreferGitFromPath),
            "Determines which Git we will use on Windows. By default, we prefer the built-in portable git in the agent's externals folder, setting this to true makes the agent find git.exe from %PATH% if possible.",
            new RuntimeKnobSource("system.prefergitfrompath"),
            new EnvironmentKnobSource("system.prefergitfrompath"),
            new BuiltInDefaultKnobSource("false"));

        public static readonly Knob DisableGitPrompt = new Knob(
            nameof(DisableGitPrompt),
            "If true, git will not prompt on the terminal (e.g., when asking for HTTP authentication).",
            new RuntimeKnobSource("VSTS_DISABLE_GIT_PROMPT"),
            new EnvironmentKnobSource("VSTS_DISABLE_GIT_PROMPT"),
            new BuiltInDefaultKnobSource("true"));

        public static readonly Knob GitUseSecureParameterPassing = new Knob(
            nameof(GitUseSecureParameterPassing),
            "If true, don't pass auth token in git parameters",
            new RuntimeKnobSource("agent.GitUseSecureParameterPassing"),
            new EnvironmentKnobSource("AGENT_GIT_USE_SECURE_PARAMETER_PASSING"),
            new BuiltInDefaultKnobSource("true"));

        public static readonly Knob TfVCUseSecureParameterPassing = new Knob(
            nameof(TfVCUseSecureParameterPassing),
            "If true, don't pass auth token in TFVC parameters",
            new RuntimeKnobSource("agent.TfVCUseSecureParameterPassing"),
            new EnvironmentKnobSource("AGENT_TFVC_USE_SECURE_PARAMETER_PASSING"),
            new BuiltInDefaultKnobSource("true"));

        public const string QuietCheckoutRuntimeVarName = "agent.source.checkout.quiet";
        public const string QuietCheckoutEnvVarName = "AGENT_SOURCE_CHECKOUT_QUIET";

        public static readonly Knob QuietCheckout = new Knob(
            nameof(QuietCheckout),
            "Aggressively reduce what gets logged to the console when checking out source.",
            new RuntimeKnobSource(QuietCheckoutRuntimeVarName),
            new EnvironmentKnobSource(QuietCheckoutEnvVarName),
            new BuiltInDefaultKnobSource("false"));

        public static readonly Knob UseNode10 = new Knob(
            nameof(UseNode10),
            "Forces the agent to use Node 10 handler for all Node-based tasks",
            new RuntimeKnobSource("AGENT_USE_NODE10"),
            new EnvironmentKnobSource("AGENT_USE_NODE10"),
            new BuiltInDefaultKnobSource("false"));

        public static readonly Knob UseNode16 = new Knob(
            nameof(UseNode16),
            "Forces the agent to use Node 16 handler for all Node-based tasks",
            new RuntimeKnobSource("AGENT_USE_NODE16"),
            new EnvironmentKnobSource("AGENT_USE_NODE16"),
            new BuiltInDefaultKnobSource("false"));

        // Agent logging
        public static readonly Knob AgentPerflog = new Knob(
            nameof(AgentPerflog),
            "If set, writes a perf counter trace for the agent. Writes to the location set in this variable.",
            new EnvironmentKnobSource("VSTS_AGENT_PERFLOG"),
            new BuiltInDefaultKnobSource(string.Empty));

        public static readonly Knob TraceVerbose = new Knob(
            nameof(TraceVerbose),
            "If set to anything, trace level will be verbose",
            new EnvironmentKnobSource("VSTSAGENT_TRACE"),
            new BuiltInDefaultKnobSource(string.Empty));

        public static readonly Knob DumpJobEventLogs = new Knob(
            nameof(DumpJobEventLogs),
            "If true, dump event viewer logs",
            new RuntimeKnobSource("VSTSAGENT_DUMP_JOB_EVENT_LOGS"),
            new EnvironmentKnobSource("VSTSAGENT_DUMP_JOB_EVENT_LOGS"),
            new BuiltInDefaultKnobSource("false"));

        public static readonly Knob DisableTestsMetadata = new Knob(
            nameof(DisableTestsMetadata),
            "If true, publishing tests metadata to evidence store will be disabled.",
            new RuntimeKnobSource("AZP_AGENT_DISABLE_TESTS_METADATA"),
            new EnvironmentKnobSource("AZP_AGENT_DISABLE_TESTS_METADATA"),
            new BuiltInDefaultKnobSource("false"));

        // Diag logging
        public static readonly Knob AgentDiagLogPath = new Knob(
            nameof(AgentDiagLogPath),
            "If set to anything, the folder containing the agent diag log will be created here.",
            new EnvironmentKnobSource("AGENT_DIAGLOGPATH"),
            new BuiltInDefaultKnobSource(string.Empty));

        public static readonly Knob WorkerDiagLogPath = new Knob(
            nameof(WorkerDiagLogPath),
            "If set to anything, the folder containing the agent worker diag log will be created here.",
            new EnvironmentKnobSource("WORKER_DIAGLOGPATH"),
            new BuiltInDefaultKnobSource(string.Empty));

        // Timeouts
        public static readonly Knob AgentChannelTimeout = new Knob(
            nameof(AgentChannelTimeout),
            "Timeout for channel communication between agent listener and worker processes.",
            new EnvironmentKnobSource("VSTS_AGENT_CHANNEL_TIMEOUT"),
            new BuiltInDefaultKnobSource("30"));

        public static readonly Knob AgentDownloadTimeout = new Knob(
            nameof(AgentDownloadTimeout),
            "Amount of time in seconds to wait for the agent to download a new version when updating",
            new EnvironmentKnobSource("AZP_AGENT_DOWNLOAD_TIMEOUT"),
            new BuiltInDefaultKnobSource("1500")); // 25*60

        public static readonly Knob TaskDownloadTimeout = new Knob(
            nameof(TaskDownloadTimeout),
            "Amount of time in seconds to wait for the agent to download a task when starting a job",
            new EnvironmentKnobSource("VSTS_TASK_DOWNLOAD_TIMEOUT"),
            new BuiltInDefaultKnobSource("1200")); // 20*60

        public static readonly Knob TaskDownloadRetryLimit = new Knob(
            nameof(TaskDownloadRetryLimit),
            "Attempts to download a task when starting a job",
            new EnvironmentKnobSource("VSTS_TASK_DOWNLOAD_RETRY_LIMIT"),
            new BuiltInDefaultKnobSource("3"));

        // HTTP
        public const string LegacyHttpVariableName = "AZP_AGENT_USE_LEGACY_HTTP";
        public static readonly Knob UseLegacyHttpHandler = new DeprecatedKnob(
            nameof(UseLegacyHttpHandler),
            "Use the libcurl-based HTTP handler rather than .NET's native HTTP handler, as we did on .NET Core 2.1",
            "Legacy http handler will be removed in one of the next agent releases with migration to .Net Core 6. We are highly recommend to not use it.",
            new EnvironmentKnobSource(LegacyHttpVariableName),
            new BuiltInDefaultKnobSource("false"));

        public static readonly Knob HttpRetryCount = new Knob(
            nameof(HttpRetryCount),
            "Number of times to retry Http requests",
            new EnvironmentKnobSource("VSTS_HTTP_RETRY"),
            new BuiltInDefaultKnobSource("3"));

        public static readonly Knob HttpTimeout = new Knob(
            nameof(HttpTimeout),
            "Timeout for Http requests",
            new EnvironmentKnobSource("VSTS_HTTP_TIMEOUT"),
            new BuiltInDefaultKnobSource("100"));

        public static readonly Knob HttpTrace = new Knob(
            nameof(HttpTrace),
            "Enable http trace if true",
            new EnvironmentKnobSource("VSTS_AGENT_HTTPTRACE"),
            new BuiltInDefaultKnobSource("false"));

        public static readonly Knob NoProxy = new Knob(
            nameof(NoProxy),
            "Proxy bypass list if one exists. Should be comma seperated",
            new EnvironmentKnobSource("no_proxy"),
            new BuiltInDefaultKnobSource(string.Empty));

        public static readonly Knob ProxyAddress = new Knob(
            nameof(ProxyAddress),
            "Proxy server address if one exists",
            new EnvironmentKnobSource("VSTS_HTTP_PROXY"),
            new EnvironmentKnobSource("http_proxy"),
            new BuiltInDefaultKnobSource(string.Empty));

        public static readonly Knob ProxyPassword = new SecretKnob(
            nameof(ProxyPassword),
            "Proxy password if one exists",
            new EnvironmentKnobSource("VSTS_HTTP_PROXY_PASSWORD"),
            new BuiltInDefaultKnobSource(string.Empty));

        public static readonly Knob ProxyUsername = new SecretKnob(
            nameof(ProxyUsername),
            "Proxy username if one exists",
            new EnvironmentKnobSource("VSTS_HTTP_PROXY_USERNAME"),
            new BuiltInDefaultKnobSource(string.Empty));

        // Secrets masking
        public static readonly Knob AllowUnsafeMultilineSecret = new Knob(
            nameof(AllowUnsafeMultilineSecret),
            "WARNING: enabling this may allow secrets to leak. Allows multi-line secrets to be set. Unsafe because it is possible for log lines to get dropped in agent failure cases, causing the secret to not get correctly masked. We recommend leaving this option off.",
            new RuntimeKnobSource("SYSTEM_UNSAFEALLOWMULTILINESECRET"),
            new EnvironmentKnobSource("SYSTEM_UNSAFEALLOWMULTILINESECRET"),
            new BuiltInDefaultKnobSource("false"));

        public static readonly Knob MaskUsingCredScanRegexes = new Knob(
            nameof(MaskUsingCredScanRegexes),
            "Use the CredScan regexes for masking secrets. CredScan is an internal tool developed at Microsoft to keep passwords and authentication keys from being checked in. This defaults to disabled, as there are performance problems with some task outputs.",
            new EnvironmentKnobSource("AZP_USE_CREDSCAN_REGEXES"),
            new BuiltInDefaultKnobSource("false"));

        public static readonly Knob MaskedSecretMinLength = new Knob(
            nameof(MaskedSecretMinLength),
            "Specify the length of the secrets, which, if shorter, will be ignored in the logs.",
            new RuntimeKnobSource("AZP_IGNORE_SECRETS_SHORTER_THAN"),
            new EnvironmentKnobSource("AZP_IGNORE_SECRETS_SHORTER_THAN"),
            new BuiltInDefaultKnobSource("0"));

        // Misc
        public static readonly Knob DisableAgentDowngrade = new Knob(
            nameof(DisableAgentDowngrade),
            "Disable agent downgrades. Upgrades will still be allowed.",
            new EnvironmentKnobSource("AZP_AGENT_DOWNGRADE_DISABLED"),
            new BuiltInDefaultKnobSource("false"));
        
        public static readonly Knob AcknowledgeNoUpdates = new Knob(
            nameof(AcknowledgeNoUpdates),
            "Opt-in to continue using agent without updates on unsopperted OS",
            new EnvironmentKnobSource("AGENT_ACKNOWLEDGE_NO_UPDATES"),
            new RuntimeKnobSource("AGENT_ACKNOWLEDGE_NO_UPDATES"),
            new BuiltInDefaultKnobSource("false"));

        public static readonly Knob AgentFailOnIncompatibleOS = new Knob(
            nameof(AgentFailOnIncompatibleOS),
            "Allow agent to fail pipelines on incampatible OS",
            new EnvironmentKnobSource("AGENT_FAIL_ON_INCOMPATIBLE_OS"),
            new RuntimeKnobSource("AGENT_FAIL_ON_INCOMPATIBLE_OS"),
            new BuiltInDefaultKnobSource("false"));

        public static readonly Knob PermissionsCheckFailsafe = new Knob(
            nameof(PermissionsCheckFailsafe),
            "Maximum depth of file permitted in directory hierarchy when checking permissions. Check to avoid accidentally entering infinite loops.",
            new EnvironmentKnobSource("AGENT_TEST_VALIDATE_EXECUTE_PERMISSIONS_FAILSAFE"),
            new BuiltInDefaultKnobSource("100"));

        public static readonly Knob DisableInputTrimming = new Knob(
            nameof(DisableInputTrimming),
            "By default, the agent trims whitespace and new line characters from all task inputs. Setting this to true disables this behavior.",
            new EnvironmentKnobSource("DISABLE_INPUT_TRIMMING"),
            new BuiltInDefaultKnobSource("false"));

        public static readonly Knob DecodePercents = new Knob(
            nameof(DecodePercents),
            "By default, the agent does not decodes %AZP25 as % which may be needed to allow users to work around reserved values. Setting this to true enables this behavior.",
            new RuntimeKnobSource("DECODE_PERCENTS"),
            new EnvironmentKnobSource("DECODE_PERCENTS"),
            new BuiltInDefaultKnobSource("true"));

        public static readonly Knob AllowTfvcUnshelveErrors = new Knob(
            nameof(AllowTfvcUnshelveErrors),
            "By default, the TFVC unshelve command does not throw errors e.g. when there's no mapping for one or more files shelved. Setting this to true enables this behavior.",
            new RuntimeKnobSource("ALLOW_TFVC_UNSHELVE_ERRORS"),
            new EnvironmentKnobSource("ALLOW_TFVC_UNSHELVE_ERRORS"),
            new BuiltInDefaultKnobSource("false"));

        // Set DISABLE_JAVA_CAPABILITY_HIGHER_THAN_9 variable with any value
        // to disable recognition of Java higher than 9
        public static readonly Knob DisableRecognitionOfJDKHigherThen9 = new Knob(
            nameof(DisableRecognitionOfJDKHigherThen9),
            "Recognize JDK and JRE >= 9 installed on the machine as agent capability. Setting any value to DISABLE_JAVA_CAPABILITY_HIGHER_THAN_9 is disabling this behavior",
            new EnvironmentKnobSource("DISABLE_JAVA_CAPABILITY_HIGHER_THAN_9"),
            new BuiltInDefaultKnobSource(string.Empty));

        // TODO: Added 5/27/21. Please remove within a month or two
        public static readonly Knob DisableBuildArtifactsToBlob = new Knob(
            nameof(DisableBuildArtifactsToBlob),
            "By default, the agent will upload build artifacts to Blobstore. Setting this to true will disable that integration. This variable is temporary and will be removed.",
            new RuntimeKnobSource("DISABLE_BUILD_ARTIFACTS_TO_BLOB"),
            new EnvironmentKnobSource("DISABLE_BUILD_ARTIFACTS_TO_BLOB"),
            new BuiltInDefaultKnobSource("false"));

        public static readonly Knob EnableIncompatibleBuildArtifactsPathResolution = new Knob(
            nameof(EnableIncompatibleBuildArtifactsPathResolution),
            "Return DownloadBuildArtifactsV1 target path resolution behavior back to how it was originally implemented. This breaks back compatibility with DownloadBuildArtifactsV0.",
            new RuntimeKnobSource("EnableIncompatibleBuildArtifactsPathResolution"),
            new EnvironmentKnobSource("EnableIncompatibleBuildArtifactsPathResolution"),
            new BuiltInDefaultKnobSource("false"));

        public static readonly Knob DisableAuthenticodeValidation = new Knob(
               nameof(DisableAuthenticodeValidation),
               "Disables authenticode validation for agent package during self update. Set this to any non-empty value to disable.",
               new EnvironmentKnobSource("DISABLE_AUTHENTICODE_VALIDATION"),
               new BuiltInDefaultKnobSource(string.Empty));

        public static readonly Knob DisableHashValidation = new Knob(
            nameof(DisableHashValidation),
            "If true, the agent will skip package hash validation during self-updating.",
            new EnvironmentKnobSource("DISABLE_HASH_VALIDATION"),
            new BuiltInDefaultKnobSource("false"));

        public static readonly Knob EnableVSPreReleaseVersions = new Knob(
            nameof(EnableVSPreReleaseVersions),
            "If true, the agent will include to seach VisualStudio prerelease versions to capabilities.",
            new EnvironmentKnobSource("ENABLE_VS_PRERELEASE_VERSIONS"),
            new BuiltInDefaultKnobSource("false"));

        public static readonly Knob DisableOverrideTfvcBuildDirectory = new Knob(
            nameof(DisableOverrideTfvcBuildDirectory),
            "Disables override of Tfvc build directory name by agentId on hosted agents (one tfvc repo used).",
            new RuntimeKnobSource("DISABLE_OVERRIDE_TFVC_BUILD_DIRECTORY"),
            new EnvironmentKnobSource("DISABLE_OVERRIDE_TFVC_BUILD_DIRECTORY"),
            new BuiltInDefaultKnobSource("false"));

        /// <remarks>We need to remove this knob - once Node 6 handler is dropped</remarks>
        public static readonly Knob DisableNode6DeprecationWarning = new Knob(
            nameof(DisableNode6DeprecationWarning),
            "Disables Node 6 deprecation warnings.",
            new RuntimeKnobSource("DISABLE_NODE6_DEPRECATION_WARNING"),
            new EnvironmentKnobSource("DISABLE_NODE6_DEPRECATION_WARNING"),
            new BuiltInDefaultKnobSource("true"));

        public static readonly Knob DisableTeePluginRemoval = new Knob(
            nameof(DisableTeePluginRemoval),
            "Disables removing TEE plugin after using it during checkout.",
            new RuntimeKnobSource("DISABLE_TEE_PLUGIN_REMOVAL"),
            new EnvironmentKnobSource("DISABLE_TEE_PLUGIN_REMOVAL"),
            new BuiltInDefaultKnobSource("false"));

        public static readonly Knob TeePluginDownloadRetryCount = new Knob(
            nameof(TeePluginDownloadRetryCount),
            "Number of times to retry downloading TEE plugin",
            new RuntimeKnobSource("TEE_PLUGIN_DOWNLOAD_RETRY_COUNT"),
            new EnvironmentKnobSource("TEE_PLUGIN_DOWNLOAD_RETRY_COUNT"),
            new BuiltInDefaultKnobSource("3"));

        public static readonly Knob DumpPackagesVerificationResult = new Knob(
            nameof(DumpPackagesVerificationResult),
            "If true, dumps info about invalid MD5 sums of installed packages",
            new RuntimeKnobSource("VSTSAGENT_DUMP_PACKAGES_VERIFICATION_RESULTS"),
            new EnvironmentKnobSource("VSTSAGENT_DUMP_PACKAGES_VERIFICATION_RESULTS"),
            new BuiltInDefaultKnobSource("false"));

        public const string ContinueAfterCancelProcessTreeKillAttemptVariableName = "VSTSAGENT_CONTINUE_AFTER_CANCEL_PROCESSTREEKILL_ATTEMPT";

        public static readonly Knob ContinueAfterCancelProcessTreeKillAttempt = new Knob(
            nameof(ContinueAfterCancelProcessTreeKillAttempt),
            "If true, continue cancellation after attempt to KillProcessTree",
            new RuntimeKnobSource(ContinueAfterCancelProcessTreeKillAttemptVariableName),
            new EnvironmentKnobSource(ContinueAfterCancelProcessTreeKillAttemptVariableName),
            new BuiltInDefaultKnobSource("false"));

        public const string VstsAgentNodeWarningsVariableName = "VSTSAGENT_ENABLE_NODE_WARNINGS";

        public static readonly Knob AgentDeprecatedNodeWarnings = new Knob(
            nameof(AgentDeprecatedNodeWarnings),
            "If true shows warning on depricated node (6) tasks",
            new RuntimeKnobSource(VstsAgentNodeWarningsVariableName),
            new EnvironmentKnobSource(VstsAgentNodeWarningsVariableName),
            new BuiltInDefaultKnobSource("false"));

        public static readonly Knob UseNode = new Knob(
            nameof(UseNode),
            "Forces the agent to use different version of Node if when configured runner is not available. Possible values: LTS - make agent use latest LTS version of Node; UPGRADE - make agent use next available version of Node",
            new RuntimeKnobSource("AGENT_USE_NODE"),
            new EnvironmentKnobSource("AGENT_USE_NODE"),
            new BuiltInDefaultKnobSource(string.Empty));

        public static readonly Knob DisableDrainQueuesAfterTask = new Knob(
            nameof(DisableDrainQueuesAfterTask),
            "Forces the agent to disable draining queues after each task",
            new RuntimeKnobSource("AGENT_DISABLE_DRAIN_QUEUES_AFTER_TASK"),
            new EnvironmentKnobSource("AGENT_DISABLE_DRAIN_QUEUES_AFTER_TASK"),
            new BuiltInDefaultKnobSource("false"));
            
        public static readonly Knob EnableFetchingNet6List = new Knob(
            nameof(EnableFetchingNet6List),
            "Forces the agent to fetch list of .NET 6 supporting systems from server",
            new EnvironmentKnobSource("AGENT_ENABLE_FETCHING_NET6_LIST"),
            new BuiltInDefaultKnobSource("false"));
<<<<<<< HEAD
=======

        public static readonly Knob ForceCreateTasksDirectory = new Knob(
            nameof(ForceCreateTasksDirectory),
            "Forces the agent to create _tasks folder for tasks.",
            new RuntimeKnobSource("AGENT_FORCE_CREATE_TASKS_DIRECTORY"),
            new EnvironmentKnobSource("AGENT_FORCE_CREATE_TASKS_DIRECTORY"),
            new BuiltInDefaultKnobSource("false"));
>>>>>>> 7778d903
    }
}<|MERGE_RESOLUTION|>--- conflicted
+++ resolved
@@ -451,8 +451,6 @@
             "Forces the agent to fetch list of .NET 6 supporting systems from server",
             new EnvironmentKnobSource("AGENT_ENABLE_FETCHING_NET6_LIST"),
             new BuiltInDefaultKnobSource("false"));
-<<<<<<< HEAD
-=======
 
         public static readonly Knob ForceCreateTasksDirectory = new Knob(
             nameof(ForceCreateTasksDirectory),
@@ -460,6 +458,5 @@
             new RuntimeKnobSource("AGENT_FORCE_CREATE_TASKS_DIRECTORY"),
             new EnvironmentKnobSource("AGENT_FORCE_CREATE_TASKS_DIRECTORY"),
             new BuiltInDefaultKnobSource("false"));
->>>>>>> 7778d903
     }
 }