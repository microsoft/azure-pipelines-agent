// Copyright (c) Microsoft Corporation.
// Licensed under the MIT License.

namespace Agent.Sdk.Knob
{
    public class AgentKnobs
    {
        // Containers
        public static readonly Knob PreferPowershellHandlerOnContainers = new Knob(
            nameof(PreferPowershellHandlerOnContainers),
            "If true, prefer using the PowerShell handler on Windows containers for tasks that provide both a Node and PowerShell handler version.",
            new RuntimeKnobSource("agent.preferPowerShellOnContainers"),
            new EnvironmentKnobSource("AGENT_PREFER_POWERSHELL_ON_CONTAINERS"),
            new BuiltInDefaultKnobSource("true"));

        public static readonly Knob SetupDockerGroup = new Knob(
            nameof(SetupDockerGroup),
            "If true, allows the user to run docker commands without sudo",
            new RuntimeKnobSource("VSTS_SETUP_DOCKERGROUP"),
            new EnvironmentKnobSource("VSTS_SETUP_DOCKERGROUP"),
            new BuiltInDefaultKnobSource("true"));

        public static readonly Knob AllowMountTasksReadonlyOnWindows = new Knob(
            nameof(AllowMountTasksReadonlyOnWindows),
            "If true, allows the user to mount 'tasks' volume read-only on Windows OS",
            new RuntimeKnobSource("VSTS_SETUP_ALLOW_MOUNT_TASKS_READONLY"),
            new EnvironmentKnobSource("VSTS_SETUP_ALLOW_MOUNT_TASKS_READONLY"),
            new BuiltInDefaultKnobSource("true"));

        public static readonly Knob SkipPostExeceutionIfTargetContainerStopped = new Knob(
            nameof(SkipPostExeceutionIfTargetContainerStopped),
            "If true, skips post-execution step for tasks in case the target container has been stopped",
            new RuntimeKnobSource("AGENT_SKIP_POST_EXECUTION_IF_CONTAINER_STOPPED"),
            new EnvironmentKnobSource("AGENT_SKIP_POST_EXECUTION_IF_CONTAINER_STOPPED"),
            new BuiltInDefaultKnobSource("false"));

        public static readonly Knob MTUValueForContainerJobs = new Knob(
            nameof(MTUValueForContainerJobs),
            "Allow to specify MTU value for networks used by container jobs (useful for docker-in-docker scenarios in k8s cluster).",
            new EnvironmentKnobSource("AGENT_DOCKER_MTU_VALUE"),
            new BuiltInDefaultKnobSource(string.Empty));

        public static readonly Knob DockerNetworkCreateDriver = new Knob(
            nameof(DockerNetworkCreateDriver),
            "Allow to specify which driver will be used when creating docker network",
            new RuntimeKnobSource("agent.DockerNetworkCreateDriver"),
            new EnvironmentKnobSource("AZP_AGENT_DOCKER_NETWORK_CREATE_DRIVER"),
            new BuiltInDefaultKnobSource(string.Empty));

        public static readonly Knob DockerAdditionalNetworkOptions = new Knob(
            nameof(DockerAdditionalNetworkOptions),
            "Allow to specify additional command line options to 'docker network' command when creating network for new containers",
            new RuntimeKnobSource("agent.DockerAdditionalNetworkOptions"),
            new EnvironmentKnobSource("AZP_AGENT_DOCKER_ADDITIONAL_NETWORK_OPTIONS"),
            new BuiltInDefaultKnobSource(string.Empty));

        public static readonly Knob UseHostGroupId = new Knob(
            nameof(UseHostGroupId),
            "If true, use the same group ID (GID) as the user on the host on which the agent is running",
            new RuntimeKnobSource("agent.UseHostGroupId"),
            new EnvironmentKnobSource("AZP_AGENT_USE_HOST_GROUP_ID"),
            new BuiltInDefaultKnobSource("true"));

        public const string DockerActionRetriesVariableName = "VSTSAGENT_DOCKER_ACTION_RETRIES";

        public static readonly Knob DockerActionRetries = new Knob(
            nameof(DockerActionRetries),
            "When enabled, the agent retries docker steps if failed",
            new RuntimeKnobSource(DockerActionRetriesVariableName),
            new EnvironmentKnobSource(DockerActionRetriesVariableName),
            new BuiltInDefaultKnobSource("false"));

        // Directory structure
        public static readonly Knob AgentToolsDirectory = new Knob(
            nameof(AgentToolsDirectory),
            "The location to look for/create the agents tool cache",
            new EnvironmentKnobSource("AGENT_TOOLSDIRECTORY"),
            new EnvironmentKnobSource("agent.ToolsDirectory"),
            new BuiltInDefaultKnobSource(string.Empty));

        public static readonly Knob OverwriteTemp = new Knob(
            nameof(OverwriteTemp),
            "If true, the system temp variable will be overriden to point to the agent's temp directory.",
            new RuntimeKnobSource("VSTS_OVERWRITE_TEMP"),
            new EnvironmentKnobSource("VSTS_OVERWRITE_TEMP"),
            new BuiltInDefaultKnobSource("false"));

        // Tool configuration
        public static readonly Knob DisableFetchByCommit = new Knob(
            nameof(DisableFetchByCommit),
            "If true and server supports it, fetch the target branch by commit. Otherwise, fetch all branches and pull request ref to get the target branch.",
            new RuntimeKnobSource("VSTS.DisableFetchByCommit"),
            new EnvironmentKnobSource("VSTS_DISABLEFETCHBYCOMMIT"),
            new BuiltInDefaultKnobSource("false"));

        public static readonly Knob DisableFetchPruneTags = new Knob(
            nameof(DisableFetchPruneTags),
            "If true, disable --prune-tags in the fetches.",
            new RuntimeKnobSource("VSTS.DisableFetchPruneTags"),
            new EnvironmentKnobSource("VSTS_DISABLEFETCHPRUNETAGS"),
            new BuiltInDefaultKnobSource("false"));

        public static readonly Knob PreferGitFromPath = new Knob(
            nameof(PreferGitFromPath),
            "Determines which Git we will use on Windows. By default, we prefer the built-in portable git in the agent's externals folder, setting this to true makes the agent find git.exe from %PATH% if possible.",
            new RuntimeKnobSource("system.prefergitfrompath"),
            new EnvironmentKnobSource("system.prefergitfrompath"),
            new BuiltInDefaultKnobSource("false"));

        public static readonly Knob DisableGitPrompt = new Knob(
            nameof(DisableGitPrompt),
            "If true, git will not prompt on the terminal (e.g., when asking for HTTP authentication).",
            new RuntimeKnobSource("VSTS_DISABLE_GIT_PROMPT"),
            new EnvironmentKnobSource("VSTS_DISABLE_GIT_PROMPT"),
            new BuiltInDefaultKnobSource("true"));

        public static readonly Knob GitUseSecureParameterPassing = new Knob(
            nameof(GitUseSecureParameterPassing),
            "If true, don't pass auth token in git parameters",
            new RuntimeKnobSource("agent.GitUseSecureParameterPassing"),
            new EnvironmentKnobSource("AGENT_GIT_USE_SECURE_PARAMETER_PASSING"),
            new BuiltInDefaultKnobSource("true"));

        public static readonly Knob TfVCUseSecureParameterPassing = new Knob(
            nameof(TfVCUseSecureParameterPassing),
            "If true, don't pass auth token in TFVC parameters",
            new RuntimeKnobSource("agent.TfVCUseSecureParameterPassing"),
            new EnvironmentKnobSource("AGENT_TFVC_USE_SECURE_PARAMETER_PASSING"),
            new BuiltInDefaultKnobSource("true"));

        public const string QuietCheckoutRuntimeVarName = "agent.source.checkout.quiet";
        public const string QuietCheckoutEnvVarName = "AGENT_SOURCE_CHECKOUT_QUIET";

        public static readonly Knob QuietCheckout = new Knob(
            nameof(QuietCheckout),
            "Aggressively reduce what gets logged to the console when checking out source.",
            new RuntimeKnobSource(QuietCheckoutRuntimeVarName),
            new EnvironmentKnobSource(QuietCheckoutEnvVarName),
            new BuiltInDefaultKnobSource("false"));

        public static readonly Knob UseNode10 = new Knob(
            nameof(UseNode10),
            "Forces the agent to use Node 10 handler for all Node-based tasks",
            new RuntimeKnobSource("AGENT_USE_NODE10"),
            new EnvironmentKnobSource("AGENT_USE_NODE10"),
            new BuiltInDefaultKnobSource("false"));

        public static readonly Knob UseNode16 = new Knob(
            nameof(UseNode16),
            "Forces the agent to use Node 16 handler for all Node-based tasks",
            new RuntimeKnobSource("AGENT_USE_NODE16"),
            new EnvironmentKnobSource("AGENT_USE_NODE16"),
            new BuiltInDefaultKnobSource("false"));

        // Agent logging
        public static readonly Knob AgentPerflog = new Knob(
            nameof(AgentPerflog),
            "If set, writes a perf counter trace for the agent. Writes to the location set in this variable.",
            new EnvironmentKnobSource("VSTS_AGENT_PERFLOG"),
            new BuiltInDefaultKnobSource(string.Empty));

        public static readonly Knob TraceVerbose = new Knob(
            nameof(TraceVerbose),
            "If set to anything, trace level will be verbose",
            new EnvironmentKnobSource("VSTSAGENT_TRACE"),
            new BuiltInDefaultKnobSource(string.Empty));

        public static readonly Knob DumpJobEventLogs = new Knob(
            nameof(DumpJobEventLogs),
            "If true, dump event viewer logs",
            new RuntimeKnobSource("VSTSAGENT_DUMP_JOB_EVENT_LOGS"),
            new EnvironmentKnobSource("VSTSAGENT_DUMP_JOB_EVENT_LOGS"),
            new BuiltInDefaultKnobSource("false"));

        public static readonly Knob DisableTestsMetadata = new Knob(
            nameof(DisableTestsMetadata),
            "If true, publishing tests metadata to evidence store will be disabled.",
            new RuntimeKnobSource("AZP_AGENT_DISABLE_TESTS_METADATA"),
            new EnvironmentKnobSource("AZP_AGENT_DISABLE_TESTS_METADATA"),
            new BuiltInDefaultKnobSource("false"));

        // Diag logging
        public static readonly Knob AgentDiagLogPath = new Knob(
            nameof(AgentDiagLogPath),
            "If set to anything, the folder containing the agent diag log will be created here.",
            new EnvironmentKnobSource("AGENT_DIAGLOGPATH"),
            new BuiltInDefaultKnobSource(string.Empty));

        public static readonly Knob WorkerDiagLogPath = new Knob(
            nameof(WorkerDiagLogPath),
            "If set to anything, the folder containing the agent worker diag log will be created here.",
            new EnvironmentKnobSource("WORKER_DIAGLOGPATH"),
            new BuiltInDefaultKnobSource(string.Empty));

        // Timeouts
        public static readonly Knob AgentChannelTimeout = new Knob(
            nameof(AgentChannelTimeout),
            "Timeout for channel communication between agent listener and worker processes.",
            new EnvironmentKnobSource("VSTS_AGENT_CHANNEL_TIMEOUT"),
            new BuiltInDefaultKnobSource("30"));

        public static readonly Knob AgentDownloadTimeout = new Knob(
            nameof(AgentDownloadTimeout),
            "Amount of time in seconds to wait for the agent to download a new version when updating",
            new EnvironmentKnobSource("AZP_AGENT_DOWNLOAD_TIMEOUT"),
            new BuiltInDefaultKnobSource("1500")); // 25*60

        public static readonly Knob TaskDownloadTimeout = new Knob(
            nameof(TaskDownloadTimeout),
            "Amount of time in seconds to wait for the agent to download a task when starting a job",
            new EnvironmentKnobSource("VSTS_TASK_DOWNLOAD_TIMEOUT"),
            new BuiltInDefaultKnobSource("1200")); // 20*60

        public static readonly Knob TaskDownloadRetryLimit = new Knob(
            nameof(TaskDownloadRetryLimit),
            "Attempts to download a task when starting a job",
            new EnvironmentKnobSource("VSTS_TASK_DOWNLOAD_RETRY_LIMIT"),
            new BuiltInDefaultKnobSource("3"));

        // HTTP
        public const string LegacyHttpVariableName = "AZP_AGENT_USE_LEGACY_HTTP";
        public static readonly Knob UseLegacyHttpHandler = new DeprecatedKnob(
            nameof(UseLegacyHttpHandler),
            "Use the libcurl-based HTTP handler rather than .NET's native HTTP handler, as we did on .NET Core 2.1",
            "Legacy http handler will be removed in one of the next agent releases with migration to .Net Core 6. We are highly recommend to not use it.",
            new EnvironmentKnobSource(LegacyHttpVariableName),
            new BuiltInDefaultKnobSource("false"));

        public static readonly Knob HttpRetryCount = new Knob(
            nameof(HttpRetryCount),
            "Number of times to retry Http requests",
            new EnvironmentKnobSource("VSTS_HTTP_RETRY"),
            new BuiltInDefaultKnobSource("3"));

        public static readonly Knob HttpTimeout = new Knob(
            nameof(HttpTimeout),
            "Timeout for Http requests",
            new EnvironmentKnobSource("VSTS_HTTP_TIMEOUT"),
            new BuiltInDefaultKnobSource("100"));

        public static readonly Knob HttpTrace = new Knob(
            nameof(HttpTrace),
            "Enable http trace if true",
            new EnvironmentKnobSource("VSTS_AGENT_HTTPTRACE"),
            new BuiltInDefaultKnobSource("false"));

        public static readonly Knob NoProxy = new Knob(
            nameof(NoProxy),
            "Proxy bypass list if one exists. Should be comma seperated",
            new EnvironmentKnobSource("no_proxy"),
            new BuiltInDefaultKnobSource(string.Empty));

        public static readonly Knob ProxyAddress = new Knob(
            nameof(ProxyAddress),
            "Proxy server address if one exists",
            new EnvironmentKnobSource("VSTS_HTTP_PROXY"),
            new EnvironmentKnobSource("http_proxy"),
            new BuiltInDefaultKnobSource(string.Empty));

        public static readonly Knob ProxyPassword = new SecretKnob(
            nameof(ProxyPassword),
            "Proxy password if one exists",
            new EnvironmentKnobSource("VSTS_HTTP_PROXY_PASSWORD"),
            new BuiltInDefaultKnobSource(string.Empty));

        public static readonly Knob ProxyUsername = new SecretKnob(
            nameof(ProxyUsername),
            "Proxy username if one exists",
            new EnvironmentKnobSource("VSTS_HTTP_PROXY_USERNAME"),
            new BuiltInDefaultKnobSource(string.Empty));

        // Secrets masking
        public static readonly Knob AllowUnsafeMultilineSecret = new Knob(
            nameof(AllowUnsafeMultilineSecret),
            "WARNING: enabling this may allow secrets to leak. Allows multi-line secrets to be set. Unsafe because it is possible for log lines to get dropped in agent failure cases, causing the secret to not get correctly masked. We recommend leaving this option off.",
            new RuntimeKnobSource("SYSTEM_UNSAFEALLOWMULTILINESECRET"),
            new EnvironmentKnobSource("SYSTEM_UNSAFEALLOWMULTILINESECRET"),
            new BuiltInDefaultKnobSource("false"));

        public static readonly Knob MaskUsingCredScanRegexes = new Knob(
            nameof(MaskUsingCredScanRegexes),
            "Use the CredScan regexes for masking secrets. CredScan is an internal tool developed at Microsoft to keep passwords and authentication keys from being checked in. This defaults to disabled, as there are performance problems with some task outputs.",
            new EnvironmentKnobSource("AZP_USE_CREDSCAN_REGEXES"),
            new BuiltInDefaultKnobSource("false"));

        public static readonly Knob MaskedSecretMinLength = new Knob(
            nameof(MaskedSecretMinLength),
            "Specify the length of the secrets, which, if shorter, will be ignored in the logs.",
            new RuntimeKnobSource("AZP_IGNORE_SECRETS_SHORTER_THAN"),
            new EnvironmentKnobSource("AZP_IGNORE_SECRETS_SHORTER_THAN"),
            new BuiltInDefaultKnobSource("0"));

        // Misc
        public static readonly Knob DisableAgentDowngrade = new Knob(
            nameof(DisableAgentDowngrade),
            "Disable agent downgrades. Upgrades will still be allowed.",
            new EnvironmentKnobSource("AZP_AGENT_DOWNGRADE_DISABLED"),
            new BuiltInDefaultKnobSource("false"));
        
        public static readonly Knob AcknowledgeNoUpdates = new Knob(
            nameof(AcknowledgeNoUpdates),
            "Opt-in to continue using agent without updates on unsopperted OS",
            new EnvironmentKnobSource("AGENT_ACKNOWLEDGE_NO_UPDATES"),
            new RuntimeKnobSource("AGENT_ACKNOWLEDGE_NO_UPDATES"),
            new BuiltInDefaultKnobSource("false"));

        public static readonly Knob AgentFailOnIncompatibleOS = new Knob(
            nameof(AgentFailOnIncompatibleOS),
            "Allow agent to fail pipelines on incampatible OS",
            new EnvironmentKnobSource("AGENT_FAIL_ON_INCOMPATIBLE_OS"),
            new RuntimeKnobSource("AGENT_FAIL_ON_INCOMPATIBLE_OS"),
            new BuiltInDefaultKnobSource("false"));

        public static readonly Knob PermissionsCheckFailsafe = new Knob(
            nameof(PermissionsCheckFailsafe),
            "Maximum depth of file permitted in directory hierarchy when checking permissions. Check to avoid accidentally entering infinite loops.",
            new EnvironmentKnobSource("AGENT_TEST_VALIDATE_EXECUTE_PERMISSIONS_FAILSAFE"),
            new BuiltInDefaultKnobSource("100"));

        public static readonly Knob DisableInputTrimming = new Knob(
            nameof(DisableInputTrimming),
            "By default, the agent trims whitespace and new line characters from all task inputs. Setting this to true disables this behavior.",
            new EnvironmentKnobSource("DISABLE_INPUT_TRIMMING"),
            new BuiltInDefaultKnobSource("false"));

        public static readonly Knob DecodePercents = new Knob(
            nameof(DecodePercents),
            "By default, the agent does not decodes %AZP25 as % which may be needed to allow users to work around reserved values. Setting this to true enables this behavior.",
            new RuntimeKnobSource("DECODE_PERCENTS"),
            new EnvironmentKnobSource("DECODE_PERCENTS"),
            new BuiltInDefaultKnobSource("true"));

        public static readonly Knob AllowTfvcUnshelveErrors = new Knob(
            nameof(AllowTfvcUnshelveErrors),
            "By default, the TFVC unshelve command does not throw errors e.g. when there's no mapping for one or more files shelved. Setting this to true enables this behavior.",
            new RuntimeKnobSource("ALLOW_TFVC_UNSHELVE_ERRORS"),
            new EnvironmentKnobSource("ALLOW_TFVC_UNSHELVE_ERRORS"),
            new BuiltInDefaultKnobSource("false"));

        // Set DISABLE_JAVA_CAPABILITY_HIGHER_THAN_9 variable with any value
        // to disable recognition of Java higher than 9
        public static readonly Knob DisableRecognitionOfJDKHigherThen9 = new Knob(
            nameof(DisableRecognitionOfJDKHigherThen9),
            "Recognize JDK and JRE >= 9 installed on the machine as agent capability. Setting any value to DISABLE_JAVA_CAPABILITY_HIGHER_THAN_9 is disabling this behavior",
            new EnvironmentKnobSource("DISABLE_JAVA_CAPABILITY_HIGHER_THAN_9"),
            new BuiltInDefaultKnobSource(string.Empty));

        // TODO: Added 5/27/21. Please remove within a month or two
        public static readonly Knob DisableBuildArtifactsToBlob = new Knob(
            nameof(DisableBuildArtifactsToBlob),
            "By default, the agent will upload build artifacts to Blobstore. Setting this to true will disable that integration. This variable is temporary and will be removed.",
            new RuntimeKnobSource("DISABLE_BUILD_ARTIFACTS_TO_BLOB"),
            new EnvironmentKnobSource("DISABLE_BUILD_ARTIFACTS_TO_BLOB"),
            new BuiltInDefaultKnobSource("false"));

        public static readonly Knob EnableIncompatibleBuildArtifactsPathResolution = new Knob(
            nameof(EnableIncompatibleBuildArtifactsPathResolution),
            "Return DownloadBuildArtifactsV1 target path resolution behavior back to how it was originally implemented. This breaks back compatibility with DownloadBuildArtifactsV0.",
            new RuntimeKnobSource("EnableIncompatibleBuildArtifactsPathResolution"),
            new EnvironmentKnobSource("EnableIncompatibleBuildArtifactsPathResolution"),
            new BuiltInDefaultKnobSource("false"));

        public static readonly Knob DisableAuthenticodeValidation = new Knob(
               nameof(DisableAuthenticodeValidation),
               "Disables authenticode validation for agent package during self update. Set this to any non-empty value to disable.",
               new EnvironmentKnobSource("DISABLE_AUTHENTICODE_VALIDATION"),
               new BuiltInDefaultKnobSource(string.Empty));

        public static readonly Knob DisableHashValidation = new Knob(
            nameof(DisableHashValidation),
            "If true, the agent will skip package hash validation during self-updating.",
            new EnvironmentKnobSource("DISABLE_HASH_VALIDATION"),
            new BuiltInDefaultKnobSource("false"));

        public static readonly Knob EnableVSPreReleaseVersions = new Knob(
            nameof(EnableVSPreReleaseVersions),
            "If true, the agent will include to seach VisualStudio prerelease versions to capabilities.",
            new EnvironmentKnobSource("ENABLE_VS_PRERELEASE_VERSIONS"),
            new BuiltInDefaultKnobSource("false"));

        public static readonly Knob DisableOverrideTfvcBuildDirectory = new Knob(
            nameof(DisableOverrideTfvcBuildDirectory),
            "Disables override of Tfvc build directory name by agentId on hosted agents (one tfvc repo used).",
            new RuntimeKnobSource("DISABLE_OVERRIDE_TFVC_BUILD_DIRECTORY"),
            new EnvironmentKnobSource("DISABLE_OVERRIDE_TFVC_BUILD_DIRECTORY"),
            new BuiltInDefaultKnobSource("false"));

        /// <remarks>We need to remove this knob - once Node 6 handler is dropped</remarks>
        public static readonly Knob DisableNode6DeprecationWarning = new Knob(
            nameof(DisableNode6DeprecationWarning),
            "Disables Node 6 deprecation warnings.",
            new RuntimeKnobSource("DISABLE_NODE6_DEPRECATION_WARNING"),
            new EnvironmentKnobSource("DISABLE_NODE6_DEPRECATION_WARNING"),
            new BuiltInDefaultKnobSource("true"));

        public static readonly Knob DisableTeePluginRemoval = new Knob(
            nameof(DisableTeePluginRemoval),
            "Disables removing TEE plugin after using it during checkout.",
            new RuntimeKnobSource("DISABLE_TEE_PLUGIN_REMOVAL"),
            new EnvironmentKnobSource("DISABLE_TEE_PLUGIN_REMOVAL"),
            new BuiltInDefaultKnobSource("false"));

        public static readonly Knob TeePluginDownloadRetryCount = new Knob(
            nameof(TeePluginDownloadRetryCount),
            "Number of times to retry downloading TEE plugin",
            new RuntimeKnobSource("TEE_PLUGIN_DOWNLOAD_RETRY_COUNT"),
            new EnvironmentKnobSource("TEE_PLUGIN_DOWNLOAD_RETRY_COUNT"),
            new BuiltInDefaultKnobSource("3"));

        public static readonly Knob DumpPackagesVerificationResult = new Knob(
            nameof(DumpPackagesVerificationResult),
            "If true, dumps info about invalid MD5 sums of installed packages",
            new RuntimeKnobSource("VSTSAGENT_DUMP_PACKAGES_VERIFICATION_RESULTS"),
            new EnvironmentKnobSource("VSTSAGENT_DUMP_PACKAGES_VERIFICATION_RESULTS"),
            new BuiltInDefaultKnobSource("false"));

        public const string ContinueAfterCancelProcessTreeKillAttemptVariableName = "VSTSAGENT_CONTINUE_AFTER_CANCEL_PROCESSTREEKILL_ATTEMPT";

        public static readonly Knob ContinueAfterCancelProcessTreeKillAttempt = new Knob(
            nameof(ContinueAfterCancelProcessTreeKillAttempt),
            "If true, continue cancellation after attempt to KillProcessTree",
            new RuntimeKnobSource(ContinueAfterCancelProcessTreeKillAttemptVariableName),
            new EnvironmentKnobSource(ContinueAfterCancelProcessTreeKillAttemptVariableName),
            new BuiltInDefaultKnobSource("false"));

        public const string VstsAgentNodeWarningsVariableName = "VSTSAGENT_ENABLE_NODE_WARNINGS";

        public static readonly Knob AgentDeprecatedNodeWarnings = new Knob(
            nameof(AgentDeprecatedNodeWarnings),
            "If true shows warning on depricated node (6) tasks",
            new RuntimeKnobSource(VstsAgentNodeWarningsVariableName),
            new EnvironmentKnobSource(VstsAgentNodeWarningsVariableName),
            new BuiltInDefaultKnobSource("false"));

        public static readonly Knob UseNode = new Knob(
            nameof(UseNode),
            "Forces the agent to use different version of Node if when configured runner is not available. Possible values: LTS - make agent use latest LTS version of Node; UPGRADE - make agent use next available version of Node",
            new RuntimeKnobSource("AGENT_USE_NODE"),
            new EnvironmentKnobSource("AGENT_USE_NODE"),
            new BuiltInDefaultKnobSource(string.Empty));

<<<<<<< HEAD
        public static readonly Knob ProcessHandlerSecureArguments = new Knob(
            nameof(ProcessHandlerSecureArguments),
            "",
            new RuntimeKnobSource("AGENT_PH_ENABLE_SECURE_ARGUMENTS"),
            new EnvironmentKnobSource("AGENT_PH_ENABLE_SECURE_ARGUMENTS"),
            new BuiltInDefaultKnobSource("false"));

        public static readonly Knob ProcessHandlerTelemetry = new Knob(
            nameof(ProcessHandlerTelemetry),
            "",
            new RuntimeKnobSource("AGENT_PH_ENABLE_TELEMETRY"),
            new EnvironmentKnobSource("AGENT_PH_ENABLE_TELEMETRY"),
=======
        public static readonly Knob DisableDrainQueuesAfterTask = new Knob(
            nameof(DisableDrainQueuesAfterTask),
            "Forces the agent to disable draining queues after each task",
            new RuntimeKnobSource("AGENT_DISABLE_DRAIN_QUEUES_AFTER_TASK"),
            new EnvironmentKnobSource("AGENT_DISABLE_DRAIN_QUEUES_AFTER_TASK"),
            new BuiltInDefaultKnobSource("false"));
            
        public static readonly Knob EnableFetchingNet6List = new Knob(
            nameof(EnableFetchingNet6List),
            "Forces the agent to fetch list of .NET 6 supporting systems from server",
            new EnvironmentKnobSource("AGENT_ENABLE_FETCHING_NET6_LIST"),
            new BuiltInDefaultKnobSource("false"));

        public static readonly Knob ForceCreateTasksDirectory = new Knob(
            nameof(ForceCreateTasksDirectory),
            "Forces the agent to create _tasks folder for tasks.",
            new RuntimeKnobSource("AGENT_FORCE_CREATE_TASKS_DIRECTORY"),
            new EnvironmentKnobSource("AGENT_FORCE_CREATE_TASKS_DIRECTORY"),
>>>>>>> 08112695
            new BuiltInDefaultKnobSource("false"));
    }
}<|MERGE_RESOLUTION|>--- conflicted
+++ resolved
@@ -296,7 +296,7 @@
             "Disable agent downgrades. Upgrades will still be allowed.",
             new EnvironmentKnobSource("AZP_AGENT_DOWNGRADE_DISABLED"),
             new BuiltInDefaultKnobSource("false"));
-        
+
         public static readonly Knob AcknowledgeNoUpdates = new Knob(
             nameof(AcknowledgeNoUpdates),
             "Opt-in to continue using agent without updates on unsopperted OS",
@@ -439,7 +439,6 @@
             new EnvironmentKnobSource("AGENT_USE_NODE"),
             new BuiltInDefaultKnobSource(string.Empty));
 
-<<<<<<< HEAD
         public static readonly Knob ProcessHandlerSecureArguments = new Knob(
             nameof(ProcessHandlerSecureArguments),
             "",
@@ -452,14 +451,15 @@
             "",
             new RuntimeKnobSource("AGENT_PH_ENABLE_TELEMETRY"),
             new EnvironmentKnobSource("AGENT_PH_ENABLE_TELEMETRY"),
-=======
+            new BuiltInDefaultKnobSource("false"));
+
         public static readonly Knob DisableDrainQueuesAfterTask = new Knob(
             nameof(DisableDrainQueuesAfterTask),
             "Forces the agent to disable draining queues after each task",
             new RuntimeKnobSource("AGENT_DISABLE_DRAIN_QUEUES_AFTER_TASK"),
             new EnvironmentKnobSource("AGENT_DISABLE_DRAIN_QUEUES_AFTER_TASK"),
             new BuiltInDefaultKnobSource("false"));
-            
+
         public static readonly Knob EnableFetchingNet6List = new Knob(
             nameof(EnableFetchingNet6List),
             "Forces the agent to fetch list of .NET 6 supporting systems from server",
@@ -471,7 +471,6 @@
             "Forces the agent to create _tasks folder for tasks.",
             new RuntimeKnobSource("AGENT_FORCE_CREATE_TASKS_DIRECTORY"),
             new EnvironmentKnobSource("AGENT_FORCE_CREATE_TASKS_DIRECTORY"),
->>>>>>> 08112695
             new BuiltInDefaultKnobSource("false"));
     }
 }