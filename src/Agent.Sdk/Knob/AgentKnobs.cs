--- conflicted
+++ resolved
@@ -289,7 +289,7 @@
             "Disable agent downgrades. Upgrades will still be allowed.",
             new EnvironmentKnobSource("AZP_AGENT_DOWNGRADE_DISABLED"),
             new BuiltInDefaultKnobSource("false"));
-        
+
         public static readonly Knob AcknowledgeNoUpdates = new Knob(
             nameof(AcknowledgeNoUpdates),
             "Opt-in to continue using agent without updates on unsopperted OS",
@@ -432,7 +432,6 @@
             new EnvironmentKnobSource("AGENT_USE_NODE"),
             new BuiltInDefaultKnobSource(string.Empty));
 
-<<<<<<< HEAD
         public static readonly Knob IgnoreScriptVariablesWarnings = new ExperimentalKnob(
             nameof(IgnoreScriptVariablesWarnings),
             "Allows to ignore warnings about variables vulnerable to execution in script tasks.",
@@ -448,19 +447,18 @@
             new EnvironmentKnobSource("AZP_EXPAND_VULNERABLE_VARIABLES"),
             new BuiltInDefaultKnobSource("true")
         );
-=======
+
         public static readonly Knob DisableDrainQueuesAfterTask = new Knob(
             nameof(DisableDrainQueuesAfterTask),
             "Forces the agent to disable draining queues after each task",
             new RuntimeKnobSource("AGENT_DISABLE_DRAIN_QUEUES_AFTER_TASK"),
             new EnvironmentKnobSource("AGENT_DISABLE_DRAIN_QUEUES_AFTER_TASK"),
             new BuiltInDefaultKnobSource("false"));
-            
+
         public static readonly Knob EnableFetchingNet6List = new Knob(
             nameof(EnableFetchingNet6List),
             "Forces the agent to fetch list of .NET 6 supporting systems from server",
             new EnvironmentKnobSource("AGENT_ENABLE_FETCHING_NET6_LIST"),
             new BuiltInDefaultKnobSource("false"));
->>>>>>> 857cbef2
     }
 }