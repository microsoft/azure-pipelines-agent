// Copyright (c) Microsoft Corporation.
// Licensed under the MIT License.

namespace Agent.Sdk.Knob
{
    public class AgentKnobs
    {
        // Containers
        public static readonly Knob PreferPowershellHandlerOnContainers = new Knob(
            nameof(PreferPowershellHandlerOnContainers),
            "If true, prefer using the PowerShell handler on Windows containers for tasks that provide both a Node and PowerShell handler version.",
            new RuntimeKnobSource("agent.preferPowerShellOnContainers"),
            new EnvironmentKnobSource("AGENT_PREFER_POWERSHELL_ON_CONTAINERS"),
            new BuiltInDefaultKnobSource("true"));

        public static readonly Knob SetupDockerGroup = new Knob(
            nameof(SetupDockerGroup),
            "If true, allows the user to run docker commands without sudo",
            new RuntimeKnobSource("VSTS_SETUP_DOCKERGROUP"),
            new EnvironmentKnobSource("VSTS_SETUP_DOCKERGROUP"),
            new BuiltInDefaultKnobSource("true"));

        public static readonly Knob AllowMountTasksReadonlyOnWindows = new Knob(
            nameof(AllowMountTasksReadonlyOnWindows),
            "If true, allows the user to mount 'tasks' volume read-only on Windows OS",
            new RuntimeKnobSource("VSTS_SETUP_ALLOW_MOUNT_TASKS_READONLY"),
            new EnvironmentKnobSource("VSTS_SETUP_ALLOW_MOUNT_TASKS_READONLY"),
            new BuiltInDefaultKnobSource("true"));

        public static readonly Knob SkipPostExeceutionIfTargetContainerStopped = new Knob(
            nameof(SkipPostExeceutionIfTargetContainerStopped),
            "If true, skips post-execution step for tasks in case the target container has been stopped",
            new RuntimeKnobSource("AGENT_SKIP_POST_EXECUTION_IF_CONTAINER_STOPPED"),
            new EnvironmentKnobSource("AGENT_SKIP_POST_EXECUTION_IF_CONTAINER_STOPPED"),
            new BuiltInDefaultKnobSource("false"));

        public static readonly Knob MTUValueForContainerJobs = new Knob(
            nameof(MTUValueForContainerJobs),
            "Allow to specify MTU value for networks used by container jobs (useful for docker-in-docker scenarios in k8s cluster).",
            new EnvironmentKnobSource("AGENT_DOCKER_MTU_VALUE"),
            new BuiltInDefaultKnobSource(string.Empty));

        public static readonly Knob DockerNetworkCreateDriver = new Knob(
            nameof(DockerNetworkCreateDriver),
            "Allow to specify which driver will be used when creating docker network",
            new RuntimeKnobSource("agent.DockerNetworkCreateDriver"),
            new EnvironmentKnobSource("AZP_AGENT_DOCKER_NETWORK_CREATE_DRIVER"),
            new BuiltInDefaultKnobSource(string.Empty));

        public static readonly Knob DockerAdditionalNetworkOptions = new Knob(
            nameof(DockerAdditionalNetworkOptions),
            "Allow to specify additional command line options to 'docker network' command when creating network for new containers",
            new RuntimeKnobSource("agent.DockerAdditionalNetworkOptions"),
            new EnvironmentKnobSource("AZP_AGENT_DOCKER_ADDITIONAL_NETWORK_OPTIONS"),
            new BuiltInDefaultKnobSource(string.Empty));

        public static readonly Knob UseHostGroupId = new Knob(
            nameof(UseHostGroupId),
            "If true, use the same group ID (GID) as the user on the host on which the agent is running",
            new RuntimeKnobSource("agent.UseHostGroupId"),
            new EnvironmentKnobSource("AZP_AGENT_USE_HOST_GROUP_ID"),
            new BuiltInDefaultKnobSource("true"));

        public const string DockerActionRetriesVariableName = "VSTSAGENT_DOCKER_ACTION_RETRIES";

        public static readonly Knob DockerActionRetries = new Knob(
            nameof(DockerActionRetries),
            "When enabled, the agent retries docker steps if failed",
            new RuntimeKnobSource(DockerActionRetriesVariableName),
            new EnvironmentKnobSource(DockerActionRetriesVariableName),
            new BuiltInDefaultKnobSource("false"));

        // Directory structure
        public static readonly Knob AgentToolsDirectory = new Knob(
            nameof(AgentToolsDirectory),
            "The location to look for/create the agents tool cache",
            new EnvironmentKnobSource("AGENT_TOOLSDIRECTORY"),
            new EnvironmentKnobSource("agent.ToolsDirectory"),
            new BuiltInDefaultKnobSource(string.Empty));

        public static readonly Knob OverwriteTemp = new Knob(
            nameof(OverwriteTemp),
            "If true, the system temp variable will be overriden to point to the agent's temp directory.",
            new RuntimeKnobSource("VSTS_OVERWRITE_TEMP"),
            new EnvironmentKnobSource("VSTS_OVERWRITE_TEMP"),
            new BuiltInDefaultKnobSource("false"));

        // Tool configuration
        public static readonly Knob DisableFetchByCommit = new Knob(
            nameof(DisableFetchByCommit),
            "If true and server supports it, fetch the target branch by commit. Otherwise, fetch all branches and pull request ref to get the target branch.",
            new RuntimeKnobSource("VSTS.DisableFetchByCommit"),
            new EnvironmentKnobSource("VSTS_DISABLEFETCHBYCOMMIT"),
            new BuiltInDefaultKnobSource("false"));

        public static readonly Knob DisableFetchPruneTags = new Knob(
            nameof(DisableFetchPruneTags),
            "If true, disable --prune-tags in the fetches.",
            new RuntimeKnobSource("VSTS.DisableFetchPruneTags"),
            new EnvironmentKnobSource("VSTS_DISABLEFETCHPRUNETAGS"),
            new BuiltInDefaultKnobSource("false"));

        public static readonly Knob PreferGitFromPath = new Knob(
            nameof(PreferGitFromPath),
            "Determines which Git we will use on Windows. By default, we prefer the built-in portable git in the agent's externals folder, setting this to true makes the agent find git.exe from %PATH% if possible.",
            new RuntimeKnobSource("system.prefergitfrompath"),
            new EnvironmentKnobSource("system.prefergitfrompath"),
            new BuiltInDefaultKnobSource("false"));

        public static readonly Knob DisableGitPrompt = new Knob(
            nameof(DisableGitPrompt),
            "If true, git will not prompt on the terminal (e.g., when asking for HTTP authentication).",
            new RuntimeKnobSource("VSTS_DISABLE_GIT_PROMPT"),
            new EnvironmentKnobSource("VSTS_DISABLE_GIT_PROMPT"),
            new BuiltInDefaultKnobSource("true"));

        public static readonly Knob GitUseSecureParameterPassing = new Knob(
            nameof(GitUseSecureParameterPassing),
            "If true, don't pass auth token in git parameters",
            new RuntimeKnobSource("agent.GitUseSecureParameterPassing"),
            new EnvironmentKnobSource("AGENT_GIT_USE_SECURE_PARAMETER_PASSING"),
            new BuiltInDefaultKnobSource("true"));

        public static readonly Knob TfVCUseSecureParameterPassing = new Knob(
            nameof(TfVCUseSecureParameterPassing),
            "If true, don't pass auth token in TFVC parameters",
            new RuntimeKnobSource("agent.TfVCUseSecureParameterPassing"),
            new EnvironmentKnobSource("AGENT_TFVC_USE_SECURE_PARAMETER_PASSING"),
            new BuiltInDefaultKnobSource("true"));

        public const string QuietCheckoutRuntimeVarName = "agent.source.checkout.quiet";
        public const string QuietCheckoutEnvVarName = "AGENT_SOURCE_CHECKOUT_QUIET";

        public static readonly Knob QuietCheckout = new Knob(
            nameof(QuietCheckout),
            "Aggressively reduce what gets logged to the console when checking out source.",
            new RuntimeKnobSource(QuietCheckoutRuntimeVarName),
            new EnvironmentKnobSource(QuietCheckoutEnvVarName),
            new BuiltInDefaultKnobSource("false"));

        public static readonly Knob UseNode10 = new Knob(
            nameof(UseNode10),
            "Forces the agent to use Node 10 handler for all Node-based tasks",
            new RuntimeKnobSource("AGENT_USE_NODE10"),
            new EnvironmentKnobSource("AGENT_USE_NODE10"),
            new BuiltInDefaultKnobSource("false"));

        public static readonly Knob UseNode16 = new Knob(
            nameof(UseNode16),
            "Forces the agent to use Node 16 handler for all Node-based tasks",
            new RuntimeKnobSource("AGENT_USE_NODE16"),
            new EnvironmentKnobSource("AGENT_USE_NODE16"),
            new BuiltInDefaultKnobSource("false"));

        public static readonly Knob UseNode20 = new Knob(
            nameof(UseNode20),
            "Forces the agent to use Node 20 handler for all Node-based tasks",
            new RuntimeKnobSource("AGENT_USE_NODE20"),
            new EnvironmentKnobSource("AGENT_USE_NODE20"),
            new BuiltInDefaultKnobSource("false"));

        // Agent logging
        public static readonly Knob AgentPerflog = new Knob(
            nameof(AgentPerflog),
            "If set, writes a perf counter trace for the agent. Writes to the location set in this variable.",
            new EnvironmentKnobSource("VSTS_AGENT_PERFLOG"),
            new BuiltInDefaultKnobSource(string.Empty));

        public static readonly Knob TraceVerbose = new Knob(
            nameof(TraceVerbose),
            "If set to anything, trace level will be verbose",
            new EnvironmentKnobSource("VSTSAGENT_TRACE"),
            new BuiltInDefaultKnobSource(string.Empty));

        public static readonly Knob DumpJobEventLogs = new Knob(
            nameof(DumpJobEventLogs),
            "If true, dump event viewer logs",
            new RuntimeKnobSource("VSTSAGENT_DUMP_JOB_EVENT_LOGS"),
            new EnvironmentKnobSource("VSTSAGENT_DUMP_JOB_EVENT_LOGS"),
            new BuiltInDefaultKnobSource("false"));

        public static readonly Knob DisableTestsMetadata = new Knob(
            nameof(DisableTestsMetadata),
            "If true, publishing tests metadata to evidence store will be disabled.",
            new RuntimeKnobSource("AZP_AGENT_DISABLE_TESTS_METADATA"),
            new EnvironmentKnobSource("AZP_AGENT_DISABLE_TESTS_METADATA"),
            new BuiltInDefaultKnobSource("false"));

        // Diag logging
        public static readonly Knob AgentDiagLogPath = new Knob(
            nameof(AgentDiagLogPath),
            "If set to anything, the folder containing the agent diag log will be created here.",
            new EnvironmentKnobSource("AGENT_DIAGLOGPATH"),
            new BuiltInDefaultKnobSource(string.Empty));

        public static readonly Knob WorkerDiagLogPath = new Knob(
            nameof(WorkerDiagLogPath),
            "If set to anything, the folder containing the agent worker diag log will be created here.",
            new EnvironmentKnobSource("WORKER_DIAGLOGPATH"),
            new BuiltInDefaultKnobSource(string.Empty));

        // Timeouts
        public static readonly Knob AgentChannelTimeout = new Knob(
            nameof(AgentChannelTimeout),
            "Timeout for channel communication between agent listener and worker processes.",
            new EnvironmentKnobSource("VSTS_AGENT_CHANNEL_TIMEOUT"),
            new BuiltInDefaultKnobSource("30"));

        public static readonly Knob AgentDownloadTimeout = new Knob(
            nameof(AgentDownloadTimeout),
            "Amount of time in seconds to wait for the agent to download a new version when updating",
            new EnvironmentKnobSource("AZP_AGENT_DOWNLOAD_TIMEOUT"),
            new BuiltInDefaultKnobSource("1500")); // 25*60

        public static readonly Knob TaskDownloadTimeout = new Knob(
            nameof(TaskDownloadTimeout),
            "Amount of time in seconds to wait for the agent to download a task when starting a job",
            new EnvironmentKnobSource("VSTS_TASK_DOWNLOAD_TIMEOUT"),
            new BuiltInDefaultKnobSource("1200")); // 20*60

        public static readonly Knob TaskDownloadRetryLimit = new Knob(
            nameof(TaskDownloadRetryLimit),
            "Attempts to download a task when starting a job",
            new EnvironmentKnobSource("VSTS_TASK_DOWNLOAD_RETRY_LIMIT"),
            new BuiltInDefaultKnobSource("3"));

        // HTTP
        public const string LegacyHttpVariableName = "AZP_AGENT_USE_LEGACY_HTTP";
        public static readonly Knob UseLegacyHttpHandler = new DeprecatedKnob(
            nameof(UseLegacyHttpHandler),
            "Use the libcurl-based HTTP handler rather than .NET's native HTTP handler, as we did on .NET Core 2.1",
            "Legacy http handler will be removed in one of the next agent releases with migration to .Net Core 6. We are highly recommend to not use it.",
            new EnvironmentKnobSource(LegacyHttpVariableName),
            new BuiltInDefaultKnobSource("false"));

        public static readonly Knob HttpRetryCount = new Knob(
            nameof(HttpRetryCount),
            "Number of times to retry Http requests",
            new EnvironmentKnobSource("VSTS_HTTP_RETRY"),
            new BuiltInDefaultKnobSource("3"));

        public static readonly Knob HttpTimeout = new Knob(
            nameof(HttpTimeout),
            "Timeout for Http requests",
            new EnvironmentKnobSource("VSTS_HTTP_TIMEOUT"),
            new BuiltInDefaultKnobSource("100"));

        public static readonly Knob HttpTrace = new Knob(
            nameof(HttpTrace),
            "Enable http trace if true",
            new EnvironmentKnobSource("VSTS_AGENT_HTTPTRACE"),
            new BuiltInDefaultKnobSource("false"));

        public static readonly Knob NoProxy = new Knob(
            nameof(NoProxy),
            "Proxy bypass list if one exists. Should be comma seperated",
            new EnvironmentKnobSource("no_proxy"),
            new BuiltInDefaultKnobSource(string.Empty));

        public static readonly Knob ProxyAddress = new Knob(
            nameof(ProxyAddress),
            "Proxy server address if one exists",
            new EnvironmentKnobSource("VSTS_HTTP_PROXY"),
            new EnvironmentKnobSource("http_proxy"),
            new BuiltInDefaultKnobSource(string.Empty));

        public static readonly Knob ProxyPassword = new SecretKnob(
            nameof(ProxyPassword),
            "Proxy password if one exists",
            new EnvironmentKnobSource("VSTS_HTTP_PROXY_PASSWORD"),
            new BuiltInDefaultKnobSource(string.Empty));

        public static readonly Knob ProxyUsername = new SecretKnob(
            nameof(ProxyUsername),
            "Proxy username if one exists",
            new EnvironmentKnobSource("VSTS_HTTP_PROXY_USERNAME"),
            new BuiltInDefaultKnobSource(string.Empty));

        // Secrets masking
        public static readonly Knob AllowUnsafeMultilineSecret = new Knob(
            nameof(AllowUnsafeMultilineSecret),
            "WARNING: enabling this may allow secrets to leak. Allows multi-line secrets to be set. Unsafe because it is possible for log lines to get dropped in agent failure cases, causing the secret to not get correctly masked. We recommend leaving this option off.",
            new RuntimeKnobSource("SYSTEM_UNSAFEALLOWMULTILINESECRET"),
            new EnvironmentKnobSource("SYSTEM_UNSAFEALLOWMULTILINESECRET"),
            new BuiltInDefaultKnobSource("false"));

        public static readonly Knob MaskUsingCredScanRegexes = new Knob(
            nameof(MaskUsingCredScanRegexes),
            "Use the CredScan regexes for masking secrets. CredScan is an internal tool developed at Microsoft to keep passwords and authentication keys from being checked in. This defaults to disabled, as there are performance problems with some task outputs.",
            new EnvironmentKnobSource("AZP_USE_CREDSCAN_REGEXES"),
            new BuiltInDefaultKnobSource("false"));

        public static readonly Knob MaskedSecretMinLength = new Knob(
            nameof(MaskedSecretMinLength),
            "Specify the length of the secrets, which, if shorter, will be ignored in the logs.",
            new RuntimeKnobSource("AZP_IGNORE_SECRETS_SHORTER_THAN"),
            new EnvironmentKnobSource("AZP_IGNORE_SECRETS_SHORTER_THAN"),
            new BuiltInDefaultKnobSource("0"));

        // Misc
        public static readonly Knob DisableAgentDowngrade = new Knob(
            nameof(DisableAgentDowngrade),
            "Disable agent downgrades. Upgrades will still be allowed.",
            new EnvironmentKnobSource("AZP_AGENT_DOWNGRADE_DISABLED"),
            new BuiltInDefaultKnobSource("false"));

        public static readonly Knob AcknowledgeNoUpdates = new Knob(
            nameof(AcknowledgeNoUpdates),
            "Opt-in to continue using agent without updates on unsopperted OS",
            new EnvironmentKnobSource("AGENT_ACKNOWLEDGE_NO_UPDATES"),
            new RuntimeKnobSource("AGENT_ACKNOWLEDGE_NO_UPDATES"),
            new BuiltInDefaultKnobSource("false"));

        public static readonly Knob AgentFailOnIncompatibleOS = new Knob(
            nameof(AgentFailOnIncompatibleOS),
            "Allow agent to fail pipelines on incampatible OS",
            new EnvironmentKnobSource("AGENT_FAIL_ON_INCOMPATIBLE_OS"),
            new RuntimeKnobSource("AGENT_FAIL_ON_INCOMPATIBLE_OS"),
            new BuiltInDefaultKnobSource("false"));

        public static readonly Knob AgentEnablePipelineArtifactLargeChunkSize = new Knob(
            nameof(AgentEnablePipelineArtifactLargeChunkSize),
            "Enables large chunk size for pipeline artifacts.",
            new EnvironmentKnobSource("AGENT_ENABLE_PIPELINEARTIFACT_LARGE_CHUNK_SIZE"),
            new RuntimeKnobSource("AGENT_ENABLE_PIPELINEARTIFACT_LARGE_CHUNK_SIZE"),
            new BuiltInDefaultKnobSource("false"));

        public static readonly Knob PermissionsCheckFailsafe = new Knob(
            nameof(PermissionsCheckFailsafe),
            "Maximum depth of file permitted in directory hierarchy when checking permissions. Check to avoid accidentally entering infinite loops.",
            new EnvironmentKnobSource("AGENT_TEST_VALIDATE_EXECUTE_PERMISSIONS_FAILSAFE"),
            new BuiltInDefaultKnobSource("100"));

        public static readonly Knob DisableInputTrimming = new Knob(
            nameof(DisableInputTrimming),
            "By default, the agent trims whitespace and new line characters from all task inputs. Setting this to true disables this behavior.",
            new EnvironmentKnobSource("DISABLE_INPUT_TRIMMING"),
            new BuiltInDefaultKnobSource("false"));

        public static readonly Knob DecodePercents = new Knob(
            nameof(DecodePercents),
            "By default, the agent does not decodes %AZP25 as % which may be needed to allow users to work around reserved values. Setting this to true enables this behavior.",
            new RuntimeKnobSource("DECODE_PERCENTS"),
            new EnvironmentKnobSource("DECODE_PERCENTS"),
            new BuiltInDefaultKnobSource("true"));

        public static readonly Knob AllowTfvcUnshelveErrors = new Knob(
            nameof(AllowTfvcUnshelveErrors),
            "By default, the TFVC unshelve command does not throw errors e.g. when there's no mapping for one or more files shelved. Setting this to true enables this behavior.",
            new RuntimeKnobSource("ALLOW_TFVC_UNSHELVE_ERRORS"),
            new EnvironmentKnobSource("ALLOW_TFVC_UNSHELVE_ERRORS"),
            new BuiltInDefaultKnobSource("false"));

        // Set DISABLE_JAVA_CAPABILITY_HIGHER_THAN_9 variable with any value
        // to disable recognition of Java higher than 9
        public static readonly Knob DisableRecognitionOfJDKHigherThen9 = new Knob(
            nameof(DisableRecognitionOfJDKHigherThen9),
            "Recognize JDK and JRE >= 9 installed on the machine as agent capability. Setting any value to DISABLE_JAVA_CAPABILITY_HIGHER_THAN_9 is disabling this behavior",
            new EnvironmentKnobSource("DISABLE_JAVA_CAPABILITY_HIGHER_THAN_9"),
            new BuiltInDefaultKnobSource(string.Empty));

        // TODO: Added 5/27/21. Please remove within a month or two
        public static readonly Knob DisableBuildArtifactsToBlob = new Knob(
            nameof(DisableBuildArtifactsToBlob),
            "By default, the agent will upload build artifacts to Blobstore. Setting this to true will disable that integration. This variable is temporary and will be removed.",
            new RuntimeKnobSource("DISABLE_BUILD_ARTIFACTS_TO_BLOB"),
            new EnvironmentKnobSource("DISABLE_BUILD_ARTIFACTS_TO_BLOB"),
            new BuiltInDefaultKnobSource("false"));

        public static readonly Knob EnableIncompatibleBuildArtifactsPathResolution = new Knob(
            nameof(EnableIncompatibleBuildArtifactsPathResolution),
            "Return DownloadBuildArtifactsV1 target path resolution behavior back to how it was originally implemented. This breaks back compatibility with DownloadBuildArtifactsV0.",
            new RuntimeKnobSource("EnableIncompatibleBuildArtifactsPathResolution"),
            new EnvironmentKnobSource("EnableIncompatibleBuildArtifactsPathResolution"),
            new BuiltInDefaultKnobSource("false"));

        public static readonly Knob DisableAuthenticodeValidation = new Knob(
               nameof(DisableAuthenticodeValidation),
               "Disables authenticode validation for agent package during self update. Set this to any non-empty value to disable.",
               new EnvironmentKnobSource("DISABLE_AUTHENTICODE_VALIDATION"),
               new BuiltInDefaultKnobSource(string.Empty));

        public static readonly Knob DisableHashValidation = new Knob(
            nameof(DisableHashValidation),
            "If true, the agent will skip package hash validation during self-updating.",
            new EnvironmentKnobSource("DISABLE_HASH_VALIDATION"),
            new BuiltInDefaultKnobSource("false"));

        public static readonly Knob EnableVSPreReleaseVersions = new Knob(
            nameof(EnableVSPreReleaseVersions),
            "If true, the agent will include to seach VisualStudio prerelease versions to capabilities.",
            new EnvironmentKnobSource("ENABLE_VS_PRERELEASE_VERSIONS"),
            new BuiltInDefaultKnobSource("false"));

        public static readonly Knob DisableOverrideTfvcBuildDirectory = new Knob(
            nameof(DisableOverrideTfvcBuildDirectory),
            "Disables override of Tfvc build directory name by agentId on hosted agents (one tfvc repo used).",
            new RuntimeKnobSource("DISABLE_OVERRIDE_TFVC_BUILD_DIRECTORY"),
            new EnvironmentKnobSource("DISABLE_OVERRIDE_TFVC_BUILD_DIRECTORY"),
            new BuiltInDefaultKnobSource("false"));

        /// <remarks>We need to remove this knob - once Node 6 handler is dropped</remarks>
        public static readonly Knob DisableNode6DeprecationWarning = new Knob(
            nameof(DisableNode6DeprecationWarning),
            "Disables Node 6 deprecation warnings.",
            new RuntimeKnobSource("DISABLE_NODE6_DEPRECATION_WARNING"),
            new EnvironmentKnobSource("DISABLE_NODE6_DEPRECATION_WARNING"),
            new BuiltInDefaultKnobSource("true"));

        public static readonly Knob DisableTeePluginRemoval = new Knob(
            nameof(DisableTeePluginRemoval),
            "Disables removing TEE plugin after using it during checkout.",
            new RuntimeKnobSource("DISABLE_TEE_PLUGIN_REMOVAL"),
            new EnvironmentKnobSource("DISABLE_TEE_PLUGIN_REMOVAL"),
            new BuiltInDefaultKnobSource("false"));

        public static readonly Knob TeePluginDownloadRetryCount = new Knob(
            nameof(TeePluginDownloadRetryCount),
            "Number of times to retry downloading TEE plugin",
            new RuntimeKnobSource("TEE_PLUGIN_DOWNLOAD_RETRY_COUNT"),
            new EnvironmentKnobSource("TEE_PLUGIN_DOWNLOAD_RETRY_COUNT"),
            new BuiltInDefaultKnobSource("3"));

        public static readonly Knob DumpPackagesVerificationResult = new Knob(
            nameof(DumpPackagesVerificationResult),
            "If true, dumps info about invalid MD5 sums of installed packages",
            new RuntimeKnobSource("VSTSAGENT_DUMP_PACKAGES_VERIFICATION_RESULTS"),
            new EnvironmentKnobSource("VSTSAGENT_DUMP_PACKAGES_VERIFICATION_RESULTS"),
            new BuiltInDefaultKnobSource("false"));

        public const string ContinueAfterCancelProcessTreeKillAttemptVariableName = "VSTSAGENT_CONTINUE_AFTER_CANCEL_PROCESSTREEKILL_ATTEMPT";

        public static readonly Knob ContinueAfterCancelProcessTreeKillAttempt = new Knob(
            nameof(ContinueAfterCancelProcessTreeKillAttempt),
            "If true, continue cancellation after attempt to KillProcessTree",
            new RuntimeKnobSource(ContinueAfterCancelProcessTreeKillAttemptVariableName),
            new EnvironmentKnobSource(ContinueAfterCancelProcessTreeKillAttemptVariableName),
            new BuiltInDefaultKnobSource("false"));

        public const string VstsAgentNodeWarningsVariableName = "VSTSAGENT_ENABLE_NODE_WARNINGS";

        public static readonly Knob AgentDeprecatedNodeWarnings = new Knob(
            nameof(AgentDeprecatedNodeWarnings),
            "If true shows warning on depricated node (6) tasks",
            new RuntimeKnobSource(VstsAgentNodeWarningsVariableName),
            new EnvironmentKnobSource(VstsAgentNodeWarningsVariableName),
            new BuiltInDefaultKnobSource("false"));

        public static readonly Knob UseNode = new Knob(
            nameof(UseNode),
            "Forces the agent to use different version of Node if when configured runner is not available. Possible values: LTS - make agent use latest LTS version of Node; UPGRADE - make agent use next available version of Node",
            new RuntimeKnobSource("AGENT_USE_NODE"),
            new EnvironmentKnobSource("AGENT_USE_NODE"),
            new BuiltInDefaultKnobSource(string.Empty));

        public static readonly Knob ProcessHandlerSecureArguments = new Knob(
            nameof(ProcessHandlerSecureArguments),
            "Enables passing arguments for process handler secure way",
            new RuntimeKnobSource("AZP_75787_ENABLE_NEW_LOGIC"),
            new BuiltInDefaultKnobSource("false"));

        public static readonly Knob ProcessHandlerSecureArgumentsAudit = new Knob(
            nameof(ProcessHandlerSecureArguments),
            "Enables logging of passing arguments for process handler secure way",
            new RuntimeKnobSource("AZP_75787_ENABLE_NEW_LOGIC_LOG"),
            new BuiltInDefaultKnobSource("false"));

        public static readonly Knob ProcessHandlerTelemetry = new Knob(
            nameof(ProcessHandlerTelemetry),
            "Enables publishing telemetry about processing of arguments for Process Handler",
            new RuntimeKnobSource("AZP_75787_ENABLE_COLLECT"),
            new EnvironmentKnobSource("AZP_75787_ENABLE_COLLECT"),
            new BuiltInDefaultKnobSource("false"));

        public static readonly Knob DisableDrainQueuesAfterTask = new Knob(
            nameof(DisableDrainQueuesAfterTask),
            "Forces the agent to disable draining queues after each task",
            new RuntimeKnobSource("AGENT_DISABLE_DRAIN_QUEUES_AFTER_TASK"),
            new EnvironmentKnobSource("AGENT_DISABLE_DRAIN_QUEUES_AFTER_TASK"),
            new BuiltInDefaultKnobSource("false"));

        public static readonly Knob EnableFetchingNet6List = new Knob(
            nameof(EnableFetchingNet6List),
            "Forces the agent to fetch list of .NET 6 supporting systems from server",
            new EnvironmentKnobSource("AGENT_ENABLE_FETCHING_NET6_LIST"),
            new BuiltInDefaultKnobSource("false"));

        public static readonly Knob ForceCreateTasksDirectory = new Knob(
            nameof(ForceCreateTasksDirectory),
            "Forces the agent to create _tasks folder for tasks.",
            new RuntimeKnobSource("AGENT_FORCE_CREATE_TASKS_DIRECTORY"),
            new EnvironmentKnobSource("AGENT_FORCE_CREATE_TASKS_DIRECTORY"),
            new BuiltInDefaultKnobSource("false"));

<<<<<<< HEAD
        public static readonly Knob DisableCleanRepoDefaultValue = new DeprecatedKnob(
            nameof(DisableCleanRepoDefaultValue),
            "Avoid to set default value if build.repository.clean variable is not set on Trigger Yaml UI or in checkout steps yaml config",
            new EnvironmentKnobSource("AGENT_DISABLE_CLEAN_REPO_DEFAULT_VALUE"),
=======
        public static readonly Knob CleanupPSModules = new Knob(
            nameof(CleanupPSModules),
            "Removes the PSModulePath environment variable if the agent is running in PowerShell.",
            new RuntimeKnobSource("AZP_AGENT_CLEANUP_PSMODULES_IN_POWERSHELL"),
            new EnvironmentKnobSource("AZP_AGENT_CLEANUP_PSMODULES_IN_POWERSHELL"),
>>>>>>> fff4c7d8
            new BuiltInDefaultKnobSource("false"));
    }
}<|MERGE_RESOLUTION|>--- conflicted
+++ resolved
@@ -492,18 +492,17 @@
             new EnvironmentKnobSource("AGENT_FORCE_CREATE_TASKS_DIRECTORY"),
             new BuiltInDefaultKnobSource("false"));
 
-<<<<<<< HEAD
-        public static readonly Knob DisableCleanRepoDefaultValue = new DeprecatedKnob(
-            nameof(DisableCleanRepoDefaultValue),
-            "Avoid to set default value if build.repository.clean variable is not set on Trigger Yaml UI or in checkout steps yaml config",
-            new EnvironmentKnobSource("AGENT_DISABLE_CLEAN_REPO_DEFAULT_VALUE"),
-=======
         public static readonly Knob CleanupPSModules = new Knob(
             nameof(CleanupPSModules),
             "Removes the PSModulePath environment variable if the agent is running in PowerShell.",
             new RuntimeKnobSource("AZP_AGENT_CLEANUP_PSMODULES_IN_POWERSHELL"),
             new EnvironmentKnobSource("AZP_AGENT_CLEANUP_PSMODULES_IN_POWERSHELL"),
->>>>>>> fff4c7d8
+            new BuiltInDefaultKnobSource("false"));
+
+        public static readonly Knob DisableCleanRepoDefaultValue = new DeprecatedKnob(
+            nameof(DisableCleanRepoDefaultValue),
+            "Avoid to set default value if build.repository.clean variable is not set on Trigger Yaml UI or in checkout steps yaml config",
+            new EnvironmentKnobSource("AGENT_DISABLE_CLEAN_REPO_DEFAULT_VALUE"),
             new BuiltInDefaultKnobSource("false"));
     }
 }