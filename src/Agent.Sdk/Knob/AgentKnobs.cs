// Copyright (c) Microsoft Corporation.
// Licensed under the MIT License.

namespace Agent.Sdk.Knob
{
    public class AgentKnobs
    {
        // Containers
        public static readonly Knob PreferPowershellHandlerOnContainers = new Knob(
            nameof(PreferPowershellHandlerOnContainers),
            "If true, prefer using the PowerShell handler on Windows containers for tasks that provide both a Node and PowerShell handler version.",
            new RuntimeKnobSource("agent.preferPowerShellOnContainers"),
            new EnvironmentKnobSource("AGENT_PREFER_POWERSHELL_ON_CONTAINERS"),
            new BuiltInDefaultKnobSource("true"));

        public static readonly Knob SetupDockerGroup = new Knob(
            nameof(SetupDockerGroup),
            "If true, allows the user to run docker commands without sudo",
            new RuntimeKnobSource("VSTS_SETUP_DOCKERGROUP"),
            new EnvironmentKnobSource("VSTS_SETUP_DOCKERGROUP"),
            new BuiltInDefaultKnobSource("true"));

        public static readonly Knob AllowMountTasksReadonlyOnWindows = new Knob(
            nameof(AllowMountTasksReadonlyOnWindows),
            "If true, allows the user to mount 'tasks' volume read-only on Windows OS",
            new RuntimeKnobSource("VSTS_SETUP_ALLOW_MOUNT_TASKS_READONLY"),
            new EnvironmentKnobSource("VSTS_SETUP_ALLOW_MOUNT_TASKS_READONLY"),
            new BuiltInDefaultKnobSource("true"));

        public static readonly Knob SkipPostExeceutionIfTargetContainerStopped = new Knob(
            nameof(SkipPostExeceutionIfTargetContainerStopped),
            "If true, skips post-execution step for tasks in case the target container has been stopped",
            new RuntimeKnobSource("AGENT_SKIP_POST_EXECUTION_IF_CONTAINER_STOPPED"),
            new EnvironmentKnobSource("AGENT_SKIP_POST_EXECUTION_IF_CONTAINER_STOPPED"),
            new BuiltInDefaultKnobSource("false"));

        public static readonly Knob MTUValueForContainerJobs = new Knob(
            nameof(MTUValueForContainerJobs),
            "Allow to specify MTU value for networks used by container jobs (useful for docker-in-docker scenarios in k8s cluster).",
            new EnvironmentKnobSource("AGENT_DOCKER_MTU_VALUE"),
            new BuiltInDefaultKnobSource(string.Empty));

        public static readonly Knob DockerNetworkCreateDriver = new Knob(
            nameof(DockerNetworkCreateDriver),
            "Allow to specify which driver will be used when creating docker network",
            new RuntimeKnobSource("agent.DockerNetworkCreateDriver"),
            new EnvironmentKnobSource("AZP_AGENT_DOCKER_NETWORK_CREATE_DRIVER"),
            new BuiltInDefaultKnobSource(string.Empty));

        public static readonly Knob DockerAdditionalNetworkOptions = new Knob(
            nameof(DockerAdditionalNetworkOptions),
            "Allow to specify additional command line options to 'docker network' command when creating network for new containers",
            new RuntimeKnobSource("agent.DockerAdditionalNetworkOptions"),
            new EnvironmentKnobSource("AZP_AGENT_DOCKER_ADDITIONAL_NETWORK_OPTIONS"),
            new BuiltInDefaultKnobSource(string.Empty));

        public static readonly Knob UseHostGroupId = new Knob(
            nameof(UseHostGroupId),
            "If true, use the same group ID (GID) as the user on the host on which the agent is running",
            new RuntimeKnobSource("agent.UseHostGroupId"),
            new EnvironmentKnobSource("AZP_AGENT_USE_HOST_GROUP_ID"),
            new BuiltInDefaultKnobSource("true"));

        public const string DockerActionRetriesVariableName = "VSTSAGENT_DOCKER_ACTION_RETRIES";

        public static readonly Knob DockerActionRetries = new Knob(
            nameof(DockerActionRetries),
            "When enabled, the agent retries docker steps if failed",
            new RuntimeKnobSource(DockerActionRetriesVariableName),
            new EnvironmentKnobSource(DockerActionRetriesVariableName),
            new BuiltInDefaultKnobSource("false"));

        // Directory structure
        public static readonly Knob AgentToolsDirectory = new Knob(
            nameof(AgentToolsDirectory),
            "The location to look for/create the agents tool cache",
            new EnvironmentKnobSource("AGENT_TOOLSDIRECTORY"),
            new EnvironmentKnobSource("agent.ToolsDirectory"),
            new BuiltInDefaultKnobSource(string.Empty));

        public static readonly Knob OverwriteTemp = new Knob(
            nameof(OverwriteTemp),
            "If true, the system temp variable will be overriden to point to the agent's temp directory.",
            new RuntimeKnobSource("VSTS_OVERWRITE_TEMP"),
            new EnvironmentKnobSource("VSTS_OVERWRITE_TEMP"),
            new BuiltInDefaultKnobSource("false"));

        // Tool configuration
        public static readonly Knob DisableFetchByCommit = new Knob(
            nameof(DisableFetchByCommit),
            "If true and server supports it, fetch the target branch by commit. Otherwise, fetch all branches and pull request ref to get the target branch.",
            new RuntimeKnobSource("VSTS.DisableFetchByCommit"),
            new EnvironmentKnobSource("VSTS_DISABLEFETCHBYCOMMIT"),
            new BuiltInDefaultKnobSource("false"));

        public static readonly Knob DisableFetchPruneTags = new Knob(
            nameof(DisableFetchPruneTags),
            "If true, disable --prune-tags in the fetches.",
            new RuntimeKnobSource("VSTS.DisableFetchPruneTags"),
            new EnvironmentKnobSource("VSTS_DISABLEFETCHPRUNETAGS"),
            new BuiltInDefaultKnobSource("false"));

        public static readonly Knob PreferGitFromPath = new Knob(
            nameof(PreferGitFromPath),
            "Determines which Git we will use on Windows. By default, we prefer the built-in portable git in the agent's externals folder, setting this to true makes the agent find git.exe from %PATH% if possible.",
            new RuntimeKnobSource("system.prefergitfrompath"),
            new EnvironmentKnobSource("system.prefergitfrompath"),
            new BuiltInDefaultKnobSource("false"));

        public static readonly Knob UseGit2_39_4 = new Knob(
            nameof(UseGit2_39_4),
            "If true, Git v2.39.4 will be used instead of the default version.",
            new RuntimeKnobSource("USE_GIT_2_39_4"),
            new EnvironmentKnobSource("USE_GIT_2_39_4"),
            new BuiltInDefaultKnobSource("false"));

        public static readonly Knob UseGit2_42_0_2 = new Knob(
            nameof(UseGit2_42_0_2),
            "If true, Git v2.42.0.2 will be used instead of the default version.",
            new RuntimeKnobSource("USE_GIT_2_42_0_2"),
            new EnvironmentKnobSource("USE_GIT_2_42_0_2"),
            new BuiltInDefaultKnobSource("false"));

        public static readonly Knob DisableGitPrompt = new Knob(
            nameof(DisableGitPrompt),
            "If true, git will not prompt on the terminal (e.g., when asking for HTTP authentication).",
            new RuntimeKnobSource("VSTS_DISABLE_GIT_PROMPT"),
            new EnvironmentKnobSource("VSTS_DISABLE_GIT_PROMPT"),
            new BuiltInDefaultKnobSource("true"));

        public static readonly Knob GitUseSecureParameterPassing = new Knob(
            nameof(GitUseSecureParameterPassing),
            "If true, don't pass auth token in git parameters",
            new RuntimeKnobSource("agent.GitUseSecureParameterPassing"),
            new EnvironmentKnobSource("AGENT_GIT_USE_SECURE_PARAMETER_PASSING"),
            new BuiltInDefaultKnobSource("true"));

        public static readonly Knob FixPossibleGitOutOfMemoryProblem = new Knob(
            nameof(FixPossibleGitOutOfMemoryProblem),
            "When true, set config git properties to fix possible out of memory problem",
            new RuntimeKnobSource("FIX_POSSIBLE_GIT_OUT_OF_MEMORY_PROBLEM"),
            new EnvironmentKnobSource("FIX_POSSIBLE_GIT_OUT_OF_MEMORY_PROBLEM"),
            new BuiltInDefaultKnobSource("false"));

        public static readonly Knob UseGitLongPaths = new Knob(
            nameof(UseGitLongPaths),
            "When true, set core.longpaths to true",
            new RuntimeKnobSource("USE_GIT_LONG_PATHS"),
            new EnvironmentKnobSource("USE_GIT_LONG_PATHS"),
            new BuiltInDefaultKnobSource("false"));

        public static readonly Knob UseGitSingleThread = new Knob(
            nameof(UseGitSingleThread),
            "When true, spawn only one thread searching for best delta matches",
            new RuntimeKnobSource("USE_GIT_SINGLE_THREAD"),
            new EnvironmentKnobSource("USE_GIT_SINGLE_THREAD"),
            new BuiltInDefaultKnobSource("false"));

        public static readonly Knob AgentTerminalEncoding = new Knob(
            nameof(AgentTerminalEncoding),
            "If the correct encoding name is specified, the encoding from the environment will be used instead of default UTF-8",
            new EnvironmentKnobSource("AGENT_TERMINAL_ENCODING"),
            new BuiltInDefaultKnobSource(string.Empty));

        public static readonly Knob TfVCUseSecureParameterPassing = new Knob(
            nameof(TfVCUseSecureParameterPassing),
            "If true, don't pass auth token in TFVC parameters",
            new RuntimeKnobSource("agent.TfVCUseSecureParameterPassing"),
            new EnvironmentKnobSource("AGENT_TFVC_USE_SECURE_PARAMETER_PASSING"),
            new BuiltInDefaultKnobSource("true"));

        public const string QuietCheckoutRuntimeVarName = "agent.source.checkout.quiet";
        public const string QuietCheckoutEnvVarName = "AGENT_SOURCE_CHECKOUT_QUIET";

        public static readonly Knob QuietCheckout = new Knob(
            nameof(QuietCheckout),
            "Aggressively reduce what gets logged to the console when checking out source.",
            new RuntimeKnobSource(QuietCheckoutRuntimeVarName),
            new EnvironmentKnobSource(QuietCheckoutEnvVarName),
            new BuiltInDefaultKnobSource("false"));

        public static readonly Knob UseNode10 = new Knob(
            nameof(UseNode10),
            "Forces the agent to use Node 10 handler for all Node-based tasks",
            new RuntimeKnobSource("AGENT_USE_NODE10"),
            new EnvironmentKnobSource("AGENT_USE_NODE10"),
            new BuiltInDefaultKnobSource("false"));

        public static readonly Knob UseNode20_1 = new Knob(
            nameof(UseNode20_1),
            "Forces the agent to use Node 20 handler for all Node-based tasks",
            new RuntimeKnobSource("AGENT_USE_NODE20_1"),
            new EnvironmentKnobSource("AGENT_USE_NODE20_1"),
            new BuiltInDefaultKnobSource("false"));

        public static readonly Knob UseNode20InUnsupportedSystem = new Knob(
            nameof(UseNode20InUnsupportedSystem),
            "Forces the agent to use Node 20 handler for all Node-based tasks, even if it's in an unsupported system",
            new RuntimeKnobSource("AGENT_USE_NODE20_IN_UNSUPPORTED_SYSTEM"),
            new EnvironmentKnobSource("AGENT_USE_NODE20_IN_UNSUPPORTED_SYSTEM"),
            new BuiltInDefaultKnobSource("false"));

        // Agent logging
        public static readonly Knob AgentPerflog = new Knob(
            nameof(AgentPerflog),
            "If set, writes a perf counter trace for the agent. Writes to the location set in this variable.",
            new EnvironmentKnobSource("VSTS_AGENT_PERFLOG"),
            new BuiltInDefaultKnobSource(string.Empty));

        public static readonly Knob TraceVerbose = new Knob(
            nameof(TraceVerbose),
            "If set to anything, trace level will be verbose",
            new EnvironmentKnobSource("VSTSAGENT_TRACE"),
            new BuiltInDefaultKnobSource(string.Empty));

        public static readonly Knob DebugTask = new Knob(
            nameof(DebugTask),
            "If the agent executes a task which ID or name matches the value provided, it will run the task so that it will wait for debugger to attach",
            new EnvironmentKnobSource("VSTSAGENT_DEBUG_TASK"),
            new BuiltInDefaultKnobSource(string.Empty));

        public static readonly Knob DumpJobEventLogs = new Knob(
            nameof(DumpJobEventLogs),
            "If true, dump event viewer logs",
            new RuntimeKnobSource("VSTSAGENT_DUMP_JOB_EVENT_LOGS"),
            new EnvironmentKnobSource("VSTSAGENT_DUMP_JOB_EVENT_LOGS"),
            new BuiltInDefaultKnobSource("false"));

        public static readonly Knob DisableTestsMetadata = new Knob(
            nameof(DisableTestsMetadata),
            "If true, publishing tests metadata to evidence store will be disabled.",
            new RuntimeKnobSource("AZP_AGENT_DISABLE_TESTS_METADATA"),
            new EnvironmentKnobSource("AZP_AGENT_DISABLE_TESTS_METADATA"),
            new BuiltInDefaultKnobSource("false"));

        // Diag logging
        public static readonly Knob AgentDiagLogPath = new Knob(
            nameof(AgentDiagLogPath),
            "If set to anything, the folder containing the agent diag log will be created here.",
            new EnvironmentKnobSource("AGENT_DIAGLOGPATH"),
            new BuiltInDefaultKnobSource(string.Empty));

        public static readonly Knob WorkerDiagLogPath = new Knob(
            nameof(WorkerDiagLogPath),
            "If set to anything, the folder containing the agent worker diag log will be created here.",
            new EnvironmentKnobSource("WORKER_DIAGLOGPATH"),
            new BuiltInDefaultKnobSource(string.Empty));

        // Timeouts
        public static readonly Knob AgentChannelTimeout = new Knob(
            nameof(AgentChannelTimeout),
            "Timeout for channel communication between agent listener and worker processes.",
            new EnvironmentKnobSource("VSTS_AGENT_CHANNEL_TIMEOUT"),
            new BuiltInDefaultKnobSource("30"));

        public static readonly Knob AgentDownloadTimeout = new Knob(
            nameof(AgentDownloadTimeout),
            "Amount of time in seconds to wait for the agent to download a new version when updating",
            new EnvironmentKnobSource("AZP_AGENT_DOWNLOAD_TIMEOUT"),
            new BuiltInDefaultKnobSource("1500")); // 25*60

        public static readonly Knob TaskDownloadTimeout = new Knob(
            nameof(TaskDownloadTimeout),
            "Amount of time in seconds to wait for the agent to download a task when starting a job",
            new EnvironmentKnobSource("VSTS_TASK_DOWNLOAD_TIMEOUT"),
            new BuiltInDefaultKnobSource("1200")); // 20*60

        public static readonly Knob TaskDownloadRetryLimit = new Knob(
            nameof(TaskDownloadRetryLimit),
            "Attempts to download a task when starting a job",
            new EnvironmentKnobSource("VSTS_TASK_DOWNLOAD_RETRY_LIMIT"),
            new BuiltInDefaultKnobSource("3"));

        public static readonly Knob ProccessSigintTimeout = new Knob(
            nameof(ProccessSigintTimeout),
            "Timeout for SIGINT signal during a process cancelation",
            new RuntimeKnobSource("PROCESS_SIGINT_TIMEOUT"),
            new EnvironmentKnobSource("PROCESS_SIGINT_TIMEOUT"),
            new BuiltInDefaultKnobSource("7500"));

        public static readonly Knob ProccessSigtermTimeout = new Knob(
            nameof(ProccessSigtermTimeout),
            "Timeout for SIGTERM signal during a process cancelation",
            new RuntimeKnobSource("PROCESS_SIGTERM_TIMEOUT"),
            new EnvironmentKnobSource("PROCESS_SIGTERM_TIMEOUT"),
            new BuiltInDefaultKnobSource("2500"));

        public static readonly Knob UseGracefulProcessShutdown = new Knob(
            nameof(UseGracefulProcessShutdown),
            "Attemts to use only graceful process shutdown unless hard required",
            new RuntimeKnobSource("USE_GRACEFUL_PROCESS_SHUTDOWN"),
            new EnvironmentKnobSource("USE_GRACEFUL_PROCESS_SHUTDOWN"),
            new BuiltInDefaultKnobSource("false"));

        // HTTP
        public const string LegacyHttpVariableName = "AZP_AGENT_USE_LEGACY_HTTP";
        public static readonly Knob UseLegacyHttpHandler = new DeprecatedKnob(
            nameof(UseLegacyHttpHandler),
            "Use the libcurl-based HTTP handler rather than .NET's native HTTP handler, as we did on .NET Core 2.1",
            "Legacy http handler will be removed in one of the next agent releases with migration to .Net Core 6. We are highly recommend to not use it.",
            new EnvironmentKnobSource(LegacyHttpVariableName),
            new BuiltInDefaultKnobSource("false"));

        public static readonly Knob HttpRetryCount = new Knob(
            nameof(HttpRetryCount),
            "Number of times to retry Http requests",
            new EnvironmentKnobSource("VSTS_HTTP_RETRY"),
            new BuiltInDefaultKnobSource("3"));

        public static readonly Knob HttpTimeout = new Knob(
            nameof(HttpTimeout),
            "Timeout for Http requests",
            new EnvironmentKnobSource("VSTS_HTTP_TIMEOUT"),
            new BuiltInDefaultKnobSource("100"));

        public static readonly Knob HttpTrace = new Knob(
            nameof(HttpTrace),
            "Enable http trace if true",
            new EnvironmentKnobSource("VSTS_AGENT_HTTPTRACE"),
            new BuiltInDefaultKnobSource("false"));

        public static readonly Knob NoProxy = new Knob(
            nameof(NoProxy),
            "Proxy bypass list if one exists. Should be comma seperated",
            new EnvironmentKnobSource("no_proxy"),
            new BuiltInDefaultKnobSource(string.Empty));

        public static readonly Knob ProxyAddress = new Knob(
            nameof(ProxyAddress),
            "Proxy server address if one exists",
            new EnvironmentKnobSource("VSTS_HTTP_PROXY"),
            new EnvironmentKnobSource("http_proxy"),
            new BuiltInDefaultKnobSource(string.Empty));

        public static readonly Knob ProxyPassword = new SecretKnob(
            nameof(ProxyPassword),
            "Proxy password if one exists",
            new EnvironmentKnobSource("VSTS_HTTP_PROXY_PASSWORD"),
            new BuiltInDefaultKnobSource(string.Empty));

        public static readonly Knob ProxyUsername = new SecretKnob(
            nameof(ProxyUsername),
            "Proxy username if one exists",
            new EnvironmentKnobSource("VSTS_HTTP_PROXY_USERNAME"),
            new BuiltInDefaultKnobSource(string.Empty));

        // Secrets masking
        public static readonly Knob AllowUnsafeMultilineSecret = new Knob(
            nameof(AllowUnsafeMultilineSecret),
            "WARNING: enabling this may allow secrets to leak. Allows multi-line secrets to be set. Unsafe because it is possible for log lines to get dropped in agent failure cases, causing the secret to not get correctly masked. We recommend leaving this option off.",
            new RuntimeKnobSource("SYSTEM_UNSAFEALLOWMULTILINESECRET"),
            new EnvironmentKnobSource("SYSTEM_UNSAFEALLOWMULTILINESECRET"),
            new BuiltInDefaultKnobSource("false"));

        public static readonly Knob MaskedSecretMinLength = new Knob(
            nameof(MaskedSecretMinLength),
            "Specify the length of the secrets, which, if shorter, will be ignored in the logs.",
            new RuntimeKnobSource("AZP_IGNORE_SECRETS_SHORTER_THAN"),
            new EnvironmentKnobSource("AZP_IGNORE_SECRETS_SHORTER_THAN"),
            new BuiltInDefaultKnobSource("0"));

        // Misc
        public static readonly Knob EnableIssueSourceValidation = new Knob(
            nameof(EnableIssueSourceValidation),
            "When true, enable issue source validation for the task.issue command.",
            new RuntimeKnobSource("ENABLE_ISSUE_SOURCE_VALIDATION"),
            new BuiltInDefaultKnobSource("false"));

        public static readonly Knob DisableAgentDowngrade = new Knob(
            nameof(DisableAgentDowngrade),
            "Disable agent downgrades. Upgrades will still be allowed.",
            new EnvironmentKnobSource("AZP_AGENT_DOWNGRADE_DISABLED"),
            new BuiltInDefaultKnobSource("false"));

        public static readonly Knob AcknowledgeNoUpdates = new Knob(
            nameof(AcknowledgeNoUpdates),
            "Opt-in to continue using agent without updates on unsopperted OS",
            new EnvironmentKnobSource("AGENT_ACKNOWLEDGE_NO_UPDATES"),
            new RuntimeKnobSource("AGENT_ACKNOWLEDGE_NO_UPDATES"),
            new BuiltInDefaultKnobSource("false"));

        public static readonly Knob AgentFailOnIncompatibleOS = new Knob(
            nameof(AgentFailOnIncompatibleOS),
            "Allow agent to fail pipelines on incompatible OS",
            new EnvironmentKnobSource("AGENT_FAIL_ON_INCOMPATIBLE_OS"),
            new RuntimeKnobSource("AGENT_FAIL_ON_INCOMPATIBLE_OS"),
            new BuiltInDefaultKnobSource("false"));

        public static readonly Knob AgentEnablePipelineArtifactLargeChunkSize = new Knob(
            nameof(AgentEnablePipelineArtifactLargeChunkSize),
            "Enables large chunk size for pipeline artifacts.",
            new EnvironmentKnobSource("AGENT_ENABLE_PIPELINEARTIFACT_LARGE_CHUNK_SIZE"),
            new RuntimeKnobSource("AGENT_ENABLE_PIPELINEARTIFACT_LARGE_CHUNK_SIZE"),
            new BuiltInDefaultKnobSource("false"));

        public static readonly Knob PermissionsCheckFailsafe = new Knob(
            nameof(PermissionsCheckFailsafe),
            "Maximum depth of file permitted in directory hierarchy when checking permissions. Check to avoid accidentally entering infinite loops.",
            new EnvironmentKnobSource("AGENT_TEST_VALIDATE_EXECUTE_PERMISSIONS_FAILSAFE"),
            new BuiltInDefaultKnobSource("100"));

        public static readonly Knob DisableInputTrimming = new Knob(
            nameof(DisableInputTrimming),
            "By default, the agent trims whitespace and new line characters from all task inputs. Setting this to true disables this behavior.",
            new EnvironmentKnobSource("DISABLE_INPUT_TRIMMING"),
            new RuntimeKnobSource("DISABLE_INPUT_TRIMMING"),
            new BuiltInDefaultKnobSource("false"));

        public static readonly Knob EnableVariableInputTrimming = new Knob(
           nameof(EnableVariableInputTrimming),
           "By default, the agent does not trim whitespace and new line characters if an input comes from a variable. Setting this to true enables this behavior.",
           new EnvironmentKnobSource("AGENT_ENABLE_VARIABLE_INPUT_TRIMMING"),
           new RuntimeKnobSource("AGENT_ENABLE_VARIABLE_INPUT_TRIMMING"),
           new BuiltInDefaultKnobSource("false"));

        public static readonly Knob DecodePercents = new Knob(
            nameof(DecodePercents),
            "By default, the agent does not decodes %AZP25 as % which may be needed to allow users to work around reserved values. Setting this to true enables this behavior.",
            new RuntimeKnobSource("DECODE_PERCENTS"),
            new EnvironmentKnobSource("DECODE_PERCENTS"),
            new BuiltInDefaultKnobSource("true"));

        public static readonly Knob AllowTfvcUnshelveErrors = new Knob(
            nameof(AllowTfvcUnshelveErrors),
            "By default, the TFVC unshelve command does not throw errors e.g. when there's no mapping for one or more files shelved. Setting this to true enables this behavior.",
            new RuntimeKnobSource("ALLOW_TFVC_UNSHELVE_ERRORS"),
            new EnvironmentKnobSource("ALLOW_TFVC_UNSHELVE_ERRORS"),
            new BuiltInDefaultKnobSource("false"));

        public static readonly Knob EnableFCSItemPathFix = new Knob(
            nameof(EnableFCSItemPathFix),
            "If true, enable the fix for the path of the item when associating or uploading to the file container server.",
            new RuntimeKnobSource("ENABLE_FCS_ITEM_PATH_FIX"),
            new EnvironmentKnobSource("ENABLE_FCS_ITEM_PATH_FIX"),
            new BuiltInDefaultKnobSource("false"));

        // Set DISABLE_JAVA_CAPABILITY_HIGHER_THAN_9 variable with any value
        // to disable recognition of Java higher than 9
        public static readonly Knob DisableRecognitionOfJDKHigherThen9 = new Knob(
            nameof(DisableRecognitionOfJDKHigherThen9),
            "Recognize JDK and JRE >= 9 installed on the machine as agent capability. Setting any value to DISABLE_JAVA_CAPABILITY_HIGHER_THAN_9 is disabling this behavior",
            new EnvironmentKnobSource("DISABLE_JAVA_CAPABILITY_HIGHER_THAN_9"),
            new BuiltInDefaultKnobSource(string.Empty));

        // TODO: Added 5/27/21. Please remove within a month or two
        public static readonly Knob DisableBuildArtifactsToBlob = new Knob(
            nameof(DisableBuildArtifactsToBlob),
            "By default, the agent will upload build artifacts to Blobstore. Setting this to true will disable that integration. This variable is temporary and will be removed.",
            new RuntimeKnobSource("DISABLE_BUILD_ARTIFACTS_TO_BLOB"),
            new EnvironmentKnobSource("DISABLE_BUILD_ARTIFACTS_TO_BLOB"),
            new BuiltInDefaultKnobSource("false"));
        public static readonly Knob SendBuildArtifactsToBlobstoreDomain = new Knob(
            nameof(SendBuildArtifactsToBlobstoreDomain),
            "When set, defines the domain to use to send Build artifacts to.",
            new RuntimeKnobSource("SEND_BUILD_ARTIFACTS_TO_BLOBSTORE_DOMAIN"),
            new EnvironmentKnobSource("SEND_BUILD_ARTIFACT_ARTIFACTS_TO_BLOBSTORE_DOMAIN"),
            new BuiltInDefaultKnobSource(string.Empty));
        public static readonly Knob SendPipelineArtifactsToBlobstoreDomain = new Knob(
            nameof(SendPipelineArtifactsToBlobstoreDomain),
            "When set, defines the domain to use to send Pipeline artifacts to.",
            new RuntimeKnobSource("SEND_PIPELINE_ARTIFACTS_TO_BLOBSTORE_DOMAIN"),
            new EnvironmentKnobSource("SEND_PIPELINE_ARTIFACT_ARTIFACTS_TO_BLOBSTORE_DOMAIN"),
            new BuiltInDefaultKnobSource(string.Empty));

        public static readonly Knob EnableIncompatibleBuildArtifactsPathResolution = new Knob(
            nameof(EnableIncompatibleBuildArtifactsPathResolution),
            "Return DownloadBuildArtifactsV1 target path resolution behavior back to how it was originally implemented. This breaks back compatibility with DownloadBuildArtifactsV0.",
            new RuntimeKnobSource("EnableIncompatibleBuildArtifactsPathResolution"),
            new EnvironmentKnobSource("EnableIncompatibleBuildArtifactsPathResolution"),
            new BuiltInDefaultKnobSource("false"));

        public static readonly Knob DisableAuthenticodeValidation = new Knob(
               nameof(DisableAuthenticodeValidation),
               "Disables authenticode validation for agent package during self update. Set this to any non-empty value to disable.",
               new EnvironmentKnobSource("DISABLE_AUTHENTICODE_VALIDATION"),
               new BuiltInDefaultKnobSource(string.Empty));

        public static readonly Knob DisableHashValidation = new Knob(
            nameof(DisableHashValidation),
            "If true, the agent will skip package hash validation during self-updating.",
            new EnvironmentKnobSource("DISABLE_HASH_VALIDATION"),
            new BuiltInDefaultKnobSource("false"));

        public static readonly Knob EnableVSPreReleaseVersions = new Knob(
            nameof(EnableVSPreReleaseVersions),
            "If true, the agent will include to seach VisualStudio prerelease versions to capabilities.",
            new EnvironmentKnobSource("ENABLE_VS_PRERELEASE_VERSIONS"),
            new BuiltInDefaultKnobSource("false"));

        public static readonly Knob DisableOverrideTfvcBuildDirectory = new Knob(
            nameof(DisableOverrideTfvcBuildDirectory),
            "Disables override of Tfvc build directory name by agentId on hosted agents (one tfvc repo used).",
            new RuntimeKnobSource("DISABLE_OVERRIDE_TFVC_BUILD_DIRECTORY"),
            new EnvironmentKnobSource("DISABLE_OVERRIDE_TFVC_BUILD_DIRECTORY"),
            new BuiltInDefaultKnobSource("false"));

        /// <remarks>We need to remove this knob - once Node 6 handler is dropped</remarks>
        public static readonly Knob DisableNode6DeprecationWarning = new Knob(
            nameof(DisableNode6DeprecationWarning),
            "Disables Node 6 deprecation warnings.",
            new RuntimeKnobSource("DISABLE_NODE6_DEPRECATION_WARNING"),
            new EnvironmentKnobSource("DISABLE_NODE6_DEPRECATION_WARNING"),
            new BuiltInDefaultKnobSource("true"));

        public static readonly Knob DisableNode6Tasks = new Knob(
            nameof(DisableNode6Tasks),
            "Disables Node 6 tasks and Node 6 runner.",
            new RuntimeKnobSource("AGENT_DISABLE_NODE6_TASKS"),
            new EnvironmentKnobSource("AGENT_DISABLE_NODE6_TASKS"),
            new BuiltInDefaultKnobSource("false"));

        public static readonly Knob DisableTeePluginRemoval = new Knob(
            nameof(DisableTeePluginRemoval),
            "Disables removing TEE plugin after using it during checkout.",
            new RuntimeKnobSource("DISABLE_TEE_PLUGIN_REMOVAL"),
            new EnvironmentKnobSource("DISABLE_TEE_PLUGIN_REMOVAL"),
            new BuiltInDefaultKnobSource("false"));

        public static readonly Knob TeePluginDownloadRetryCount = new Knob(
            nameof(TeePluginDownloadRetryCount),
            "Number of times to retry downloading TEE plugin",
            new RuntimeKnobSource("TEE_PLUGIN_DOWNLOAD_RETRY_COUNT"),
            new EnvironmentKnobSource("TEE_PLUGIN_DOWNLOAD_RETRY_COUNT"),
            new BuiltInDefaultKnobSource("3"));

        public static readonly Knob DumpPackagesVerificationResult = new Knob(
            nameof(DumpPackagesVerificationResult),
            "If true, dumps info about invalid MD5 sums of installed packages",
            new RuntimeKnobSource("VSTSAGENT_DUMP_PACKAGES_VERIFICATION_RESULTS"),
            new EnvironmentKnobSource("VSTSAGENT_DUMP_PACKAGES_VERIFICATION_RESULTS"),
            new BuiltInDefaultKnobSource("false"));

        public const string ContinueAfterCancelProcessTreeKillAttemptVariableName = "VSTSAGENT_CONTINUE_AFTER_CANCEL_PROCESSTREEKILL_ATTEMPT";

        public static readonly Knob ContinueAfterCancelProcessTreeKillAttempt = new Knob(
            nameof(ContinueAfterCancelProcessTreeKillAttempt),
            "If true, continue cancellation after attempt to KillProcessTree",
            new RuntimeKnobSource(ContinueAfterCancelProcessTreeKillAttemptVariableName),
            new EnvironmentKnobSource(ContinueAfterCancelProcessTreeKillAttemptVariableName),
            new BuiltInDefaultKnobSource("false"));

        public const string VstsAgentNodeWarningsVariableName = "VSTSAGENT_ENABLE_NODE_WARNINGS";

        public static readonly Knob AgentDeprecatedNodeWarnings = new Knob(
            nameof(AgentDeprecatedNodeWarnings),
            "If true shows warning on depricated node (6) tasks",
            new RuntimeKnobSource(VstsAgentNodeWarningsVariableName),
            new EnvironmentKnobSource(VstsAgentNodeWarningsVariableName),
            new BuiltInDefaultKnobSource("false"));

        public static readonly Knob UseNode = new Knob(
            nameof(UseNode),
            "Forces the agent to use different version of Node if when configured runner is not available. Possible values: LTS - make agent use latest LTS version of Node; UPGRADE - make agent use next available version of Node",
            new RuntimeKnobSource("AGENT_USE_NODE"),
            new EnvironmentKnobSource("AGENT_USE_NODE"),
            new BuiltInDefaultKnobSource(string.Empty));

        public static readonly Knob ProcessHandlerSecureArguments = new Knob(
            nameof(ProcessHandlerSecureArguments),
            "Enables passing arguments for process handler secure way",
            new RuntimeKnobSource("AZP_75787_ENABLE_NEW_LOGIC"),
            new BuiltInDefaultKnobSource("false"));

        public static readonly Knob ProcessHandlerSecureArgumentsAudit = new Knob(
            nameof(ProcessHandlerSecureArguments),
            "Enables logging of passing arguments for process handler secure way",
            new RuntimeKnobSource("AZP_75787_ENABLE_NEW_LOGIC_LOG"),
            new BuiltInDefaultKnobSource("false"));

        public static readonly Knob ProcessHandlerTelemetry = new Knob(
            nameof(ProcessHandlerTelemetry),
            "Enables publishing telemetry about processing of arguments for Process Handler",
            new RuntimeKnobSource("AZP_75787_ENABLE_COLLECT"),
            new EnvironmentKnobSource("AZP_75787_ENABLE_COLLECT"),
            new BuiltInDefaultKnobSource("false"));

        public static readonly Knob UseNewNodeHandlerTelemetry = new Knob(
            nameof(UseNewNodeHandlerTelemetry),
            "Enables new approach to publish node handler information to the telemetry",
            new PipelineFeatureSource("USENEWNODEHANDLERTELEMETRY"),
            new BuiltInDefaultKnobSource("false"));

        public static readonly Knob ProcessHandlerEnableNewLogic = new Knob(
            nameof(ProcessHandlerEnableNewLogic),
            "Enables new args protect logic for process handler",
            new RuntimeKnobSource("AZP_75787_ENABLE_NEW_PH_LOGIC"),
            new EnvironmentKnobSource("AZP_75787_ENABLE_NEW_PH_LOGIC"),
            new BuiltInDefaultKnobSource("false"));

        public static readonly Knob UseProcessHandlerV2 = new Knob(
            nameof(UseProcessHandlerV2),
            "Enables new Process handler (v2)",
            new PipelineFeatureSource("UseProcessHandlerV2"),
            new BuiltInDefaultKnobSource("false"));

        public static readonly Knob DisableDrainQueuesAfterTask = new Knob(
            nameof(DisableDrainQueuesAfterTask),
            "Forces the agent to disable draining queues after each task",
            new RuntimeKnobSource("AGENT_DISABLE_DRAIN_QUEUES_AFTER_TASK"),
            new EnvironmentKnobSource("AGENT_DISABLE_DRAIN_QUEUES_AFTER_TASK"),
            new BuiltInDefaultKnobSource("false"));

        public static readonly Knob EnableResourceMonitorDebugOutput = new Knob(
            nameof(EnableResourceMonitorDebugOutput),
            "If true, the agent will show the resource monitor output for debug runs",
            new RuntimeKnobSource("AZP_ENABLE_RESOURCE_MONITOR_DEBUG_OUTPUT"),
            new EnvironmentKnobSource("AZP_ENABLE_RESOURCE_MONITOR_DEBUG_OUTPUT"),
            new BuiltInDefaultKnobSource("false"));

        public static readonly Knob EnableResourceUtilizationWarnings = new Knob(
            nameof(EnableResourceUtilizationWarnings),
            "If true, the agent will throw the resource utilization warnings",
            new RuntimeKnobSource("AZP_ENABLE_RESOURCE_UTILIZATION_WARNINGS"),
            new EnvironmentKnobSource("AZP_ENABLE_RESOURCE_UTILIZATION_WARNINGS"),
            new BuiltInDefaultKnobSource("false"));

        public static readonly Knob ForceCreateTasksDirectory = new Knob(
            nameof(ForceCreateTasksDirectory),
            "Forces the agent to create _tasks folder for tasks.",
            new RuntimeKnobSource("AGENT_FORCE_CREATE_TASKS_DIRECTORY"),
            new EnvironmentKnobSource("AGENT_FORCE_CREATE_TASKS_DIRECTORY"),
            new BuiltInDefaultKnobSource("false"));

        public static readonly Knob CleanupPSModules = new Knob(
            nameof(CleanupPSModules),
            "Removes the PSModulePath environment variable if the agent is running in PowerShell.",
            new RuntimeKnobSource("AZP_AGENT_CLEANUP_PSMODULES_IN_POWERSHELL"),
            new EnvironmentKnobSource("AZP_AGENT_CLEANUP_PSMODULES_IN_POWERSHELL"),
            new BuiltInDefaultKnobSource("false"));

        public static readonly Knob DisableCleanRepoDefaultValue = new DeprecatedKnob(
            nameof(DisableCleanRepoDefaultValue),
            "Avoid to set default value if build.repository.clean variable is not set on Trigger Yaml UI or in checkout steps yaml config",
            new EnvironmentKnobSource("AGENT_DISABLE_CLEAN_REPO_DEFAULT_VALUE"),
            new BuiltInDefaultKnobSource("false"));

        public static readonly Knob IgnoreVSTSTaskLib = new Knob(
            nameof(IgnoreVSTSTaskLib),
            "Ignores the VSTSTaskLib folder when copying tasks.",
            new RuntimeKnobSource("AZP_AGENT_IGNORE_VSTSTASKLIB"),
            new EnvironmentKnobSource("AZP_AGENT_IGNORE_VSTSTASKLIB"),
            new BuiltInDefaultKnobSource("false"));

        public static readonly Knob FailJobWhenAgentDies = new Knob(
            nameof(FailJobWhenAgentDies),
            "Mark the Job as Failed instead of Canceled when the Agent dies due to User Cancellation or Shutdown",
            new RuntimeKnobSource("FAIL_JOB_WHEN_AGENT_DIES"),
            new EnvironmentKnobSource("FAIL_JOB_WHEN_AGENT_DIES"),
            new BuiltInDefaultKnobSource("false"));

        public static readonly Knob AllowWorkDirectoryRepositories = new Knob(
            nameof(AllowWorkDirectoryRepositories),
            "Allows repositories to be checked out below work directory level on self hosted agents.",
            new RuntimeKnobSource("AZP_AGENT_ALLOW_WORK_DIRECTORY_REPOSITORIES"),
            new EnvironmentKnobSource("AZP_AGENT_ALLOW_WORK_DIRECTORY_REPOSITORIES"),
            new BuiltInDefaultKnobSource("false"));

        public static readonly Knob CheckForTaskDeprecation = new Knob(
            nameof(CheckForTaskDeprecation),
            "If true, the agent will check in the 'Initialize job' step each task used in the job for task deprecation.",
            new RuntimeKnobSource("AZP_AGENT_CHECK_FOR_TASK_DEPRECATION"),
            new BuiltInDefaultKnobSource("false"));

        public static readonly Knob CheckIfTaskNodeRunnerIsDeprecated = new Knob(
            nameof(CheckIfTaskNodeRunnerIsDeprecated),
            "If true, the agent will check in the 'Initialize job' step each task used in the job if this task has node handlers, and all of them are deprecated.",
            new RuntimeKnobSource("AZP_AGENT_CHECK_IF_TASK_NODE_RUNNER_IS_DEPRECATED"),
            new PipelineFeatureSource("CheckIfTaskNodeRunnerIsDeprecated"),
            new BuiltInDefaultKnobSource("false"));

        public static readonly Knob UseNode20ToStartContainer = new Knob(
            nameof(UseNode20ToStartContainer),
            "If true, the agent will use Node 20 to start docker container when executing container job and the container platform is the same as the host platform.",
            new RuntimeKnobSource("AZP_AGENT_USE_NODE20_TO_START_CONTAINER"),
            new PipelineFeatureSource("UseNode20ToStartContainer"),
            new BuiltInDefaultKnobSource("false"));

        public static readonly Knob EnableNewSecretMasker = new Knob(
            nameof(EnableNewSecretMasker),
            "If true, the agent will use new SecretMasker with additional filters & performance enhancements",
            new EnvironmentKnobSource("AZP_ENABLE_NEW_SECRET_MASKER"),
            new BuiltInDefaultKnobSource("false"));

        public static readonly Knob AddDockerInitOption = new Knob(
            nameof(AddDockerInitOption),
            "If true, the agent will create docker container with the --init option.",
            new RuntimeKnobSource("AZP_AGENT_DOCKER_INIT_OPTION"),
            new EnvironmentKnobSource("AZP_AGENT_DOCKER_INIT_OPTION"),
            new BuiltInDefaultKnobSource("false"));

        public static readonly Knob LogTaskNameInUserAgent = new Knob(
            nameof(LogTaskNameInUserAgent),
            "If true, agent will log the task name in user agent.",
            new RuntimeKnobSource("AZP_AGENT_LOG_TASKNAME_IN_USERAGENT"),
            new EnvironmentKnobSource("AZP_AGENT_LOG_TASKNAME_IN_USERAGENT"),
            new BuiltInDefaultKnobSource("false"));

        public static readonly Knob UseFetchFilterInCheckoutTask = new Knob(
            nameof(UseFetchFilterInCheckoutTask),
            "If true, agent will use fetch filter in checkout task.",
            new RuntimeKnobSource("AGENT_USE_FETCH_FILTER_IN_CHECKOUT_TASK"),
            new BuiltInDefaultKnobSource("false"));

        public static readonly Knob StoreAgentKeyInCSPContainer = new Knob(
            nameof(StoreAgentKeyInCSPContainer),
            "Store agent key in named container (Windows).",
            new EnvironmentKnobSource("STORE_AGENT_KEY_IN_CSP_CONTAINER"),
            new BuiltInDefaultKnobSource("false"));

        public static readonly Knob AgentKeyUseCng = new Knob(
            nameof(AgentKeyUseCng),
            "Use CNG API to store agent key.  Note: Uses Private User Storage",
            new EnvironmentKnobSource("AGENT_KEY_USE_CNG"),
            new BuiltInDefaultKnobSource("false"));

        public static readonly Knob RsaKeyGetConfigFromFF = new Knob(
            nameof(RsaKeyGetConfigFromFF),
            "Get config from FF.",
            new EnvironmentKnobSource("RSAKEYGETCONFIGFROMFF"),
            new BuiltInDefaultKnobSource("false"));

        public static readonly Knob DisableResourceUtilizationWarnings = new Knob(
            nameof(DisableResourceUtilizationWarnings),
            "If true, agent will not throw warnings related to high resource utilization",
            new RuntimeKnobSource("DISABLE_RESOURCE_UTILIZATION_WARNINGS"),
            new EnvironmentKnobSource("DISABLE_RESOURCE_UTILIZATION_WARNINGS"),
            new BuiltInDefaultKnobSource("false"));

        public static readonly Knob Rosetta2Warning = new Knob(
            nameof(Rosetta2Warning),
            "Log warning when X64 Agent is used on a Apple Silicon device.",
            new RuntimeKnobSource("ROSETTA2_WARNING"),
            new EnvironmentKnobSource("ROSETTA2_WARNING"),
            new PipelineFeatureSource("Rosetta2Warning"),
            new BuiltInDefaultKnobSource("false"));

        public static readonly Knob CheckPsModulesLocations = new Knob(
            nameof(CheckPsModulesLocations),
            "Checks if the PSModulePath environment variable contains locations specific to PowerShell Core.",
            new EnvironmentKnobSource("AZP_AGENT_CHECK_PSMODULES_LOCATIONS"),
            new BuiltInDefaultKnobSource("false"));

        public static readonly Knob UseDockerStdinPasswordOnWindows = new Knob(
            nameof(UseDockerStdinPasswordOnWindows),
            "If true, use --password-stdin for docker login on Windows.",
            new RuntimeKnobSource("AZP_AGENT_USE_DOCKER_STDIN_PASSWORD_WINDOWS"),
            new PipelineFeatureSource("UseDockerStdinPasswordOnWindows"),
            new BuiltInDefaultKnobSource("false"));

        public static readonly Knob Net8UnsupportedOsWarning = new Knob(
            nameof(Net8UnsupportedOsWarning),
            "Show warning message on the OS which is not supported by .NET 8",
            new PipelineFeatureSource("Net8UnsupportedOsWarning"),
            new BuiltInDefaultKnobSource("true"));

        public static readonly Knob UsePSScriptWrapper = new Knob(
            nameof(UsePSScriptWrapper),
            "Use PowerShell script wrapper to handle PowerShell ConstrainedLanguage mode.",
            new PipelineFeatureSource("UsePSScriptWrapper"),
            new BuiltInDefaultKnobSource("false"));

<<<<<<< HEAD
        public static readonly Knob AddForceCredentialsToGitCheckout = new Knob(
            nameof(AddForceCredentialsToGitCheckout),
            "If true, the credentials will be forcibly added to the Git checkout command.",
            new RuntimeKnobSource("ADD_FORCE_CREDENTIALS_TO_GIT_CHECKOUT"),
            new PipelineFeatureSource(nameof(AddForceCredentialsToGitCheckout)),
=======
        public static readonly Knob InstallLegacyTfExe = new Knob(
            nameof(InstallLegacyTfExe),
            "If true, agent will install the previous version of TF.exe in the tf-legacy and vstsom-legacy directories",
            new RuntimeKnobSource("AGENT_INSTALL_LEGACY_TF_EXE"),
            new EnvironmentKnobSource("AGENT_INSTALL_LEGACY_TF_EXE"),
>>>>>>> e738e1d6
            new BuiltInDefaultKnobSource("false"));
    }
}<|MERGE_RESOLUTION|>--- conflicted
+++ resolved
@@ -759,19 +759,18 @@
             new PipelineFeatureSource("UsePSScriptWrapper"),
             new BuiltInDefaultKnobSource("false"));
 
-<<<<<<< HEAD
         public static readonly Knob AddForceCredentialsToGitCheckout = new Knob(
             nameof(AddForceCredentialsToGitCheckout),
             "If true, the credentials will be forcibly added to the Git checkout command.",
             new RuntimeKnobSource("ADD_FORCE_CREDENTIALS_TO_GIT_CHECKOUT"),
             new PipelineFeatureSource(nameof(AddForceCredentialsToGitCheckout)),
-=======
+            new BuiltInDefaultKnobSource("false"));
+
         public static readonly Knob InstallLegacyTfExe = new Knob(
             nameof(InstallLegacyTfExe),
             "If true, agent will install the previous version of TF.exe in the tf-legacy and vstsom-legacy directories",
             new RuntimeKnobSource("AGENT_INSTALL_LEGACY_TF_EXE"),
             new EnvironmentKnobSource("AGENT_INSTALL_LEGACY_TF_EXE"),
->>>>>>> e738e1d6
             new BuiltInDefaultKnobSource("false"));
     }
 }