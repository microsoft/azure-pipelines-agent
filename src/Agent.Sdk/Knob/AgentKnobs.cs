--- conflicted
+++ resolved
@@ -592,13 +592,6 @@
             new RuntimeKnobSource("AZP_AGENT_DOCKER_INIT_OPTION"),
             new EnvironmentKnobSource("AZP_AGENT_DOCKER_INIT_OPTION"),
             new BuiltInDefaultKnobSource("false"));
-<<<<<<< HEAD
-
-        public static readonly Knob StoreAgentKeyInCSPContainer = new Knob(
-            nameof(StoreAgentKeyInCSPContainer),
-            "Store agent key in named container (Windows).",
-            new EnvironmentKnobSource("STORE_AGENT_KEY_IN_CSP_CONTAINER"),
-            new BuiltInDefaultKnobSource("false"));
 
         public static readonly Knob LogTaskNameInUserAgent = new Knob(
             nameof(LogTaskNameInUserAgent),
@@ -606,7 +599,5 @@
             new PipelineFeatureSource("LogTaskNameInUserAgent"),
             new EnvironmentKnobSource("AZP_AGENT_LOG_TASKNAME_IN_USERAGENT"),
             new BuiltInDefaultKnobSource("false"));
-=======
->>>>>>> d75b0444
     }
 }