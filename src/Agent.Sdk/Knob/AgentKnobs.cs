// Copyright (c) Microsoft Corporation.
// Licensed under the MIT License.

namespace Agent.Sdk.Knob
{
    public class AgentKnobs
    {
        // Containers
        public static readonly Knob PreferPowershellHandlerOnContainers = new Knob(
            nameof(PreferPowershellHandlerOnContainers),
            "If true, prefer using the PowerShell handler on Windows containers for tasks that provide both a Node and PowerShell handler version.",
            new RuntimeKnobSource("agent.preferPowerShellOnContainers"),
            new EnvironmentKnobSource("AGENT_PREFER_POWERSHELL_ON_CONTAINERS"),
            new BuiltInDefaultKnobSource("true"));

        public static readonly Knob SetupDockerGroup = new Knob(
            nameof(SetupDockerGroup),
            "If true, allows the user to run docker commands without sudo",
            new RuntimeKnobSource("VSTS_SETUP_DOCKERGROUP"),
            new EnvironmentKnobSource("VSTS_SETUP_DOCKERGROUP"),
            new BuiltInDefaultKnobSource("true"));

        public static readonly Knob AllowMountTasksReadonlyOnWindows = new Knob(
            nameof(AllowMountTasksReadonlyOnWindows),
            "If true, allows the user to mount 'tasks' volume read-only on Windows OS",
            new RuntimeKnobSource("VSTS_SETUP_ALLOW_MOUNT_TASKS_READONLY"),
            new EnvironmentKnobSource("VSTS_SETUP_ALLOW_MOUNT_TASKS_READONLY"),
            new BuiltInDefaultKnobSource("true"));

        public static readonly Knob SkipPostExeceutionIfTargetContainerStopped = new Knob(
            nameof(SkipPostExeceutionIfTargetContainerStopped),
            "If true, skips post-execution step for tasks in case the target container has been stopped",
            new RuntimeKnobSource("AGENT_SKIP_POST_EXECUTION_IF_CONTAINER_STOPPED"),
            new EnvironmentKnobSource("AGENT_SKIP_POST_EXECUTION_IF_CONTAINER_STOPPED"),
            new BuiltInDefaultKnobSource("false"));

        public static readonly Knob MTUValueForContainerJobs = new Knob(
            nameof(MTUValueForContainerJobs),
            "Allow to specify MTU value for networks used by container jobs (useful for docker-in-docker scenarios in k8s cluster).",
            new EnvironmentKnobSource("AGENT_DOCKER_MTU_VALUE"),
            new BuiltInDefaultKnobSource(string.Empty));

        public static readonly Knob DockerNetworkCreateDriver = new Knob(
            nameof(DockerNetworkCreateDriver),
            "Allow to specify which driver will be used when creating docker network",
            new RuntimeKnobSource("agent.DockerNetworkCreateDriver"),
            new EnvironmentKnobSource("AZP_AGENT_DOCKER_NETWORK_CREATE_DRIVER"),
            new BuiltInDefaultKnobSource(string.Empty));

        public static readonly Knob DockerAdditionalNetworkOptions = new Knob(
            nameof(DockerAdditionalNetworkOptions),
            "Allow to specify additional command line options to 'docker network' command when creating network for new containers",
            new RuntimeKnobSource("agent.DockerAdditionalNetworkOptions"),
            new EnvironmentKnobSource("AZP_AGENT_DOCKER_ADDITIONAL_NETWORK_OPTIONS"),
            new BuiltInDefaultKnobSource(string.Empty));

        public static readonly Knob UseHostGroupId = new Knob(
            nameof(UseHostGroupId),
            "If true, use the same group ID (GID) as the user on the host on which the agent is running",
            new RuntimeKnobSource("agent.UseHostGroupId"),
            new EnvironmentKnobSource("AZP_AGENT_USE_HOST_GROUP_ID"),
            new BuiltInDefaultKnobSource("true"));

        public const string DockerActionRetriesVariableName = "VSTSAGENT_DOCKER_ACTION_RETRIES";

        public static readonly Knob DockerActionRetries = new Knob(
            nameof(DockerActionRetries),
            "When enabled, the agent retries docker steps if failed",
            new RuntimeKnobSource(DockerActionRetriesVariableName),
            new EnvironmentKnobSource(DockerActionRetriesVariableName),
            new BuiltInDefaultKnobSource("false"));

        // Directory structure
        public static readonly Knob AgentToolsDirectory = new Knob(
            nameof(AgentToolsDirectory),
            "The location to look for/create the agents tool cache",
            new EnvironmentKnobSource("AGENT_TOOLSDIRECTORY"),
            new EnvironmentKnobSource("agent.ToolsDirectory"),
            new BuiltInDefaultKnobSource(string.Empty));

        public static readonly Knob OverwriteTemp = new Knob(
            nameof(OverwriteTemp),
            "If true, the system temp variable will be overriden to point to the agent's temp directory.",
            new RuntimeKnobSource("VSTS_OVERWRITE_TEMP"),
            new EnvironmentKnobSource("VSTS_OVERWRITE_TEMP"),
            new BuiltInDefaultKnobSource("false"));

        // Tool configuration
        public static readonly Knob DisableFetchByCommit = new Knob(
            nameof(DisableFetchByCommit),
            "If true and server supports it, fetch the target branch by commit. Otherwise, fetch all branches and pull request ref to get the target branch.",
            new RuntimeKnobSource("VSTS.DisableFetchByCommit"),
            new EnvironmentKnobSource("VSTS_DISABLEFETCHBYCOMMIT"),
            new BuiltInDefaultKnobSource("false"));

        public static readonly Knob DisableFetchPruneTags = new Knob(
            nameof(DisableFetchPruneTags),
            "If true, disable --prune-tags in the fetches.",
            new RuntimeKnobSource("VSTS.DisableFetchPruneTags"),
            new EnvironmentKnobSource("VSTS_DISABLEFETCHPRUNETAGS"),
            new BuiltInDefaultKnobSource("false"));

        public static readonly Knob PreferGitFromPath = new Knob(
            nameof(PreferGitFromPath),
            "Determines which Git we will use on Windows. By default, we prefer the built-in portable git in the agent's externals folder, setting this to true makes the agent find git.exe from %PATH% if possible.",
            new RuntimeKnobSource("system.prefergitfrompath"),
            new EnvironmentKnobSource("system.prefergitfrompath"),
            new BuiltInDefaultKnobSource("false"));

        public static readonly Knob DisableGitPrompt = new Knob(
            nameof(DisableGitPrompt),
            "If true, git will not prompt on the terminal (e.g., when asking for HTTP authentication).",
            new RuntimeKnobSource("VSTS_DISABLE_GIT_PROMPT"),
            new EnvironmentKnobSource("VSTS_DISABLE_GIT_PROMPT"),
            new BuiltInDefaultKnobSource("true"));

        public static readonly Knob GitUseSecureParameterPassing = new Knob(
            nameof(GitUseSecureParameterPassing),
            "If true, don't pass auth token in git parameters",
            new RuntimeKnobSource("agent.GitUseSecureParameterPassing"),
            new EnvironmentKnobSource("AGENT_GIT_USE_SECURE_PARAMETER_PASSING"),
            new BuiltInDefaultKnobSource("true"));

        public static readonly Knob FixPossibleGitOutOfMemoryProblem = new Knob(
            nameof(FixPossibleGitOutOfMemoryProblem),
            "When true, set config git properties to fix possible out of memory problem",
            new RuntimeKnobSource("FIX_POSSIBLE_GIT_OUT_OF_MEMORY_PROBLEM"),
            new EnvironmentKnobSource("FIX_POSSIBLE_GIT_OUT_OF_MEMORY_PROBLEM"),
            new BuiltInDefaultKnobSource("false"));

        public static readonly Knob TfVCUseSecureParameterPassing = new Knob(
            nameof(TfVCUseSecureParameterPassing),
            "If true, don't pass auth token in TFVC parameters",
            new RuntimeKnobSource("agent.TfVCUseSecureParameterPassing"),
            new EnvironmentKnobSource("AGENT_TFVC_USE_SECURE_PARAMETER_PASSING"),
            new BuiltInDefaultKnobSource("true"));

        public const string QuietCheckoutRuntimeVarName = "agent.source.checkout.quiet";
        public const string QuietCheckoutEnvVarName = "AGENT_SOURCE_CHECKOUT_QUIET";

        public static readonly Knob QuietCheckout = new Knob(
            nameof(QuietCheckout),
            "Aggressively reduce what gets logged to the console when checking out source.",
            new RuntimeKnobSource(QuietCheckoutRuntimeVarName),
            new EnvironmentKnobSource(QuietCheckoutEnvVarName),
            new BuiltInDefaultKnobSource("false"));

        public static readonly Knob UseNode10 = new Knob(
            nameof(UseNode10),
            "Forces the agent to use Node 10 handler for all Node-based tasks",
            new RuntimeKnobSource("AGENT_USE_NODE10"),
            new EnvironmentKnobSource("AGENT_USE_NODE10"),
            new BuiltInDefaultKnobSource("false"));

        public static readonly Knob UseNode16 = new Knob(
            nameof(UseNode16),
            "Forces the agent to use Node 16 handler for all Node-based tasks",
            new RuntimeKnobSource("AGENT_USE_NODE16"),
            new EnvironmentKnobSource("AGENT_USE_NODE16"),
            new BuiltInDefaultKnobSource("false"));

        public static readonly Knob UseNode20 = new Knob(
            nameof(UseNode20),
            "Forces the agent to use Node 20 handler for all Node-based tasks",
            new RuntimeKnobSource("AGENT_USE_NODE20"),
            new EnvironmentKnobSource("AGENT_USE_NODE20"),
            new BuiltInDefaultKnobSource("false"));

        public static readonly Knob UseNode20InUnsupportedSystem = new Knob(
            nameof(UseNode20InUnsupportedSystem),
            "Forces the agent to use Node 20 handler for all Node-based tasks, even if it's in an unsupported system",
            new RuntimeKnobSource("AGENT_USE_NODE20_IN_UNSUPPORTED_SYSTEM"),
            new EnvironmentKnobSource("AGENT_USE_NODE20_IN_UNSUPPORTED_SYSTEM"),
            new BuiltInDefaultKnobSource("false"));

        // Agent logging
        public static readonly Knob AgentPerflog = new Knob(
            nameof(AgentPerflog),
            "If set, writes a perf counter trace for the agent. Writes to the location set in this variable.",
            new EnvironmentKnobSource("VSTS_AGENT_PERFLOG"),
            new BuiltInDefaultKnobSource(string.Empty));

        public static readonly Knob TraceVerbose = new Knob(
            nameof(TraceVerbose),
            "If set to anything, trace level will be verbose",
            new EnvironmentKnobSource("VSTSAGENT_TRACE"),
            new BuiltInDefaultKnobSource(string.Empty));

        public static readonly Knob DumpJobEventLogs = new Knob(
            nameof(DumpJobEventLogs),
            "If true, dump event viewer logs",
            new RuntimeKnobSource("VSTSAGENT_DUMP_JOB_EVENT_LOGS"),
            new EnvironmentKnobSource("VSTSAGENT_DUMP_JOB_EVENT_LOGS"),
            new BuiltInDefaultKnobSource("false"));

        public static readonly Knob DisableTestsMetadata = new Knob(
            nameof(DisableTestsMetadata),
            "If true, publishing tests metadata to evidence store will be disabled.",
            new RuntimeKnobSource("AZP_AGENT_DISABLE_TESTS_METADATA"),
            new EnvironmentKnobSource("AZP_AGENT_DISABLE_TESTS_METADATA"),
            new BuiltInDefaultKnobSource("false"));

        // Diag logging
        public static readonly Knob AgentDiagLogPath = new Knob(
            nameof(AgentDiagLogPath),
            "If set to anything, the folder containing the agent diag log will be created here.",
            new EnvironmentKnobSource("AGENT_DIAGLOGPATH"),
            new BuiltInDefaultKnobSource(string.Empty));

        public static readonly Knob WorkerDiagLogPath = new Knob(
            nameof(WorkerDiagLogPath),
            "If set to anything, the folder containing the agent worker diag log will be created here.",
            new EnvironmentKnobSource("WORKER_DIAGLOGPATH"),
            new BuiltInDefaultKnobSource(string.Empty));

        // Timeouts
        public static readonly Knob AgentChannelTimeout = new Knob(
            nameof(AgentChannelTimeout),
            "Timeout for channel communication between agent listener and worker processes.",
            new EnvironmentKnobSource("VSTS_AGENT_CHANNEL_TIMEOUT"),
            new BuiltInDefaultKnobSource("30"));

        public static readonly Knob AgentDownloadTimeout = new Knob(
            nameof(AgentDownloadTimeout),
            "Amount of time in seconds to wait for the agent to download a new version when updating",
            new EnvironmentKnobSource("AZP_AGENT_DOWNLOAD_TIMEOUT"),
            new BuiltInDefaultKnobSource("1500")); // 25*60

        public static readonly Knob TaskDownloadTimeout = new Knob(
            nameof(TaskDownloadTimeout),
            "Amount of time in seconds to wait for the agent to download a task when starting a job",
            new EnvironmentKnobSource("VSTS_TASK_DOWNLOAD_TIMEOUT"),
            new BuiltInDefaultKnobSource("1200")); // 20*60

        public static readonly Knob TaskDownloadRetryLimit = new Knob(
            nameof(TaskDownloadRetryLimit),
            "Attempts to download a task when starting a job",
            new EnvironmentKnobSource("VSTS_TASK_DOWNLOAD_RETRY_LIMIT"),
            new BuiltInDefaultKnobSource("3"));

        // HTTP
        public const string LegacyHttpVariableName = "AZP_AGENT_USE_LEGACY_HTTP";
        public static readonly Knob UseLegacyHttpHandler = new DeprecatedKnob(
            nameof(UseLegacyHttpHandler),
            "Use the libcurl-based HTTP handler rather than .NET's native HTTP handler, as we did on .NET Core 2.1",
            "Legacy http handler will be removed in one of the next agent releases with migration to .Net Core 6. We are highly recommend to not use it.",
            new EnvironmentKnobSource(LegacyHttpVariableName),
            new BuiltInDefaultKnobSource("false"));

        public static readonly Knob HttpRetryCount = new Knob(
            nameof(HttpRetryCount),
            "Number of times to retry Http requests",
            new EnvironmentKnobSource("VSTS_HTTP_RETRY"),
            new BuiltInDefaultKnobSource("3"));

        public static readonly Knob HttpTimeout = new Knob(
            nameof(HttpTimeout),
            "Timeout for Http requests",
            new EnvironmentKnobSource("VSTS_HTTP_TIMEOUT"),
            new BuiltInDefaultKnobSource("100"));

        public static readonly Knob HttpTrace = new Knob(
            nameof(HttpTrace),
            "Enable http trace if true",
            new EnvironmentKnobSource("VSTS_AGENT_HTTPTRACE"),
            new BuiltInDefaultKnobSource("false"));

        public static readonly Knob NoProxy = new Knob(
            nameof(NoProxy),
            "Proxy bypass list if one exists. Should be comma seperated",
            new EnvironmentKnobSource("no_proxy"),
            new BuiltInDefaultKnobSource(string.Empty));

        public static readonly Knob ProxyAddress = new Knob(
            nameof(ProxyAddress),
            "Proxy server address if one exists",
            new EnvironmentKnobSource("VSTS_HTTP_PROXY"),
            new EnvironmentKnobSource("http_proxy"),
            new BuiltInDefaultKnobSource(string.Empty));

        public static readonly Knob ProxyPassword = new SecretKnob(
            nameof(ProxyPassword),
            "Proxy password if one exists",
            new EnvironmentKnobSource("VSTS_HTTP_PROXY_PASSWORD"),
            new BuiltInDefaultKnobSource(string.Empty));

        public static readonly Knob ProxyUsername = new SecretKnob(
            nameof(ProxyUsername),
            "Proxy username if one exists",
            new EnvironmentKnobSource("VSTS_HTTP_PROXY_USERNAME"),
            new BuiltInDefaultKnobSource(string.Empty));

        // Secrets masking
        public static readonly Knob AllowUnsafeMultilineSecret = new Knob(
            nameof(AllowUnsafeMultilineSecret),
            "WARNING: enabling this may allow secrets to leak. Allows multi-line secrets to be set. Unsafe because it is possible for log lines to get dropped in agent failure cases, causing the secret to not get correctly masked. We recommend leaving this option off.",
            new RuntimeKnobSource("SYSTEM_UNSAFEALLOWMULTILINESECRET"),
            new EnvironmentKnobSource("SYSTEM_UNSAFEALLOWMULTILINESECRET"),
            new BuiltInDefaultKnobSource("false"));

        public static readonly Knob MaskedSecretMinLength = new Knob(
            nameof(MaskedSecretMinLength),
            "Specify the length of the secrets, which, if shorter, will be ignored in the logs.",
            new RuntimeKnobSource("AZP_IGNORE_SECRETS_SHORTER_THAN"),
            new EnvironmentKnobSource("AZP_IGNORE_SECRETS_SHORTER_THAN"),
            new BuiltInDefaultKnobSource("0"));

        // Misc
        public static readonly Knob DisableAgentDowngrade = new Knob(
            nameof(DisableAgentDowngrade),
            "Disable agent downgrades. Upgrades will still be allowed.",
            new EnvironmentKnobSource("AZP_AGENT_DOWNGRADE_DISABLED"),
            new BuiltInDefaultKnobSource("false"));

        public static readonly Knob AcknowledgeNoUpdates = new Knob(
            nameof(AcknowledgeNoUpdates),
            "Opt-in to continue using agent without updates on unsopperted OS",
            new EnvironmentKnobSource("AGENT_ACKNOWLEDGE_NO_UPDATES"),
            new RuntimeKnobSource("AGENT_ACKNOWLEDGE_NO_UPDATES"),
            new BuiltInDefaultKnobSource("false"));

        public static readonly Knob AgentFailOnIncompatibleOS = new Knob(
            nameof(AgentFailOnIncompatibleOS),
            "Allow agent to fail pipelines on incampatible OS",
            new EnvironmentKnobSource("AGENT_FAIL_ON_INCOMPATIBLE_OS"),
            new RuntimeKnobSource("AGENT_FAIL_ON_INCOMPATIBLE_OS"),
            new BuiltInDefaultKnobSource("false"));

        public static readonly Knob AgentEnablePipelineArtifactLargeChunkSize = new Knob(
            nameof(AgentEnablePipelineArtifactLargeChunkSize),
            "Enables large chunk size for pipeline artifacts.",
            new EnvironmentKnobSource("AGENT_ENABLE_PIPELINEARTIFACT_LARGE_CHUNK_SIZE"),
            new RuntimeKnobSource("AGENT_ENABLE_PIPELINEARTIFACT_LARGE_CHUNK_SIZE"),
            new BuiltInDefaultKnobSource("false"));

        public static readonly Knob PermissionsCheckFailsafe = new Knob(
            nameof(PermissionsCheckFailsafe),
            "Maximum depth of file permitted in directory hierarchy when checking permissions. Check to avoid accidentally entering infinite loops.",
            new EnvironmentKnobSource("AGENT_TEST_VALIDATE_EXECUTE_PERMISSIONS_FAILSAFE"),
            new BuiltInDefaultKnobSource("100"));

        public static readonly Knob DisableInputTrimming = new Knob(
            nameof(DisableInputTrimming),
            "By default, the agent trims whitespace and new line characters from all task inputs. Setting this to true disables this behavior.",
            new EnvironmentKnobSource("DISABLE_INPUT_TRIMMING"),
            new BuiltInDefaultKnobSource("false"));

        public static readonly Knob DecodePercents = new Knob(
            nameof(DecodePercents),
            "By default, the agent does not decodes %AZP25 as % which may be needed to allow users to work around reserved values. Setting this to true enables this behavior.",
            new RuntimeKnobSource("DECODE_PERCENTS"),
            new EnvironmentKnobSource("DECODE_PERCENTS"),
            new BuiltInDefaultKnobSource("true"));

        public static readonly Knob AllowTfvcUnshelveErrors = new Knob(
            nameof(AllowTfvcUnshelveErrors),
            "By default, the TFVC unshelve command does not throw errors e.g. when there's no mapping for one or more files shelved. Setting this to true enables this behavior.",
            new RuntimeKnobSource("ALLOW_TFVC_UNSHELVE_ERRORS"),
            new EnvironmentKnobSource("ALLOW_TFVC_UNSHELVE_ERRORS"),
            new BuiltInDefaultKnobSource("false"));

        public static readonly Knob EnableFCSItemPathFix = new Knob(
            nameof(EnableFCSItemPathFix),
            "If true, enable the fix for the path of the item when associating or uploading to the file container server.",
            new RuntimeKnobSource("ENABLE_FCS_ITEM_PATH_FIX"),
            new EnvironmentKnobSource("ENABLE_FCS_ITEM_PATH_FIX"),
            new BuiltInDefaultKnobSource("false"));

        // Set DISABLE_JAVA_CAPABILITY_HIGHER_THAN_9 variable with any value
        // to disable recognition of Java higher than 9
        public static readonly Knob DisableRecognitionOfJDKHigherThen9 = new Knob(
            nameof(DisableRecognitionOfJDKHigherThen9),
            "Recognize JDK and JRE >= 9 installed on the machine as agent capability. Setting any value to DISABLE_JAVA_CAPABILITY_HIGHER_THAN_9 is disabling this behavior",
            new EnvironmentKnobSource("DISABLE_JAVA_CAPABILITY_HIGHER_THAN_9"),
            new BuiltInDefaultKnobSource(string.Empty));

        // TODO: Added 5/27/21. Please remove within a month or two
        public static readonly Knob DisableBuildArtifactsToBlob = new Knob(
            nameof(DisableBuildArtifactsToBlob),
            "By default, the agent will upload build artifacts to Blobstore. Setting this to true will disable that integration. This variable is temporary and will be removed.",
            new RuntimeKnobSource("DISABLE_BUILD_ARTIFACTS_TO_BLOB"),
            new EnvironmentKnobSource("DISABLE_BUILD_ARTIFACTS_TO_BLOB"),
            new BuiltInDefaultKnobSource("false"));

        public static readonly Knob EnableIncompatibleBuildArtifactsPathResolution = new Knob(
            nameof(EnableIncompatibleBuildArtifactsPathResolution),
            "Return DownloadBuildArtifactsV1 target path resolution behavior back to how it was originally implemented. This breaks back compatibility with DownloadBuildArtifactsV0.",
            new RuntimeKnobSource("EnableIncompatibleBuildArtifactsPathResolution"),
            new EnvironmentKnobSource("EnableIncompatibleBuildArtifactsPathResolution"),
            new BuiltInDefaultKnobSource("false"));

        public static readonly Knob DisableAuthenticodeValidation = new Knob(
               nameof(DisableAuthenticodeValidation),
               "Disables authenticode validation for agent package during self update. Set this to any non-empty value to disable.",
               new EnvironmentKnobSource("DISABLE_AUTHENTICODE_VALIDATION"),
               new BuiltInDefaultKnobSource(string.Empty));

        public static readonly Knob DisableHashValidation = new Knob(
            nameof(DisableHashValidation),
            "If true, the agent will skip package hash validation during self-updating.",
            new EnvironmentKnobSource("DISABLE_HASH_VALIDATION"),
            new BuiltInDefaultKnobSource("false"));

        public static readonly Knob EnableVSPreReleaseVersions = new Knob(
            nameof(EnableVSPreReleaseVersions),
            "If true, the agent will include to seach VisualStudio prerelease versions to capabilities.",
            new EnvironmentKnobSource("ENABLE_VS_PRERELEASE_VERSIONS"),
            new BuiltInDefaultKnobSource("false"));

        public static readonly Knob DisableOverrideTfvcBuildDirectory = new Knob(
            nameof(DisableOverrideTfvcBuildDirectory),
            "Disables override of Tfvc build directory name by agentId on hosted agents (one tfvc repo used).",
            new RuntimeKnobSource("DISABLE_OVERRIDE_TFVC_BUILD_DIRECTORY"),
            new EnvironmentKnobSource("DISABLE_OVERRIDE_TFVC_BUILD_DIRECTORY"),
            new BuiltInDefaultKnobSource("false"));

        /// <remarks>We need to remove this knob - once Node 6 handler is dropped</remarks>
        public static readonly Knob DisableNode6DeprecationWarning = new Knob(
            nameof(DisableNode6DeprecationWarning),
            "Disables Node 6 deprecation warnings.",
            new RuntimeKnobSource("DISABLE_NODE6_DEPRECATION_WARNING"),
            new EnvironmentKnobSource("DISABLE_NODE6_DEPRECATION_WARNING"),
            new BuiltInDefaultKnobSource("true"));

        public static readonly Knob DisableTeePluginRemoval = new Knob(
            nameof(DisableTeePluginRemoval),
            "Disables removing TEE plugin after using it during checkout.",
            new RuntimeKnobSource("DISABLE_TEE_PLUGIN_REMOVAL"),
            new EnvironmentKnobSource("DISABLE_TEE_PLUGIN_REMOVAL"),
            new BuiltInDefaultKnobSource("false"));

        public static readonly Knob TeePluginDownloadRetryCount = new Knob(
            nameof(TeePluginDownloadRetryCount),
            "Number of times to retry downloading TEE plugin",
            new RuntimeKnobSource("TEE_PLUGIN_DOWNLOAD_RETRY_COUNT"),
            new EnvironmentKnobSource("TEE_PLUGIN_DOWNLOAD_RETRY_COUNT"),
            new BuiltInDefaultKnobSource("3"));

        public static readonly Knob DumpPackagesVerificationResult = new Knob(
            nameof(DumpPackagesVerificationResult),
            "If true, dumps info about invalid MD5 sums of installed packages",
            new RuntimeKnobSource("VSTSAGENT_DUMP_PACKAGES_VERIFICATION_RESULTS"),
            new EnvironmentKnobSource("VSTSAGENT_DUMP_PACKAGES_VERIFICATION_RESULTS"),
            new BuiltInDefaultKnobSource("false"));

        public const string ContinueAfterCancelProcessTreeKillAttemptVariableName = "VSTSAGENT_CONTINUE_AFTER_CANCEL_PROCESSTREEKILL_ATTEMPT";

        public static readonly Knob ContinueAfterCancelProcessTreeKillAttempt = new Knob(
            nameof(ContinueAfterCancelProcessTreeKillAttempt),
            "If true, continue cancellation after attempt to KillProcessTree",
            new RuntimeKnobSource(ContinueAfterCancelProcessTreeKillAttemptVariableName),
            new EnvironmentKnobSource(ContinueAfterCancelProcessTreeKillAttemptVariableName),
            new BuiltInDefaultKnobSource("false"));

        public const string VstsAgentNodeWarningsVariableName = "VSTSAGENT_ENABLE_NODE_WARNINGS";

        public static readonly Knob AgentDeprecatedNodeWarnings = new Knob(
            nameof(AgentDeprecatedNodeWarnings),
            "If true shows warning on depricated node (6) tasks",
            new RuntimeKnobSource(VstsAgentNodeWarningsVariableName),
            new EnvironmentKnobSource(VstsAgentNodeWarningsVariableName),
            new BuiltInDefaultKnobSource("false"));

        public static readonly Knob UseNode = new Knob(
            nameof(UseNode),
            "Forces the agent to use different version of Node if when configured runner is not available. Possible values: LTS - make agent use latest LTS version of Node; UPGRADE - make agent use next available version of Node",
            new RuntimeKnobSource("AGENT_USE_NODE"),
            new EnvironmentKnobSource("AGENT_USE_NODE"),
            new BuiltInDefaultKnobSource(string.Empty));

        public static readonly Knob ProcessHandlerSecureArguments = new Knob(
            nameof(ProcessHandlerSecureArguments),
            "Enables passing arguments for process handler secure way",
            new RuntimeKnobSource("AZP_75787_ENABLE_NEW_LOGIC"),
            new BuiltInDefaultKnobSource("false"));

        public static readonly Knob ProcessHandlerSecureArgumentsAudit = new Knob(
            nameof(ProcessHandlerSecureArguments),
            "Enables logging of passing arguments for process handler secure way",
            new RuntimeKnobSource("AZP_75787_ENABLE_NEW_LOGIC_LOG"),
            new BuiltInDefaultKnobSource("false"));

        public static readonly Knob ProcessHandlerTelemetry = new Knob(
            nameof(ProcessHandlerTelemetry),
            "Enables publishing telemetry about processing of arguments for Process Handler",
            new RuntimeKnobSource("AZP_75787_ENABLE_COLLECT"),
            new EnvironmentKnobSource("AZP_75787_ENABLE_COLLECT"),
            new BuiltInDefaultKnobSource("false"));

        public static readonly Knob ProcessHandlerEnableNewLogic = new Knob(
            nameof(ProcessHandlerEnableNewLogic),
            "Enables new sanitization logic for process handler",
            new RuntimeKnobSource("AZP_75787_ENABLE_NEW_PH_LOGIC"),
            new EnvironmentKnobSource("AZP_75787_ENABLE_NEW_PH_LOGIC"),
            new BuiltInDefaultKnobSource("false"));

        public static readonly Knob DisableDrainQueuesAfterTask = new Knob(
            nameof(DisableDrainQueuesAfterTask),
            "Forces the agent to disable draining queues after each task",
            new RuntimeKnobSource("AGENT_DISABLE_DRAIN_QUEUES_AFTER_TASK"),
            new EnvironmentKnobSource("AGENT_DISABLE_DRAIN_QUEUES_AFTER_TASK"),
            new BuiltInDefaultKnobSource("false"));

        public static readonly Knob EnableFetchingNet6List = new Knob(
            nameof(EnableFetchingNet6List),
            "Forces the agent to fetch list of .NET 6 supporting systems from server",
            new EnvironmentKnobSource("AGENT_ENABLE_FETCHING_NET6_LIST"),
            new BuiltInDefaultKnobSource("false"));

        public static readonly Knob ForceCreateTasksDirectory = new Knob(
            nameof(ForceCreateTasksDirectory),
            "Forces the agent to create _tasks folder for tasks.",
            new RuntimeKnobSource("AGENT_FORCE_CREATE_TASKS_DIRECTORY"),
            new EnvironmentKnobSource("AGENT_FORCE_CREATE_TASKS_DIRECTORY"),
            new BuiltInDefaultKnobSource("false"));

        public static readonly Knob CleanupPSModules = new Knob(
            nameof(CleanupPSModules),
            "Removes the PSModulePath environment variable if the agent is running in PowerShell.",
            new RuntimeKnobSource("AZP_AGENT_CLEANUP_PSMODULES_IN_POWERSHELL"),
            new EnvironmentKnobSource("AZP_AGENT_CLEANUP_PSMODULES_IN_POWERSHELL"),
            new BuiltInDefaultKnobSource("false"));

        public static readonly Knob DisableCleanRepoDefaultValue = new DeprecatedKnob(
            nameof(DisableCleanRepoDefaultValue),
            "Avoid to set default value if build.repository.clean variable is not set on Trigger Yaml UI or in checkout steps yaml config",
            new EnvironmentKnobSource("AGENT_DISABLE_CLEAN_REPO_DEFAULT_VALUE"),
            new BuiltInDefaultKnobSource("false"));

        public static readonly Knob IgnoreVSTSTaskLib = new Knob(
            nameof(IgnoreVSTSTaskLib),
            "Ignores the VSTSTaskLib folder when copying tasks.",
            new RuntimeKnobSource("AZP_AGENT_IGNORE_VSTSTASKLIB"),
            new EnvironmentKnobSource("AZP_AGENT_IGNORE_VSTSTASKLIB"),
            new BuiltInDefaultKnobSource("false"));

<<<<<<< HEAD
        public static readonly Knob FailJobWhenAgentDies = new Knob(
            nameof(FailJobWhenAgentDies),
            "Mark the Job as Failed instead of Canceled when the Agent dies due to User Cancellation or Shutdown",
            new RuntimeKnobSource("FAIL_JOB_WHEN_AGENT_DIES"),
            new EnvironmentKnobSource("FAIL_JOB_WHEN_AGENT_DIES"),
=======
        public static readonly Knob AllowWorkDirectoryRepositories = new Knob(
            nameof(AllowWorkDirectoryRepositories),
            "Allows repositories to be checked out below work directory level on self hosted agents.",
            new RuntimeKnobSource("AZP_AGENT_ALLOW_WORK_DIRECTORY_REPOSITORIES"),
            new EnvironmentKnobSource("AZP_AGENT_ALLOW_WORK_DIRECTORY_REPOSITORIES"),
            new BuiltInDefaultKnobSource("false"));

        public static readonly Knob CheckForTaskDeprecation = new Knob(
            nameof(CheckForTaskDeprecation),
            "If true, the agent will check in the 'Initialize job' step each task used in the job for task deprecation.",
            new EnvironmentKnobSource("AZP_AGENT_CHECK_FOR_TASK_DEPRECATION"),
            new BuiltInDefaultKnobSource("false"));

        public static readonly Knob MountWorkspace = new Knob(
            nameof(MountWorkspace),
            "If true, the agent will mount the Pipeline.Workspace directory instead of the Working directory for steps which target a Docker container.",
            new RuntimeKnobSource("AZP_AGENT_MOUNT_WORKSPACE"),
            new EnvironmentKnobSource("AZP_AGENT_MOUNT_WORKSPACE"),
            new BuiltInDefaultKnobSource("false"));

        public static readonly Knob AddDockerInitOption = new Knob(
            nameof(AddDockerInitOption),
            "If true, the agent will create docker container with the --init option.",
            new RuntimeKnobSource("AZP_AGENT_DOCKER_INIT_OPTION"),
            new EnvironmentKnobSource("AZP_AGENT_DOCKER_INIT_OPTION"),
>>>>>>> 6ee2a6be
            new BuiltInDefaultKnobSource("false"));
    }
}<|MERGE_RESOLUTION|>--- conflicted
+++ resolved
@@ -534,13 +534,12 @@
             new EnvironmentKnobSource("AZP_AGENT_IGNORE_VSTSTASKLIB"),
             new BuiltInDefaultKnobSource("false"));
 
-<<<<<<< HEAD
         public static readonly Knob FailJobWhenAgentDies = new Knob(
             nameof(FailJobWhenAgentDies),
             "Mark the Job as Failed instead of Canceled when the Agent dies due to User Cancellation or Shutdown",
             new RuntimeKnobSource("FAIL_JOB_WHEN_AGENT_DIES"),
             new EnvironmentKnobSource("FAIL_JOB_WHEN_AGENT_DIES"),
-=======
+
         public static readonly Knob AllowWorkDirectoryRepositories = new Knob(
             nameof(AllowWorkDirectoryRepositories),
             "Allows repositories to be checked out below work directory level on self hosted agents.",
@@ -566,7 +565,6 @@
             "If true, the agent will create docker container with the --init option.",
             new RuntimeKnobSource("AZP_AGENT_DOCKER_INIT_OPTION"),
             new EnvironmentKnobSource("AZP_AGENT_DOCKER_INIT_OPTION"),
->>>>>>> 6ee2a6be
             new BuiltInDefaultKnobSource("false"));
     }
 }