--- conflicted
+++ resolved
@@ -499,25 +499,24 @@
             new EnvironmentKnobSource("AZP_AGENT_CLEANUP_PSMODULES_IN_POWERSHELL"),
             new BuiltInDefaultKnobSource("false"));
 
-<<<<<<< HEAD
+        public static readonly Knob DisableCleanRepoDefaultValue = new DeprecatedKnob(
+            nameof(DisableCleanRepoDefaultValue),
+            "Avoid to set default value if build.repository.clean variable is not set on Trigger Yaml UI or in checkout steps yaml config",
+            new EnvironmentKnobSource("AGENT_DISABLE_CLEAN_REPO_DEFAULT_VALUE"),
+            new BuiltInDefaultKnobSource("false"));
+
+          public static readonly Knob IgnoreVSTSTaskLib = new Knob(
+            nameof(IgnoreVSTSTaskLib),
+            "Ignores the VSTSTaskLib folder when copying tasks.",
+            new RuntimeKnobSource("AZP_AGENT_IGNORE_VSTSTASKLIB"),
+            new EnvironmentKnobSource("AZP_AGENT_IGNORE_VSTSTASKLIB"),
+            new BuiltInDefaultKnobSource("false"));
+
         public static readonly Knob FailJobWhenAgentDies = new Knob(
             nameof(FailJobWhenAgentDies),
             "Mark the Job as Failed instead of Canceled when the Agent dies due to User Cancellation or Shutdown",
             new RuntimeKnobSource("FAIL_JOB_WHEN_AGENT_DIES"),
             new EnvironmentKnobSource("FAIL_JOB_WHEN_AGENT_DIES"),
-=======
-        public static readonly Knob DisableCleanRepoDefaultValue = new DeprecatedKnob(
-            nameof(DisableCleanRepoDefaultValue),
-            "Avoid to set default value if build.repository.clean variable is not set on Trigger Yaml UI or in checkout steps yaml config",
-            new EnvironmentKnobSource("AGENT_DISABLE_CLEAN_REPO_DEFAULT_VALUE"),
-            new BuiltInDefaultKnobSource("false"));
-
-          public static readonly Knob IgnoreVSTSTaskLib = new Knob(
-            nameof(IgnoreVSTSTaskLib),
-            "Ignores the VSTSTaskLib folder when copying tasks.",
-            new RuntimeKnobSource("AZP_AGENT_IGNORE_VSTSTASKLIB"),
-            new EnvironmentKnobSource("AZP_AGENT_IGNORE_VSTSTASKLIB"),
->>>>>>> e7e3cdfe
             new BuiltInDefaultKnobSource("false"));
     }
 }