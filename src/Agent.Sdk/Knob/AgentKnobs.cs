--- conflicted
+++ resolved
@@ -788,14 +788,12 @@
             "Timeout for channel communication between agent listener and worker processes.",
             new EnvironmentKnobSource("PIPELINE_ARTIFACT_ASSOCIATE_TIMEOUT"),
             new BuiltInDefaultKnobSource("900")); // 15 * 60 - Setting the timeout to 15 minutes to account for slowness from azure storage and retries.
-<<<<<<< HEAD
 
         public static readonly Knob AgentCDNConnectivityFailWarning = new Knob(
             nameof(AgentCDNConnectivityFailWarning),
             "Show warning message when the Agent CDN Endpoint (download.agent.dev.azure.com) is not reachable. ",
             new RuntimeKnobSource("AGENT_CDN_CONNECTIVITY_FAIL_WARNING"),
             new EnvironmentKnobSource("AGENT_CDN_CONNECTIVITY_FAIL_WARNING"),
-=======
         
         public static readonly Knob RollbackToDefaultTfExe = new Knob(
             nameof(RollbackToDefaultTfExe),
@@ -803,7 +801,6 @@
             new RuntimeKnobSource("ROLLBACK_TO_DEFAULT_TF_EXE"),
             new EnvironmentKnobSource("ROLLBACK_TO_DEFAULT_TF_EXE"),
             new PipelineFeatureSource("RollbackToDefaultTfExe"),
->>>>>>> 1b7fa9f8
             new BuiltInDefaultKnobSource("false"));
     }
 }