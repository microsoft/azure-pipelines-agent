// Copyright (c) Microsoft Corporation.
// Licensed under the MIT License.

namespace Agent.Sdk.Knob
{
    public class AgentKnobs
    {
        // Containers
        public static readonly Knob PreferPowershellHandlerOnContainers = new Knob(
            nameof(PreferPowershellHandlerOnContainers),
            "If true, prefer using the PowerShell handler on Windows containers for tasks that provide both a Node and PowerShell handler version.",
            new RuntimeKnobSource("agent.preferPowerShellOnContainers"),
            new EnvironmentKnobSource("AGENT_PREFER_POWERSHELL_ON_CONTAINERS"),
            new BuiltInDefaultKnobSource("true"));

        public static readonly Knob SetupDockerGroup = new Knob(
            nameof(SetupDockerGroup),
            "If true, allows the user to run docker commands without sudo",
            new RuntimeKnobSource("VSTS_SETUP_DOCKERGROUP"),
            new EnvironmentKnobSource("VSTS_SETUP_DOCKERGROUP"),
            new BuiltInDefaultKnobSource("true"));

        public static readonly Knob AllowMountTasksReadonlyOnWindows = new Knob(
            nameof(AllowMountTasksReadonlyOnWindows),
            "If true, allows the user to mount 'tasks' volume read-only on Windows OS",
            new RuntimeKnobSource("VSTS_SETUP_ALLOW_MOUNT_TASKS_READONLY"),
            new EnvironmentKnobSource("VSTS_SETUP_ALLOW_MOUNT_TASKS_READONLY"),
            new BuiltInDefaultKnobSource("true"));

        public static readonly Knob SkipPostExeceutionIfTargetContainerStopped = new Knob(
            nameof(SkipPostExeceutionIfTargetContainerStopped),
            "If true, skips post-execution step for tasks in case the target container has been stopped",
            new RuntimeKnobSource("AGENT_SKIP_POST_EXECUTION_IF_CONTAINER_STOPPED"),
            new EnvironmentKnobSource("AGENT_SKIP_POST_EXECUTION_IF_CONTAINER_STOPPED"),
            new BuiltInDefaultKnobSource("false"));

        public static readonly Knob MTUValueForContainerJobs = new Knob(
            nameof(MTUValueForContainerJobs),
            "Allow to specify MTU value for networks used by container jobs (useful for docker-in-docker scenarios in k8s cluster).",
            new EnvironmentKnobSource("AGENT_DOCKER_MTU_VALUE"),
            new BuiltInDefaultKnobSource(string.Empty));

        public static readonly Knob DockerNetworkCreateDriver = new Knob(
            nameof(DockerNetworkCreateDriver),
            "Allow to specify which driver will be used when creating docker network",
            new RuntimeKnobSource("agent.DockerNetworkCreateDriver"),
            new EnvironmentKnobSource("AZP_AGENT_DOCKER_NETWORK_CREATE_DRIVER"),
            new BuiltInDefaultKnobSource(string.Empty));

        public static readonly Knob DockerAdditionalNetworkOptions = new Knob(
            nameof(DockerNetworkCreateDriver),
            "Allow to specify additional command line options to 'docker network' command when creating network for new containers",
            new RuntimeKnobSource("agent.DockerAdditionalNetworkOptions"),
            new EnvironmentKnobSource("AZP_AGENT_DOCKER_ADDITIONAL_NETWORK_OPTIONS"),
            new BuiltInDefaultKnobSource(string.Empty));

        public static readonly Knob UseHostGroupId = new Knob(
            nameof(UseHostGroupId),
            "If true, use the same group ID (GID) as the user on the host on which the agent is running",
            new RuntimeKnobSource("agent.UseHostGroupId"),
            new EnvironmentKnobSource("AZP_AGENT_USE_HOST_GROUP_ID"),
            new BuiltInDefaultKnobSource("true"));

        // Directory structure
        public static readonly Knob AgentToolsDirectory = new Knob(
            nameof(AgentToolsDirectory),
            "The location to look for/create the agents tool cache",
            new EnvironmentKnobSource("AGENT_TOOLSDIRECTORY"),
            new EnvironmentKnobSource("agent.ToolsDirectory"),
            new BuiltInDefaultKnobSource(string.Empty));

        public static readonly Knob OverwriteTemp = new Knob(
            nameof(OverwriteTemp),
            "If true, the system temp variable will be overriden to point to the agent's temp directory.",
            new RuntimeKnobSource("VSTS_OVERWRITE_TEMP"),
            new EnvironmentKnobSource("VSTS_OVERWRITE_TEMP"),
            new BuiltInDefaultKnobSource("false"));

        // Tool configuration
        public static readonly Knob DisableFetchByCommit = new Knob(
            nameof(DisableFetchByCommit),
            "If true and server supports it, fetch the target branch by commit. Otherwise, fetch all branches and pull request ref to get the target branch.",
            new RuntimeKnobSource("VSTS.DisableFetchByCommit"),
            new EnvironmentKnobSource("VSTS_DISABLEFETCHBYCOMMIT"),
            new BuiltInDefaultKnobSource("false"));

        public static readonly Knob DisableFetchPruneTags = new Knob(
            nameof(DisableFetchPruneTags),
            "If true, disable --prune-tags in the fetches.",
            new RuntimeKnobSource("VSTS.DisableFetchPruneTags"),
            new EnvironmentKnobSource("VSTS_DISABLEFETCHPRUNETAGS"),
            new BuiltInDefaultKnobSource("false"));

        public static readonly Knob PreferGitFromPath = new Knob(
            nameof(PreferGitFromPath),
            "Determines which Git we will use on Windows. By default, we prefer the built-in portable git in the agent's externals folder, setting this to true makes the agent find git.exe from %PATH% if possible.",
            new RuntimeKnobSource("system.prefergitfrompath"),
            new EnvironmentKnobSource("system.prefergitfrompath"),
            new BuiltInDefaultKnobSource("false"));

        public static readonly Knob DisableGitPrompt = new Knob(
            nameof(DisableGitPrompt),
            "If true, git will not prompt on the terminal (e.g., when asking for HTTP authentication).",
            new RuntimeKnobSource("VSTS_DISABLE_GIT_PROMPT"),
            new EnvironmentKnobSource("VSTS_DISABLE_GIT_PROMPT"),
            new BuiltInDefaultKnobSource("true"));

        public static readonly Knob GitUseSecureParameterPassing = new Knob(
            nameof(GitUseSecureParameterPassing),
            "If true, don't pass auth token in git parameters",
            new RuntimeKnobSource("agent.GitUseSecureParameterPassing"),
            new EnvironmentKnobSource("AGENT_GIT_USE_SECURE_PARAMETER_PASSING"),
            new BuiltInDefaultKnobSource("true"));

        public static readonly Knob TfVCUseSecureParameterPassing = new Knob(
            nameof(TfVCUseSecureParameterPassing),
            "If true, don't pass auth token in TFVC parameters",
            new RuntimeKnobSource("agent.TfVCUseSecureParameterPassing"),
            new EnvironmentKnobSource("AGENT_TFVC_USE_SECURE_PARAMETER_PASSING"),
            new BuiltInDefaultKnobSource("true"));

        public const string QuietCheckoutRuntimeVarName = "agent.source.checkout.quiet";
        public const string QuietCheckoutEnvVarName = "AGENT_SOURCE_CHECKOUT_QUIET";

        public static readonly Knob QuietCheckout = new Knob(
            nameof(QuietCheckout),
            "Aggressively reduce what gets logged to the console when checking out source.",
            new RuntimeKnobSource(QuietCheckoutRuntimeVarName),
            new EnvironmentKnobSource(QuietCheckoutEnvVarName),
            new BuiltInDefaultKnobSource("false"));

        public static readonly Knob UseNode10 = new Knob(
            nameof(UseNode10),
            "Forces the agent to use Node 10 handler for all Node-based tasks",
            new RuntimeKnobSource("AGENT_USE_NODE10"),
            new EnvironmentKnobSource("AGENT_USE_NODE10"),
            new BuiltInDefaultKnobSource("false"));

        // Agent logging
        public static readonly Knob AgentPerflog = new Knob(
            nameof(AgentPerflog),
            "If set, writes a perf counter trace for the agent. Writes to the location set in this variable.",
            new EnvironmentKnobSource("VSTS_AGENT_PERFLOG"),
            new BuiltInDefaultKnobSource(string.Empty));

        public static readonly Knob TraceVerbose = new Knob(
            nameof(TraceVerbose),
            "If set to anything, trace level will be verbose",
            new EnvironmentKnobSource("VSTSAGENT_TRACE"),
            new BuiltInDefaultKnobSource(string.Empty));

        public static readonly Knob DumpJobEventLogs = new Knob(
            nameof(DumpJobEventLogs),
            "If true, dump event viewer logs",
            new RuntimeKnobSource("VSTSAGENT_DUMP_JOB_EVENT_LOGS"),
            new EnvironmentKnobSource("VSTSAGENT_DUMP_JOB_EVENT_LOGS"),
            new BuiltInDefaultKnobSource("false"));

        // Diag logging
        public static readonly Knob AgentDiagLogPath = new Knob(
            nameof(AgentDiagLogPath),
            "If set to anything, the folder containing the agent diag log will be created here.",
            new EnvironmentKnobSource("AGENT_DIAGLOGPATH"),
            new BuiltInDefaultKnobSource(string.Empty));

        public static readonly Knob WorkerDiagLogPath = new Knob(
            nameof(WorkerDiagLogPath),
            "If set to anything, the folder containing the agent worker diag log will be created here.",
            new EnvironmentKnobSource("WORKER_DIAGLOGPATH"),
            new BuiltInDefaultKnobSource(string.Empty));

        // Timeouts
        public static readonly Knob AgentChannelTimeout = new Knob(
            nameof(AgentChannelTimeout),
            "Timeout for channel communication between agent listener and worker processes.",
            new EnvironmentKnobSource("VSTS_AGENT_CHANNEL_TIMEOUT"),
            new BuiltInDefaultKnobSource("30"));

        public static readonly Knob AgentDownloadTimeout = new Knob(
            nameof(AgentDownloadTimeout),
            "Amount of time in seconds to wait for the agent to download a new version when updating",
            new EnvironmentKnobSource("AZP_AGENT_DOWNLOAD_TIMEOUT"),
            new BuiltInDefaultKnobSource("1500")); // 25*60

        public static readonly Knob TaskDownloadTimeout = new Knob(
            nameof(TaskDownloadTimeout),
            "Amount of time in seconds to wait for the agent to download a task when starting a job",
            new EnvironmentKnobSource("VSTS_TASK_DOWNLOAD_TIMEOUT"),
            new BuiltInDefaultKnobSource("1200")); // 20*60

        public static readonly Knob TaskDownloadRetryLimit = new Knob(
            nameof(TaskDownloadRetryLimit),
            "Attempts to download a task when starting a job",
            new EnvironmentKnobSource("VSTS_TASK_DOWNLOAD_RETRY_LIMIT"),
            new BuiltInDefaultKnobSource("3"));

        // HTTP
        public const string LegacyHttpVariableName = "AZP_AGENT_USE_LEGACY_HTTP";
        public static readonly Knob UseLegacyHttpHandler = new DeprecatedKnob(
            nameof(UseLegacyHttpHandler),
            "Use the libcurl-based HTTP handler rather than .NET's native HTTP handler, as we did on .NET Core 2.1",
            "Legacy http handler will be removed in one of the next agent releases with migration to .Net Core 6. We are highly recommend to not use it.",
            new EnvironmentKnobSource(LegacyHttpVariableName),
            new BuiltInDefaultKnobSource("false"));

        public static readonly Knob HttpRetryCount = new Knob(
            nameof(HttpRetryCount),
            "Number of times to retry Http requests",
            new EnvironmentKnobSource("VSTS_HTTP_RETRY"),
            new BuiltInDefaultKnobSource("3"));

        public static readonly Knob HttpTimeout = new Knob(
            nameof(HttpTimeout),
            "Timeout for Http requests",
            new EnvironmentKnobSource("VSTS_HTTP_TIMEOUT"),
            new BuiltInDefaultKnobSource("100"));

        public static readonly Knob HttpTrace = new Knob(
            nameof(HttpTrace),
            "Enable http trace if true",
            new EnvironmentKnobSource("VSTS_AGENT_HTTPTRACE"),
            new BuiltInDefaultKnobSource("false"));

        public static readonly Knob NoProxy = new Knob(
            nameof(NoProxy),
            "Proxy bypass list if one exists. Should be comma seperated",
            new EnvironmentKnobSource("no_proxy"),
            new BuiltInDefaultKnobSource(string.Empty));

        public static readonly Knob ProxyAddress = new Knob(
            nameof(ProxyAddress),
            "Proxy server address if one exists",
            new EnvironmentKnobSource("VSTS_HTTP_PROXY"),
            new EnvironmentKnobSource("http_proxy"),
            new BuiltInDefaultKnobSource(string.Empty));

        public static readonly Knob ProxyPassword = new SecretKnob(
            nameof(ProxyPassword),
            "Proxy password if one exists",
            new EnvironmentKnobSource("VSTS_HTTP_PROXY_PASSWORD"),
            new BuiltInDefaultKnobSource(string.Empty));

        public static readonly Knob ProxyUsername = new SecretKnob(
            nameof(ProxyUsername),
            "Proxy username if one exists",
            new EnvironmentKnobSource("VSTS_HTTP_PROXY_USERNAME"),
            new BuiltInDefaultKnobSource(string.Empty));

        // Secrets masking
        public static readonly Knob AllowUnsafeMultilineSecret = new Knob(
            nameof(AllowUnsafeMultilineSecret),
            "WARNING: enabling this may allow secrets to leak. Allows multi-line secrets to be set. Unsafe because it is possible for log lines to get dropped in agent failure cases, causing the secret to not get correctly masked. We recommend leaving this option off.",
            new RuntimeKnobSource("SYSTEM_UNSAFEALLOWMULTILINESECRET"),
            new EnvironmentKnobSource("SYSTEM_UNSAFEALLOWMULTILINESECRET"),
            new BuiltInDefaultKnobSource("false"));

        public static readonly Knob MaskUsingCredScanRegexes = new Knob(
            nameof(MaskUsingCredScanRegexes),
            "Use the CredScan regexes for masking secrets. CredScan is an internal tool developed at Microsoft to keep passwords and authentication keys from being checked in. This defaults to disabled, as there are performance problems with some task outputs.",
            new EnvironmentKnobSource("AZP_USE_CREDSCAN_REGEXES"),
            new BuiltInDefaultKnobSource("false"));

        // Misc
        public static readonly Knob DisableAgentDowngrade = new Knob(
            nameof(DisableAgentDowngrade),
            "Disable agent downgrades. Upgrades will still be allowed.",
            new EnvironmentKnobSource("AZP_AGENT_DOWNGRADE_DISABLED"),
            new BuiltInDefaultKnobSource("false"));

        public static readonly Knob PermissionsCheckFailsafe = new Knob(
            nameof(PermissionsCheckFailsafe),
            "Maximum depth of file permitted in directory hierarchy when checking permissions. Check to avoid accidentally entering infinite loops.",
            new EnvironmentKnobSource("AGENT_TEST_VALIDATE_EXECUTE_PERMISSIONS_FAILSAFE"),
            new BuiltInDefaultKnobSource("100"));

        public static readonly Knob DisableInputTrimming = new Knob(
            nameof(DisableInputTrimming),
            "By default, the agent trims whitespace and new line characters from all task inputs. Setting this to true disables this behavior.",
            new EnvironmentKnobSource("DISABLE_INPUT_TRIMMING"),
            new BuiltInDefaultKnobSource("false"));

        public static readonly Knob DecodePercents = new Knob(
            nameof(DecodePercents),
            "By default, the agent does not decodes %AZP25 as % which may be needed to allow users to work around reserved values. Setting this to true enables this behavior.",
            new RuntimeKnobSource("DECODE_PERCENTS"),
            new EnvironmentKnobSource("DECODE_PERCENTS"),
            new BuiltInDefaultKnobSource("true"));

        public static readonly Knob AllowTfvcUnshelveErrors = new Knob(
            nameof(AllowTfvcUnshelveErrors),
            "By default, the TFVC unshelve command does not throw errors e.g. when there's no mapping for one or more files shelved. Setting this to true enables this behavior.",
            new RuntimeKnobSource("ALLOW_TFVC_UNSHELVE_ERRORS"),
            new EnvironmentKnobSource("ALLOW_TFVC_UNSHELVE_ERRORS"),
            new BuiltInDefaultKnobSource("false"));

        // Set DISABLE_JAVA_CAPABILITY_HIGHER_THAN_9 variable with any value
        // to disable recognition of Java higher than 9
        public static readonly Knob DisableRecognitionOfJDKHigherThen9 = new Knob(
            nameof(DisableRecognitionOfJDKHigherThen9),
            "Recognize JDK and JRE >= 9 installed on the machine as agent capability. Setting any value to DISABLE_JAVA_CAPABILITY_HIGHER_THAN_9 is disabling this behavior",
            new EnvironmentKnobSource("DISABLE_JAVA_CAPABILITY_HIGHER_THAN_9"),
            new BuiltInDefaultKnobSource(string.Empty));

        // TODO: Added 5/27/21. Please remove within a month or two
        public static readonly Knob DisableBuildArtifactsToBlob = new Knob(
            nameof(DisableBuildArtifactsToBlob),
            "By default, the agent will upload build artifacts to Blobstore. Setting this to true will disable that integration. This variable is temporary and will be removed.",
            new RuntimeKnobSource("DISABLE_BUILD_ARTIFACTS_TO_BLOB"),
            new EnvironmentKnobSource("DISABLE_BUILD_ARTIFACTS_TO_BLOB"),
            new BuiltInDefaultKnobSource("false"));

        public static readonly Knob EnableIncompatibleBuildArtifactsPathResolution = new Knob(
            nameof(EnableIncompatibleBuildArtifactsPathResolution),
            "Return DownloadBuildArtifactsV1 target path resolution behavior back to how it was originally implemented. This breaks back compatibility with DownloadBuildArtifactsV0.",
            new RuntimeKnobSource("EnableIncompatibleBuildArtifactsPathResolution"),
            new EnvironmentKnobSource("EnableIncompatibleBuildArtifactsPathResolution"),
            new BuiltInDefaultKnobSource("false"));

        public static readonly Knob DisableAuthenticodeValidation = new Knob(
               nameof(DisableAuthenticodeValidation),
               "Disables authenticode validation for agent package during self update. Set this to any non-empty value to disable.",
               new EnvironmentKnobSource("DISABLE_AUTHENTICODE_VALIDATION"),
               new BuiltInDefaultKnobSource(string.Empty));

        public static readonly Knob DisableHashValidation = new Knob(
            nameof(DisableHashValidation),
            "If true, the agent will skip package hash validation during self-updating.",
            new EnvironmentKnobSource("DISABLE_HASH_VALIDATION"),
            new BuiltInDefaultKnobSource("false"));

        public static readonly Knob EnableVSPreReleaseVersions = new Knob(
            nameof(EnableVSPreReleaseVersions),
            "If true, the agent will include to seach VisualStudio prerelease versions to capabilities.",
            new EnvironmentKnobSource("ENABLE_VS_PRERELEASE_VERSIONS"),
            new BuiltInDefaultKnobSource("false"));

        public static readonly Knob DisableOverrideTfvcBuildDirectory = new Knob(
            nameof(DisableOverrideTfvcBuildDirectory),
            "Disables override of Tfvc build directory name by agentId on hosted agents (one tfvc repo used).",
            new RuntimeKnobSource("DISABLE_OVERRIDE_TFVC_BUILD_DIRECTORY"),
            new EnvironmentKnobSource("DISABLE_OVERRIDE_TFVC_BUILD_DIRECTORY"),
            new BuiltInDefaultKnobSource("false"));

        /// <remarks>We need to remove this knob - once Node 6 handler is dropped</remarks>
        public static readonly Knob DisableNode6DeprecationWarning = new Knob(
            nameof(DisableNode6DeprecationWarning),
            "Disables Node 6 deprecation warnings.",
            new RuntimeKnobSource("DISABLE_NODE6_DEPRECATION_WARNING"),
            new EnvironmentKnobSource("DISABLE_NODE6_DEPRECATION_WARNING"),
            new BuiltInDefaultKnobSource("true"));

        public static readonly Knob DisableTeePluginRemoval = new Knob(
            nameof(DisableTeePluginRemoval),
            "Disables removing TEE plugin after using it during checkout.",
            new RuntimeKnobSource("DISABLE_TEE_PLUGIN_REMOVAL"),
            new EnvironmentKnobSource("DISABLE_TEE_PLUGIN_REMOVAL"),
            new BuiltInDefaultKnobSource("false"));

        public static readonly Knob TeePluginDownloadRetryCount = new Knob(
            nameof(TeePluginDownloadRetryCount),
            "Number of times to retry downloading TEE plugin",
            new RuntimeKnobSource("TEE_PLUGIN_DOWNLOAD_RETRY_COUNT"),
            new EnvironmentKnobSource("TEE_PLUGIN_DOWNLOAD_RETRY_COUNT"),
            new BuiltInDefaultKnobSource("3"));

        public static readonly Knob DumpPackagesVerificationResult = new Knob(
            nameof(DumpPackagesVerificationResult),
            "If true, dumps info about invalid MD5 sums of installed packages",
            new RuntimeKnobSource("VSTSAGENT_DUMP_PACKAGES_VERIFICATION_RESULTS"),
            new EnvironmentKnobSource("VSTSAGENT_DUMP_PACKAGES_VERIFICATION_RESULTS"),
            new BuiltInDefaultKnobSource("false"));

<<<<<<< HEAD
        public const string ContinueAfterCancelProcessTreeKillAttemptVariableName = "VSTSAGENT_CONTINUE_AFTER_CANCEL_PROCESSTREEKILL_ATTEMPT";

        public static readonly Knob ContinueAfterCancelProcessTreeKillAttempt = new Knob(
            nameof(ContinueAfterCancelProcessTreeKillAttempt),
            "If true, continue cancellation after attempt to KillProcessTree",
            new EnvironmentKnobSource(ContinueAfterCancelProcessTreeKillAttemptVariableName),
            new BuiltInDefaultKnobSource("true"));
=======
        public static readonly Knob UseNode = new Knob(
            nameof(UseNode),
            "Forces the agent to use different version of Node if when configured runner is not available. Possible values: LTS - make agent use latest LTS version of Node; UPGRADE - make agent use next available version of Node",
            new RuntimeKnobSource("AGENT_USE_NODE"),
            new EnvironmentKnobSource("AGENT_USE_NODE"),
            new BuiltInDefaultKnobSource(string.Empty));
>>>>>>> 0be1c41a
    }
}<|MERGE_RESOLUTION|>--- conflicted
+++ resolved
@@ -370,7 +370,6 @@
             new EnvironmentKnobSource("VSTSAGENT_DUMP_PACKAGES_VERIFICATION_RESULTS"),
             new BuiltInDefaultKnobSource("false"));
 
-<<<<<<< HEAD
         public const string ContinueAfterCancelProcessTreeKillAttemptVariableName = "VSTSAGENT_CONTINUE_AFTER_CANCEL_PROCESSTREEKILL_ATTEMPT";
 
         public static readonly Knob ContinueAfterCancelProcessTreeKillAttempt = new Knob(
@@ -378,13 +377,12 @@
             "If true, continue cancellation after attempt to KillProcessTree",
             new EnvironmentKnobSource(ContinueAfterCancelProcessTreeKillAttemptVariableName),
             new BuiltInDefaultKnobSource("true"));
-=======
+
         public static readonly Knob UseNode = new Knob(
             nameof(UseNode),
             "Forces the agent to use different version of Node if when configured runner is not available. Possible values: LTS - make agent use latest LTS version of Node; UPGRADE - make agent use next available version of Node",
             new RuntimeKnobSource("AGENT_USE_NODE"),
             new EnvironmentKnobSource("AGENT_USE_NODE"),
             new BuiltInDefaultKnobSource(string.Empty));
->>>>>>> 0be1c41a
     }
 }