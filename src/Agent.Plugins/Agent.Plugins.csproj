--- conflicted
+++ resolved
@@ -15,13 +15,8 @@
   </ItemGroup>
 
   <ItemGroup>
-<<<<<<< HEAD
     <PackageReference Include="vss-api-netcore" Version="0.5.99-private" />
-    <PackageReference Include="azuredevops-testresultparser" Version="0.6.0" />
-=======
-    <PackageReference Include="vss-api-netcore" Version="0.5.98-private" />
     <PackageReference Include="azuredevops-testresultparser" Version="1.0.0" />
->>>>>>> a267463f
   </ItemGroup>
 
   <PropertyGroup Condition=" '$(Configuration)' == 'Debug' ">
