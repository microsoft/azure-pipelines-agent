--- conflicted
+++ resolved
@@ -16,11 +16,7 @@
 
   <ItemGroup>
     <PackageReference Include="vss-api-netcore" Version="0.5.99-private" />
-<<<<<<< HEAD
-    <PackageReference Include="azuredevops-testresultparser" Version="0.6.0" />
-=======
     <PackageReference Include="azuredevops-testresultparser" Version="1.0.0" />
->>>>>>> 74ce5e6d
   </ItemGroup>
 
   <PropertyGroup Condition=" '$(Configuration)' == 'Debug' ">
