﻿<Project Sdk="Microsoft.NET.Sdk">

  <PropertyGroup>
    <TargetFramework>netcoreapp2.1</TargetFramework>
    <OutputType>Library</OutputType>
    <RuntimeIdentifiers>win-x64;win-x86;linux-x64;linux-arm;rhel.6-x64;osx-x64</RuntimeIdentifiers>
    <TargetLatestRuntimePatch>true</TargetLatestRuntimePatch>
    <AssetTargetFallback>portable-net45+win8</AssetTargetFallback>
    <NoWarn>NU1701;NU1603</NoWarn>
    <Version>$(Version)</Version>
  </PropertyGroup>

  <ItemGroup>
    <ProjectReference Include="..\Agent.Sdk\Agent.Sdk.csproj" />
  </ItemGroup>

  <ItemGroup>
<<<<<<< HEAD
    <PackageReference Include="vss-api-netcore" Version="0.5.115-private" />
    <PackageReference Include="azuredevops-testresultparser" Version="1.0.2" />
=======
    <PackageReference Include="azuredevops-testresultparser" Version="1.0.1" />
    <PackageReference Include="vss-api-netcore" Version="0.5.121-private" />
>>>>>>> 1c578ee4
  </ItemGroup>

  <PropertyGroup Condition=" '$(Configuration)' == 'Debug' ">
    <DebugType>portable</DebugType>
  </PropertyGroup>
  
  <PropertyGroup Condition="'$([System.Runtime.InteropServices.RuntimeInformation]::IsOSPlatform($([System.Runtime.InteropServices.OSPlatform]::Windows)))' == 'true' AND '$(PackageRuntime)' == 'win-x64'">
    <DefineConstants>OS_WINDOWS;X64;TRACE</DefineConstants>
  </PropertyGroup>
  <PropertyGroup Condition="'$([System.Runtime.InteropServices.RuntimeInformation]::IsOSPlatform($([System.Runtime.InteropServices.OSPlatform]::Windows)))' == 'true' AND '$(PackageRuntime)' == 'win-x86'">
    <DefineConstants>OS_WINDOWS;X86;TRACE</DefineConstants>
  </PropertyGroup>
  <PropertyGroup Condition="'$([System.Runtime.InteropServices.RuntimeInformation]::IsOSPlatform($([System.Runtime.InteropServices.OSPlatform]::Windows)))' == 'true' AND '$(Configuration)' == 'Debug' AND '$(PackageRuntime)' == 'win-x64'">
    <DefineConstants>OS_WINDOWS;X64;DEBUG;TRACE</DefineConstants>
  </PropertyGroup>
  <PropertyGroup Condition="'$([System.Runtime.InteropServices.RuntimeInformation]::IsOSPlatform($([System.Runtime.InteropServices.OSPlatform]::Windows)))' == 'true' AND '$(Configuration)' == 'Debug' AND '$(PackageRuntime)' == 'win-x86'">
    <DefineConstants>OS_WINDOWS;X86;DEBUG;TRACE</DefineConstants>
  </PropertyGroup>
  
  <PropertyGroup Condition="'$([System.Runtime.InteropServices.RuntimeInformation]::IsOSPlatform($([System.Runtime.InteropServices.OSPlatform]::OSX)))' == 'true'">
    <DefineConstants>OS_OSX;X64;TRACE</DefineConstants>
  </PropertyGroup>
  <PropertyGroup Condition="'$([System.Runtime.InteropServices.RuntimeInformation]::IsOSPlatform($([System.Runtime.InteropServices.OSPlatform]::OSX)))' == 'true' AND '$(Configuration)' == 'Debug'">
    <DefineConstants>OS_OSX;DEBUG;X64;TRACE</DefineConstants>
  </PropertyGroup>

  <PropertyGroup Condition="'$([System.Runtime.InteropServices.RuntimeInformation]::IsOSPlatform($([System.Runtime.InteropServices.OSPlatform]::Linux)))' == 'true' AND '$(PackageRuntime)' == 'linux-x64'">
    <DefineConstants>OS_LINUX;X64;TRACE</DefineConstants>
  </PropertyGroup>
  <PropertyGroup Condition="'$([System.Runtime.InteropServices.RuntimeInformation]::IsOSPlatform($([System.Runtime.InteropServices.OSPlatform]::Linux)))' == 'true' AND '$(PackageRuntime)' == 'rhel.6-x64'">
    <DefineConstants>OS_LINUX;OS_RHEL6;X64;TRACE</DefineConstants>
  </PropertyGroup>
  <PropertyGroup Condition="'$([System.Runtime.InteropServices.RuntimeInformation]::IsOSPlatform($([System.Runtime.InteropServices.OSPlatform]::Linux)))' == 'true' AND '$(PackageRuntime)' == 'linux-arm'">
    <DefineConstants>OS_LINUX;ARM;TRACE</DefineConstants>
  </PropertyGroup>
  <PropertyGroup Condition="'$([System.Runtime.InteropServices.RuntimeInformation]::IsOSPlatform($([System.Runtime.InteropServices.OSPlatform]::Linux)))' == 'true' AND '$(Configuration)' == 'Debug' AND '$(PackageRuntime)' == 'linux-x64'">
    <DefineConstants>OS_LINUX;X64;DEBUG;TRACE</DefineConstants>
  </PropertyGroup>
  <PropertyGroup Condition="'$([System.Runtime.InteropServices.RuntimeInformation]::IsOSPlatform($([System.Runtime.InteropServices.OSPlatform]::Linux)))' == 'true' AND '$(Configuration)' == 'Debug' AND '$(PackageRuntime)' == 'rhel.6-x64'">
    <DefineConstants>OS_LINUX;OS_RHEL6;X64;DEBUG;TRACE</DefineConstants>
  </PropertyGroup>
  <PropertyGroup Condition="'$([System.Runtime.InteropServices.RuntimeInformation]::IsOSPlatform($([System.Runtime.InteropServices.OSPlatform]::Linux)))' == 'true' AND '$(Configuration)' == 'Debug' AND '$(PackageRuntime)' == 'linux-arm'">
    <DefineConstants>OS_LINUX;ARM;DEBUG;TRACE</DefineConstants>
  </PropertyGroup>
</Project><|MERGE_RESOLUTION|>--- conflicted
+++ resolved
@@ -15,13 +15,8 @@
   </ItemGroup>
 
   <ItemGroup>
-<<<<<<< HEAD
-    <PackageReference Include="vss-api-netcore" Version="0.5.115-private" />
     <PackageReference Include="azuredevops-testresultparser" Version="1.0.2" />
-=======
-    <PackageReference Include="azuredevops-testresultparser" Version="1.0.1" />
     <PackageReference Include="vss-api-netcore" Version="0.5.121-private" />
->>>>>>> 1c578ee4
   </ItemGroup>
 
   <PropertyGroup Condition=" '$(Configuration)' == 'Debug' ">
