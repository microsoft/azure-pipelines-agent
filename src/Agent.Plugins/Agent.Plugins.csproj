﻿<Project Sdk="Microsoft.NET.Sdk">

  <Import Project="..\Common.props" />

  <PropertyGroup>
    <OutputType>Library</OutputType>
  </PropertyGroup>

  <ItemGroup>
    <ProjectReference Include="..\Agent.Sdk\Agent.Sdk.csproj" />
  </ItemGroup>

  <ItemGroup>
    <PackageReference Include="azuredevops-testresultparser" Version="1.0.2" />
<<<<<<< HEAD
    <PackageReference Include="vss-api-netcore" Version="0.5.131-private" />
=======
    <PackageReference Include="vss-api-netcore" Version="$(VssApiVersion)" />
>>>>>>> 626fc640
  </ItemGroup>
</Project><|MERGE_RESOLUTION|>--- conflicted
+++ resolved
@@ -12,10 +12,6 @@
 
   <ItemGroup>
     <PackageReference Include="azuredevops-testresultparser" Version="1.0.2" />
-<<<<<<< HEAD
-    <PackageReference Include="vss-api-netcore" Version="0.5.131-private" />
-=======
     <PackageReference Include="vss-api-netcore" Version="$(VssApiVersion)" />
->>>>>>> 626fc640
   </ItemGroup>
 </Project>