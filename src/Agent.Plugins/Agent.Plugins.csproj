--- conflicted
+++ resolved
@@ -15,10 +15,7 @@
   </ItemGroup>
 
   <ItemGroup>
-<<<<<<< HEAD
     <PackageReference Include="vss-api-netcore" Version="0.5.122-private" />
-=======
->>>>>>> 1c578ee4
     <PackageReference Include="azuredevops-testresultparser" Version="1.0.1" />
     <PackageReference Include="vss-api-netcore" Version="0.5.121-private" />
   </ItemGroup>
