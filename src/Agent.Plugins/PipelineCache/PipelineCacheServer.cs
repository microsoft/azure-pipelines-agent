using System.Collections.Generic;
using System.IO;
using System.Linq;
using System.Threading.Tasks;
using System.Threading;
using System;
using Agent.Plugins.PipelineArtifact;
using Agent.Plugins.PipelineArtifact.Telemetry;
using Agent.Sdk;
using Microsoft.TeamFoundation.Build.WebApi;
using Microsoft.TeamFoundation.DistributedTask.WebApi;
using Microsoft.VisualStudio.Services.Agent.Util;
using Microsoft.VisualStudio.Services.BlobStore.Common;
using Microsoft.VisualStudio.Services.BlobStore.WebApi;
using Microsoft.VisualStudio.Services.BlobStore.WebApi.Telemetry;
using Microsoft.VisualStudio.Services.Content.Common;
using Microsoft.VisualStudio.Services.Common;
using Microsoft.VisualStudio.Services.Content.Common.Tracing;
using Microsoft.VisualStudio.Services.PipelineCache.WebApi;
using Microsoft.VisualStudio.Services.WebApi;
using Newtonsoft.Json;

namespace Agent.Plugins.PipelineCache
{    
    public class PipelineCacheServer
    {
        public const string RootId = "RootId";
        public const string ProofNodes = "ProofNodes";
        public const string SaveCache = "SaveCache";
        public const string RestoreCache = "RestoreCache";
        private const string PipelineCacheVarPrefix = "PipelineCache";

        internal async Task UploadAsync(
            AgentTaskPluginExecutionContext context,
            IEnumerable<string> key,
            string path,
            string salt,
            CancellationToken cancellationToken)
        {
            VssConnection connection = context.VssConnection;
            BlobStoreClientTelemetry clientTelemetry;
            DedupManifestArtifactClient dedupManifestClient = DedupManifestArtifactClientFactory.CreateDedupManifestClient(context, connection, out clientTelemetry);

<<<<<<< HEAD
            using (clientTelemetry)
            {
                string scope = "myscope";
                //Upload the pipeline artifact.
                PipelineCachingActionRecord uploadRecord = clientTelemetry.CreateRecord<PipelineCachingActionRecord>((level, uri, type) =>
                    new PipelineCachingActionRecord(level, uri, type, nameof(dedupManifestClient.PublishAsync), context));
                PublishResult result = await clientTelemetry.MeasureActionAsync(
                    record: uploadRecord,
                    actionAsync: async () =>
                    {
                        return await dedupManifestClient.PublishAsync(path, cancellationToken);
                    }
                ).ConfigureAwait(false);
=======
            var result = await dedupManifestClient.PublishAsync(path, cancellationToken);

            CreatePipelineCacheArtifactOptions options = new CreatePipelineCacheArtifactOptions
            {
                Key = key,
                RootId = result.RootId,
                ManifestId = result.ManifestId,
                ProofNodes = result.ProofNodes.ToArray(),
                Salt = salt
            };
>>>>>>> 9bb78e81

                CreatePipelineCacheArtifactOptions options = new CreatePipelineCacheArtifactOptions
                {
                    Key = key,
                    RootId = result.RootId,
                    ManifestId = result.ManifestId,
                    Scope = scope,
                    ProofNodes = result.ProofNodes.ToArray(),
                    Salt = salt
                };

                // Cache the artifact
                // TODO: Determine what telemetry needs to be captured from inside the PipelineCacheClient
                // and if telemetry instance needs to be passed through
                PipelineCacheClient pipelineCacheClient = this.CreateClient(context, connection);
                PipelineCachingActionRecord cachingRecord = clientTelemetry.CreateRecord<PipelineCachingActionRecord>((level, uri, type) =>
                    new PipelineCachingActionRecord(level, uri, type, SaveCache, context));
                await clientTelemetry.MeasureActionAsync(
                    record: cachingRecord,
                    actionAsync: async () =>
                    {
                        await pipelineCacheClient.CreatePipelineCacheArtifactAsync(options, cancellationToken);
                    }
                ).ConfigureAwait(false);
                context.Output("Saved item.");
            }
        }

        internal async Task DownloadAsync(
            AgentTaskPluginExecutionContext context,
            IEnumerable<string> key,
            string path,
            string salt,
            string variableToSetOnHit,
            CancellationToken cancellationToken)
        {
            VssConnection connection = context.VssConnection;
            
            BlobStoreClientTelemetry clientTelemetry;
            DedupManifestArtifactClient dedupManifestClient = DedupManifestArtifactClientFactory.CreateDedupManifestClient(context, connection, out clientTelemetry);
            var pipelineCacheClient = this.CreateClient(context, connection);

            GetPipelineCacheArtifactOptions options = new GetPipelineCacheArtifactOptions
            {
                Key = key,
                Salt = salt,
            };
            
            PipelineCachingActionRecord cachingRecord = clientTelemetry.CreateRecord<PipelineCachingActionRecord>((level, uri, type) =>
                    new PipelineCachingActionRecord(level, uri, type, RestoreCache, context));
            PipelineCacheArtifact result = await clientTelemetry.MeasureActionAsync(
                record: cachingRecord,
                actionAsync: async () =>
                {
                    return await pipelineCacheClient.GetPipelineCacheArtifactAsync(options, cancellationToken);
                }
            ).ConfigureAwait(false);

            if (result == null)
            {
                return;
            }
            else
            {
<<<<<<< HEAD
                context.Output($"Manifest ID is: {result.ManifestId.ValueString}");
                PipelineCachingActionRecord downloadRecord = clientTelemetry.CreateRecord<PipelineCachingActionRecord>((level, uri, type) =>
                    new PipelineCachingActionRecord(level, uri, type, nameof(DownloadAsync), context));
                try
                {
                    await clientTelemetry.MeasureActionAsync(
                        record: downloadRecord,
                        actionAsync: async () =>
                        {
                            await this.DownloadPipelineCacheAsync(dedupManifestClient, result.ManifestId, path, cancellationToken);
                        }
                    ).ConfigureAwait(false);
                }
                catch (Exception exception)
                {
                    clientTelemetry.SendErrorTelemetry(exception, nameof(DownloadAsync));
                    throw;
                }                
                context.SetVariable($"{PipelineCacheVarPrefix}.{variableToSetOnHit}", "True");
                context.Output("Cache restored.");
=======
                Console.WriteLine("Manifest ID is: {0}", result.ManifestId.ValueString);
                DedupManifestArtifactClient dedupManifestClient = DedupManifestArtifactClientFactory.CreateDedupManifestClient(context, connection);
                await this.DownloadPipelineCacheAsync(dedupManifestClient, result.ManifestId, path, cancellationToken);
                if (!string.IsNullOrEmpty(variableToSetOnHit))
                {
                    context.SetVariable($"{PipelineCacheVarPrefix}.{variableToSetOnHit}", "True");
                }
                Console.WriteLine("Cache restored.");
>>>>>>> 9bb78e81
            }
        }

        private PipelineCacheClient CreateClient(
            AgentTaskPluginExecutionContext context,
            VssConnection connection)
        {
            var tracer = new CallbackAppTraceSource(str => context.Output(str), System.Diagnostics.SourceLevels.Information);
            IClock clock = UtcClock.Instance;           
            var pipelineCacheHttpClient = connection.GetClient<PipelineCacheHttpClient>();
            var pipelineCacheClient = new PipelineCacheClient(pipelineCacheHttpClient, clock, tracer);

            return pipelineCacheClient;
        }

        private Task DownloadPipelineCacheAsync(
            DedupManifestArtifactClient dedupManifestClient,
            DedupIdentifier manifestId,
            string targetDirectory,
            CancellationToken cancellationToken)
        {
            DownloadPipelineArtifactOptions options = DownloadPipelineArtifactOptions.CreateWithManifestId(
                manifestId,
                targetDirectory,
                proxyUri: null,
                minimatchPatterns: null);
            return dedupManifestClient.DownloadAsync(options, cancellationToken);
        }
    }
}<|MERGE_RESOLUTION|>--- conflicted
+++ resolved
@@ -41,10 +41,8 @@
             BlobStoreClientTelemetry clientTelemetry;
             DedupManifestArtifactClient dedupManifestClient = DedupManifestArtifactClientFactory.CreateDedupManifestClient(context, connection, out clientTelemetry);
 
-<<<<<<< HEAD
             using (clientTelemetry)
             {
-                string scope = "myscope";
                 //Upload the pipeline artifact.
                 PipelineCachingActionRecord uploadRecord = clientTelemetry.CreateRecord<PipelineCachingActionRecord>((level, uri, type) =>
                     new PipelineCachingActionRecord(level, uri, type, nameof(dedupManifestClient.PublishAsync), context));
@@ -55,25 +53,12 @@
                         return await dedupManifestClient.PublishAsync(path, cancellationToken);
                     }
                 ).ConfigureAwait(false);
-=======
-            var result = await dedupManifestClient.PublishAsync(path, cancellationToken);
-
-            CreatePipelineCacheArtifactOptions options = new CreatePipelineCacheArtifactOptions
-            {
-                Key = key,
-                RootId = result.RootId,
-                ManifestId = result.ManifestId,
-                ProofNodes = result.ProofNodes.ToArray(),
-                Salt = salt
-            };
->>>>>>> 9bb78e81
 
                 CreatePipelineCacheArtifactOptions options = new CreatePipelineCacheArtifactOptions
                 {
                     Key = key,
                     RootId = result.RootId,
                     ManifestId = result.ManifestId,
-                    Scope = scope,
                     ProofNodes = result.ProofNodes.ToArray(),
                     Salt = salt
                 };
@@ -131,7 +116,6 @@
             }
             else
             {
-<<<<<<< HEAD
                 context.Output($"Manifest ID is: {result.ManifestId.ValueString}");
                 PipelineCachingActionRecord downloadRecord = clientTelemetry.CreateRecord<PipelineCachingActionRecord>((level, uri, type) =>
                     new PipelineCachingActionRecord(level, uri, type, nameof(DownloadAsync), context));
@@ -150,18 +134,11 @@
                     clientTelemetry.SendErrorTelemetry(exception, nameof(DownloadAsync));
                     throw;
                 }                
-                context.SetVariable($"{PipelineCacheVarPrefix}.{variableToSetOnHit}", "True");
-                context.Output("Cache restored.");
-=======
-                Console.WriteLine("Manifest ID is: {0}", result.ManifestId.ValueString);
-                DedupManifestArtifactClient dedupManifestClient = DedupManifestArtifactClientFactory.CreateDedupManifestClient(context, connection);
-                await this.DownloadPipelineCacheAsync(dedupManifestClient, result.ManifestId, path, cancellationToken);
                 if (!string.IsNullOrEmpty(variableToSetOnHit))
                 {
                     context.SetVariable($"{PipelineCacheVarPrefix}.{variableToSetOnHit}", "True");
                 }
                 Console.WriteLine("Cache restored.");
->>>>>>> 9bb78e81
             }
         }
 
