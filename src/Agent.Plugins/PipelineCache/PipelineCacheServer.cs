using System;
using System.Collections.Generic;
using System.Diagnostics;
using System.IO;
using System.Linq;
using System.Runtime.ExceptionServices;
using System.Runtime.InteropServices;
using System.Threading;
using System.Threading.Tasks;
using Agent.Plugins.PipelineArtifact;
using Agent.Plugins.PipelineCache.Telemetry;
using Agent.Sdk;
using Microsoft.VisualStudio.Services.BlobStore.Common;
using Microsoft.VisualStudio.Services.BlobStore.Common.Telemetry;
using Microsoft.VisualStudio.Services.BlobStore.WebApi;
using Microsoft.VisualStudio.Services.Content.Common;
using Microsoft.VisualStudio.Services.Content.Common.Tracing;
using Microsoft.VisualStudio.Services.PipelineCache.WebApi;
using Microsoft.VisualStudio.Services.PipelineCache.Common;
using Microsoft.VisualStudio.Services.WebApi;
using JsonSerializer = Microsoft.VisualStudio.Services.Content.Common.JsonSerializer;

namespace Agent.Plugins.PipelineCache
{
    public class PipelineCacheServer
    {
        internal async Task UploadAsync(
            AgentTaskPluginExecutionContext context,
            Fingerprint fingerprint,
            string path,
            CancellationToken cancellationToken,
            string preferredContentFormat = ContentFormatConstants.Files)
        {
            VssConnection connection = context.VssConnection;
            BlobStoreClientTelemetry clientTelemetry;
            DedupManifestArtifactClient dedupManifestClient = DedupManifestArtifactClientFactory.CreateDedupManifestClient(context, connection, cancellationToken, out clientTelemetry);
            PipelineCacheClient pipelineCacheClient = this.CreateClient(clientTelemetry, context, connection);

            using (clientTelemetry)
            {
                // Check if the key exists.
                PipelineCacheActionRecord cacheRecordGet = clientTelemetry.CreateRecord<PipelineCacheActionRecord>((level, uri, type) =>
                        new PipelineCacheActionRecord(level, uri, type, PipelineArtifactConstants.RestoreCache, context));
                PipelineCacheArtifact getResult = await pipelineCacheClient.GetPipelineCacheArtifactAsync(new [] {fingerprint}, cancellationToken, cacheRecordGet);
                // Send results to CustomerIntelligence
                context.PublishTelemetry(area: PipelineArtifactConstants.AzurePipelinesAgent, feature: PipelineArtifactConstants.PipelineCache, record: cacheRecordGet);
                //If cache exists, return.
                if (getResult != null)
                {
                    context.Output($"Cache with fingerprint `{getResult.Fingerprint}` already exists.");
                    return;
                }

                string uploadPath = await this.GetUploadPathAsync(preferredContentFormat, context, path, cancellationToken);
                //Upload the pipeline artifact.
                PipelineCacheActionRecord uploadRecord = clientTelemetry.CreateRecord<PipelineCacheActionRecord>((level, uri, type) =>
                    new PipelineCacheActionRecord(level, uri, type, nameof(dedupManifestClient.PublishAsync), context));
                PublishResult result = await clientTelemetry.MeasureActionAsync(
                    record: uploadRecord,
                    actionAsync: async () =>
                    {
                        return await dedupManifestClient.PublishAsync(uploadPath, cancellationToken);
                    });
<<<<<<< HEAD

=======
        
>>>>>>> ffb3a9b3
                CreatePipelineCacheArtifactContract options = new CreatePipelineCacheArtifactContract
                {
                    Fingerprint = fingerprint,
                    RootId = result.RootId,
                    ManifestId = result.ManifestId,
                    ProofNodes = result.ProofNodes.ToArray(),
                    ContentFormat = preferredContentFormat
                };

                // delete archive file if it's tar.
                if (string.Equals(preferredContentFormat, ContentFormatConstants.SingleTar, StringComparison.OrdinalIgnoreCase))
                {
                    try
                    {
                        if (File.Exists(uploadPath))
                        {
                            File.Delete(uploadPath);
                        }
                    }
                    catch { }
                }
                
                // Cache the artifact
                PipelineCacheActionRecord cacheRecord = clientTelemetry.CreateRecord<PipelineCacheActionRecord>((level, uri, type) =>
                    new PipelineCacheActionRecord(level, uri, type, PipelineArtifactConstants.SaveCache, context));
                CreateStatus status = await pipelineCacheClient.CreatePipelineCacheArtifactAsync(options, cancellationToken, cacheRecord);

                // Send results to CustomerIntelligence
                context.PublishTelemetry(area: PipelineArtifactConstants.AzurePipelinesAgent, feature: PipelineArtifactConstants.PipelineCache, record: uploadRecord);
                context.PublishTelemetry(area: PipelineArtifactConstants.AzurePipelinesAgent, feature: PipelineArtifactConstants.PipelineCache, record: cacheRecord);
                context.Output("Saved item.");
            }
        }

        internal async Task DownloadAsync(
            AgentTaskPluginExecutionContext context,
            Fingerprint[] fingerprints,
            string path,
            string cacheHitVariable,
            CancellationToken cancellationToken)
        {
            VssConnection connection = context.VssConnection;
            BlobStoreClientTelemetry clientTelemetry;
            DedupManifestArtifactClient dedupManifestClient = DedupManifestArtifactClientFactory.CreateDedupManifestClient(context, connection, cancellationToken, out clientTelemetry);
            PipelineCacheClient pipelineCacheClient = this.CreateClient(clientTelemetry, context, connection);

            using (clientTelemetry)
            {
                PipelineCacheActionRecord cacheRecord = clientTelemetry.CreateRecord<PipelineCacheActionRecord>((level, uri, type) =>
                        new PipelineCacheActionRecord(level, uri, type, PipelineArtifactConstants.RestoreCache, context));
                PipelineCacheArtifact result = await pipelineCacheClient.GetPipelineCacheArtifactAsync(fingerprints, cancellationToken, cacheRecord);

                // Send results to CustomerIntelligence
                context.PublishTelemetry(area: PipelineArtifactConstants.AzurePipelinesAgent, feature: PipelineArtifactConstants.PipelineCache, record: cacheRecord);

                if (result != null)
                {
                    context.Output($"Entry found at fingerprint: `{result.Fingerprint.ToString()}`");
                    context.Verbose($"Manifest ID is: {result.ManifestId.ValueString}");
                    PipelineCacheActionRecord downloadRecord = clientTelemetry.CreateRecord<PipelineCacheActionRecord>((level, uri, type) =>
                        new PipelineCacheActionRecord(level, uri, type, nameof(DownloadAsync), context));
                    await clientTelemetry.MeasureActionAsync(
                        record: downloadRecord,
                        actionAsync: async () =>
                        {
                            await this.DownloadPipelineCacheAsync(context, dedupManifestClient, result.ManifestId, path, result.ContentFormat, cancellationToken);
                        });

                    // Send results to CustomerIntelligence
                    context.PublishTelemetry(area: PipelineArtifactConstants.AzurePipelinesAgent, feature: PipelineArtifactConstants.PipelineCache, record: downloadRecord);
                    
                    context.Output("Cache restored.");
                }

                if (!string.IsNullOrEmpty(cacheHitVariable))
                {
                    if (result == null)
                    {
                        context.SetVariable(cacheHitVariable, "false");
                    }
                    else
                    {
                        context.Verbose($"Exact fingerprint: `{result.Fingerprint.ToString()}`");

                        bool foundExact = false;
                        foreach(var fingerprint in fingerprints)
                        {
                            context.Verbose($"This fingerprint: `{fingerprint.ToString()}`");

                            if (fingerprint == result.Fingerprint 
                                || result.Fingerprint.Segments.Length == 1 && result.Fingerprint.Segments.Single() == fingerprint.SummarizeForV1())
                            {
                                foundExact = true;
                                break;
                            }
                        }

                        context.SetVariable(cacheHitVariable, foundExact ? "true" : "inexact");
                    }
                }
            }
        }

        private PipelineCacheClient CreateClient(
            BlobStoreClientTelemetry blobStoreClientTelemetry,
            AgentTaskPluginExecutionContext context,
            VssConnection connection)
        {
            var tracer = new CallbackAppTraceSource(str => context.Output(str), System.Diagnostics.SourceLevels.Information);
            IClock clock = UtcClock.Instance;
            var pipelineCacheHttpClient = connection.GetClient<PipelineCacheHttpClient>();
            var pipelineCacheClient = new PipelineCacheClient(blobStoreClientTelemetry, pipelineCacheHttpClient, clock, tracer);

            return pipelineCacheClient;
        }

        private async Task<string> GetUploadPathAsync(string preferredContentFormat, AgentTaskPluginExecutionContext context, string path, CancellationToken cancellationToken)
        {
            string uploadPath = path;
            if(string.Equals(preferredContentFormat, ContentFormatConstants.SingleTar, StringComparison.OrdinalIgnoreCase))
            {
                uploadPath = await TarUtils.ArchiveFilesToTarAsync(context, path, cancellationToken);
            }
            return uploadPath;
        }

        private async Task DownloadPipelineCacheAsync(
            AgentTaskPluginExecutionContext context,
            DedupManifestArtifactClient dedupManifestClient,
            DedupIdentifier manifestId,
            string targetDirectory,
            string contentFormat,
            CancellationToken cancellationToken)
        {
            if (contentFormat == ContentFormatConstants.SingleTar)
            {
                string manifestPath = Path.Combine(Path.GetTempPath(), $"{nameof(DedupManifestArtifactClient)}.{Path.GetRandomFileName()}.manifest");
                await dedupManifestClient.DownloadFileToPathAsync(manifestId, manifestPath, proxyUri: null, cancellationToken: cancellationToken);
                Manifest manifest = JsonSerializer.Deserialize<Manifest>(File.ReadAllText(manifestPath));
                await TarUtils.DownloadAndExtractTarAsync (context, manifest, dedupManifestClient, targetDirectory, cancellationToken);
                try
                {
                    if(File.Exists(manifestPath))
                    {
                        File.Delete(manifestPath);
                    }
                }
                catch {}
            }
            else
            {
                DownloadDedupManifestArtifactOptions options = DownloadDedupManifestArtifactOptions.CreateWithManifestId(
                    manifestId,
                    targetDirectory,
                    proxyUri: null,
                    minimatchPatterns: null);
                await dedupManifestClient.DownloadAsync(options, cancellationToken);
            }

        }
    }
}<|MERGE_RESOLUTION|>--- conflicted
+++ resolved
@@ -61,11 +61,6 @@
                     {
                         return await dedupManifestClient.PublishAsync(uploadPath, cancellationToken);
                     });
-<<<<<<< HEAD
-
-=======
-        
->>>>>>> ffb3a9b3
                 CreatePipelineCacheArtifactContract options = new CreatePipelineCacheArtifactContract
                 {
                     Fingerprint = fingerprint,
