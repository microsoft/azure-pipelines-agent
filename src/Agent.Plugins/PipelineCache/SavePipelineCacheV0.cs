// Copyright (c) Microsoft Corporation.
// Licensed under the MIT License.

using System;
using System.Collections.Generic;
using System.Threading;
using System.Threading.Tasks;
using Agent.Sdk;
using Microsoft.TeamFoundation.DistributedTask.WebApi;
using Microsoft.VisualStudio.Services.PipelineCache.WebApi;

namespace Agent.Plugins.PipelineCache
{
    public class SavePipelineCacheV0 : PipelineCacheTaskPluginBase
    {
        public override string Stage => "post";

        /* To mitigate the issue - https://github.com/microsoft/azure-pipelines-tasks/issues/10907, we need to check the restore condition logic, before creating the fingerprint.
           Hence we are overriding the RunAsync function to include that logic. */
        public override async Task RunAsync(AgentTaskPluginExecutionContext context, CancellationToken token)
        {
            bool successSoFar = false;
            if (context.Variables.TryGetValue("agent.jobstatus", out VariableValue jobStatusVar))
            {
                if (Enum.TryParse<TaskResult>(jobStatusVar?.Value ?? string.Empty, true, out TaskResult jobStatus))
                {
                    if (jobStatus == TaskResult.Succeeded)
                    {
                        successSoFar = true;
                    }
                }
            }

            if (!successSoFar)
            {
                context.Info($"Skipping because the job status was not 'Succeeded'.");
                return;
            }

            bool restoreStepRan = false;
            if (context.TaskVariables.TryGetValue(RestoreStepRanVariableName, out VariableValue ran))
            {
                if (ran != null && ran.Value != null && ran.Value.Equals(RestoreStepRanVariableValue, StringComparison.Ordinal))
                {
                    restoreStepRan = true;
                }
            }

            if (!restoreStepRan)
            {
                context.Info($"Skipping because restore step did not run.");
                return;
            }

            await base.RunAsync(context, token);
        }

        protected override async Task ProcessCommandInternalAsync(
            AgentTaskPluginExecutionContext context,
            Fingerprint keyFingerprint,
            Func<Fingerprint[]> restoreKeysGenerator,
            string[] pathSegments,
            string workspaceRoot,
            CancellationToken token)
        {
            string contentFormatValue = context.Variables.GetValueOrDefault(ContentFormatVariableName)?.Value ?? string.Empty;
            string calculatedFingerPrint = context.TaskVariables.GetValueOrDefault(ResolvedFingerPrintVariableName)?.Value ?? string.Empty;

            if (!string.IsNullOrWhiteSpace(calculatedFingerPrint) && !keyFingerprint.ToString().Equals(calculatedFingerPrint, StringComparison.Ordinal))
            {
<<<<<<< HEAD
                context.Warning($"The given cache key has changed in it's resolved value between restore and save steps;\n" +
                                $"original key: {calculatedFingerPrint}\n" +
                                $"modified key: {keyFingerprint}\n");
            }
=======
                context.Warning($"The given cache key has changed in its resolved value between restore and save steps;\n"+
                                $"original key: {calculatedFingerPrint}\n"+
                                $"modified key: {fingerprint}\n");
            } 
>>>>>>> 1ade2531

            ContentFormat contentFormat;
            if (string.IsNullOrWhiteSpace(contentFormatValue))
            {
                contentFormat = ContentFormat.SingleTar;
            }
            else
            {
                contentFormat = Enum.Parse<ContentFormat>(contentFormatValue, ignoreCase: true);
            }

            PipelineCacheServer server = new PipelineCacheServer();
            await server.UploadAsync(
                context,
                keyFingerprint,
                pathSegments,
                workspaceRoot,
                token,
                contentFormat);
        }
    }
}<|MERGE_RESOLUTION|>--- conflicted
+++ resolved
@@ -68,17 +68,10 @@
 
             if (!string.IsNullOrWhiteSpace(calculatedFingerPrint) && !keyFingerprint.ToString().Equals(calculatedFingerPrint, StringComparison.Ordinal))
             {
-<<<<<<< HEAD
                 context.Warning($"The given cache key has changed in it's resolved value between restore and save steps;\n" +
                                 $"original key: {calculatedFingerPrint}\n" +
                                 $"modified key: {keyFingerprint}\n");
             }
-=======
-                context.Warning($"The given cache key has changed in its resolved value between restore and save steps;\n"+
-                                $"original key: {calculatedFingerPrint}\n"+
-                                $"modified key: {fingerprint}\n");
-            } 
->>>>>>> 1ade2531
 
             ContentFormat contentFormat;
             if (string.IsNullOrWhiteSpace(contentFormatValue))
