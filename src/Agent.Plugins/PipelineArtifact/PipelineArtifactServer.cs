using System;
using System.Collections.Generic;
using System.IO;
using System.Linq;
using System.Threading;
using System.Threading.Tasks;
using Microsoft.TeamFoundation.Build.WebApi;
using Microsoft.TeamFoundation.DistributedTask.WebApi;
using Microsoft.VisualStudio.Services.BlobStore.Common;
using Microsoft.VisualStudio.Services.Content.Common.Tracing;
using Microsoft.VisualStudio.Services.BlobStore.WebApi;
using Microsoft.VisualStudio.Services.Common;
using Microsoft.VisualStudio.Services.WebApi;
using Microsoft.VisualStudio.Services.Agent.Util;
using Newtonsoft.Json;
using Agent.Sdk;

namespace Agent.Plugins.PipelineArtifact
{    
    // A wrapper of BuildDropManager, providing basic functionalities such as uploading and downloading pipeline artifacts.
    public class PipelineArtifactServer
    {
        public static readonly string RootId = "RootId";
        public static readonly string ProofNodes = "ProofNodes";
        public const string PipelineArtifactTypeName = "PipelineArtifact";

        // Upload from target path to VSTS BlobStore service through BuildDropManager, then associate it with the build
        internal async Task UploadAsync(
            AgentTaskPluginExecutionContext context,
            Guid projectId,
            int buildId,
            string name,
            string source,
            CancellationToken cancellationToken)
        {
            VssConnection connection = context.VssConnection;
            var buildDropManager = this.CreateBulidDropManager(context, connection);

            //Upload the pipeline artifact.
            var result = await buildDropManager.PublishAsync(source, cancellationToken);

            // 2) associate the pipeline artifact with an build artifact
            BuildServer buildHelper = new BuildServer(connection);
            Dictionary<string, string> propertiesDictionary = new Dictionary<string, string>();
            propertiesDictionary.Add(RootId, result.RootId.ValueString);
            propertiesDictionary.Add(ProofNodes, StringUtil.ConvertToJson(result.ProofNodes.ToArray()));
            var artifact = await buildHelper.AssociateArtifact(projectId, buildId, name, ArtifactResourceTypes.PipelineArtifact, result.ManifestId.ValueString, propertiesDictionary, cancellationToken);
            context.Output(StringUtil.Loc("AssociateArtifactWithBuild", artifact.Id, buildId));
        }

        // Download pipeline artifact from VSTS BlobStore service through BuildDropManager to a target path
        // Old V0 function
        internal Task DownloadAsync(
            AgentTaskPluginExecutionContext context,
            Guid projectId,
            int buildId,
            string artifactName,
            string targetDir,
            CancellationToken cancellationToken)
        {
            var downloadParameters = new PipelineArtifactDownloadParameters
            {
                ProjectRetrievalOptions = BuildArtifactRetrievalOptions.RetrieveByProjectId,
                ProjectId = projectId,
                BuildId = buildId,
                ArtifactName = artifactName,
                TargetDirectory = targetDir
            };

            return this.DownloadAsync(context, downloadParameters, cancellationToken);
        }

        // Download with minimatch patterns.
        internal async Task DownloadAsync(
            AgentTaskPluginExecutionContext context,
            PipelineArtifactDownloadParameters downloadParameters,
            CancellationToken cancellationToken)
        {
            VssConnection connection = context.VssConnection;
            var buildDropManager = this.CreateBulidDropManager(context, connection);
            BuildServer buildHelper = new BuildServer(connection);
            
            // download all pipeline artifacts if artifact name is missing
            if (string.IsNullOrEmpty(downloadParameters.ArtifactName))
            {
                List<BuildArtifact> artifacts = await buildHelper.GetArtifactsAsync(downloadParameters.ProjectId, downloadParameters.BuildId, cancellationToken);
                IEnumerable<BuildArtifact> pipelineArtifacts = artifacts.Where(a => a.Resource.Type == PipelineArtifactTypeName);
                if (pipelineArtifacts.Count() == 0)
                {
                    throw new ArgumentException("Could not find any pipeline artifacts in the build.");
                }
                else
                {
                    context.Output(StringUtil.Loc("DownloadingMultiplePipelineArtifacts", pipelineArtifacts.Count()));
<<<<<<< HEAD
                    await DownloadPipelineArtifacts(
                        buildDropManager,
                        pipelineArtifacts,
                        downloadParameters.TargetDirectory,
                        downloadParameters.MinimatchFilters,
                        cancellationToken);
=======
                    foreach (BuildArtifact pipelineArtifact in pipelineArtifacts)
                    {
                        // each pipeline artifact will have its own subroot to avoid file collisions
                        string pipelineArtifactRootPath = Path.Combine(downloadParameters.TargetDirectory, pipelineArtifact.Name);
                        await DownloadPipelineArtifact(
                            buildDropManager, 
                            pipelineArtifact,
                            pipelineArtifactRootPath, 
                            downloadParameters.MinimatchFilters, 
                            cancellationToken);
                    }
>>>>>>> 6774387b
                }
            }
            else
            {
                // 1) get manifest id from artifact data
                BuildArtifact buildArtifact;
                if (downloadParameters.ProjectRetrievalOptions == BuildArtifactRetrievalOptions.RetrieveByProjectId)
                {
                    buildArtifact = await buildHelper.GetArtifact(downloadParameters.ProjectId, downloadParameters.BuildId, downloadParameters.ArtifactName, cancellationToken);
                }
                else if (downloadParameters.ProjectRetrievalOptions == BuildArtifactRetrievalOptions.RetrieveByProjectName)
                {
                    if (string.IsNullOrEmpty(downloadParameters.ProjectName))
                    {
                        throw new InvalidOperationException("Project name can't be empty when trying to fetch build artifacts!");
                    }
                    else
                    {
                        buildArtifact = await buildHelper.GetArtifactWithProjectNameAsync(downloadParameters.ProjectName, downloadParameters.BuildId, downloadParameters.ArtifactName, cancellationToken);
                    }
                }
                else
                {
                    throw new InvalidOperationException("Unreachable code!");
                }

<<<<<<< HEAD
                await DownloadPipelineArtifacts(
                    buildDropManager, 
                    new List<BuildArtifact>().Append(buildArtifact), 
=======
                await DownloadPipelineArtifact(
                    buildDropManager, 
                    buildArtifact, 
>>>>>>> 6774387b
                    downloadParameters.TargetDirectory, 
                    downloadParameters.MinimatchFilters, 
                    cancellationToken);
            }
        }

        private BuildDropManager CreateBulidDropManager(AgentTaskPluginExecutionContext context, VssConnection connection)
        {
            var dedupStoreHttpClient = connection.GetClient<DedupStoreHttpClient>();
            var tracer = new CallbackAppTraceSource(str => context.Output(str), System.Diagnostics.SourceLevels.Information);
            dedupStoreHttpClient.SetTracer(tracer);
            var client = new DedupStoreClientWithDataport(dedupStoreHttpClient, 16 * Environment.ProcessorCount);
            var buildDropManager = new BuildDropManager(client, tracer);
            return buildDropManager;
        }

<<<<<<< HEAD
        private Task DownloadPipelineArtifacts(
            BuildDropManager buildDropManager,
            IEnumerable<BuildArtifact> buildArtifacts,
=======
        private Task DownloadPipelineArtifact(
            BuildDropManager buildDropManager, 
            BuildArtifact buildArtifact, 
>>>>>>> 6774387b
            string targetDirectory,
            string[] minimatchFilters,
            CancellationToken cancellationToken)
        {
<<<<<<< HEAD
            IDictionary<string, DedupIdentifier> artifactNameAndManifestId = new Dictionary<string, DedupIdentifier>();
            foreach (var buildArtifact in buildArtifacts)
            {
                if (buildArtifact.Resource.Type != PipelineArtifactTypeName)
                {
                    throw new ArgumentException("The artifact is not of the type Pipeline Artifact.");
                }
                artifactNameAndManifestId.Add(buildArtifact.Name, DedupIdentifier.Create(buildArtifact.Resource.Data));
            }

            // 2) download to the target path
            DownloadPipelineArtifactOptions options = DownloadPipelineArtifactOptions.CreateWithMultiManifestIds(
                artifactNameAndManifestId,
				targetDirectory,
=======
            if (buildArtifact.Resource.Type != PipelineArtifactTypeName)
            {
                throw new ArgumentException("The artifact is not of the type Pipeline Artifact.");
            }
            var manifestId = DedupIdentifier.Create(buildArtifact.Resource.Data);

            // 2) download to the target path
            DownloadPipelineArtifactOptions options = DownloadPipelineArtifactOptions.CreateWithManifestId(
                manifestId,
                targetDirectory,
>>>>>>> 6774387b
                proxyUri: null,
                minimatchPatterns: minimatchFilters);
            return buildDropManager.DownloadAsync(options, cancellationToken);
        }
<<<<<<< HEAD
    } 
=======
    }
>>>>>>> 6774387b

    internal class PipelineArtifactDownloadParameters
    {
        /// <remarks>
        /// Options on how to retrieve the build using the following parameters.
        /// </remarks>
        public BuildArtifactRetrievalOptions ProjectRetrievalOptions { get; set; }
        /// <remarks>
        /// Either project ID or project name need to be supplied.
        /// </remarks>
        public Guid ProjectId { get; set; }
        /// <remarks>
        /// Either project ID or project name need to be supplied.
        /// </remarks>
        public string ProjectName { get; set; }
        public int BuildId { get; set; }
        public string ArtifactName { get; set; }
        public string TargetDirectory { get; set; }
        public string[] MinimatchFilters { get; set; }
    }

    internal enum BuildArtifactRetrievalOptions
    {
        RetrieveByProjectId,
        RetrieveByProjectName
    }
}<|MERGE_RESOLUTION|>--- conflicted
+++ resolved
@@ -92,26 +92,12 @@
                 else
                 {
                     context.Output(StringUtil.Loc("DownloadingMultiplePipelineArtifacts", pipelineArtifacts.Count()));
-<<<<<<< HEAD
                     await DownloadPipelineArtifacts(
                         buildDropManager,
                         pipelineArtifacts,
                         downloadParameters.TargetDirectory,
                         downloadParameters.MinimatchFilters,
                         cancellationToken);
-=======
-                    foreach (BuildArtifact pipelineArtifact in pipelineArtifacts)
-                    {
-                        // each pipeline artifact will have its own subroot to avoid file collisions
-                        string pipelineArtifactRootPath = Path.Combine(downloadParameters.TargetDirectory, pipelineArtifact.Name);
-                        await DownloadPipelineArtifact(
-                            buildDropManager, 
-                            pipelineArtifact,
-                            pipelineArtifactRootPath, 
-                            downloadParameters.MinimatchFilters, 
-                            cancellationToken);
-                    }
->>>>>>> 6774387b
                 }
             }
             else
@@ -138,15 +124,9 @@
                     throw new InvalidOperationException("Unreachable code!");
                 }
 
-<<<<<<< HEAD
                 await DownloadPipelineArtifacts(
                     buildDropManager, 
-                    new List<BuildArtifact>().Append(buildArtifact), 
-=======
-                await DownloadPipelineArtifact(
-                    buildDropManager, 
-                    buildArtifact, 
->>>>>>> 6774387b
+                    new List<BuildArtifact>().Append(buildArtifact),
                     downloadParameters.TargetDirectory, 
                     downloadParameters.MinimatchFilters, 
                     cancellationToken);
@@ -163,20 +143,14 @@
             return buildDropManager;
         }
 
-<<<<<<< HEAD
+
         private Task DownloadPipelineArtifacts(
             BuildDropManager buildDropManager,
             IEnumerable<BuildArtifact> buildArtifacts,
-=======
-        private Task DownloadPipelineArtifact(
-            BuildDropManager buildDropManager, 
-            BuildArtifact buildArtifact, 
->>>>>>> 6774387b
             string targetDirectory,
             string[] minimatchFilters,
             CancellationToken cancellationToken)
         {
-<<<<<<< HEAD
             IDictionary<string, DedupIdentifier> artifactNameAndManifestId = new Dictionary<string, DedupIdentifier>();
             foreach (var buildArtifact in buildArtifacts)
             {
@@ -191,27 +165,11 @@
             DownloadPipelineArtifactOptions options = DownloadPipelineArtifactOptions.CreateWithMultiManifestIds(
                 artifactNameAndManifestId,
 				targetDirectory,
-=======
-            if (buildArtifact.Resource.Type != PipelineArtifactTypeName)
-            {
-                throw new ArgumentException("The artifact is not of the type Pipeline Artifact.");
-            }
-            var manifestId = DedupIdentifier.Create(buildArtifact.Resource.Data);
-
-            // 2) download to the target path
-            DownloadPipelineArtifactOptions options = DownloadPipelineArtifactOptions.CreateWithManifestId(
-                manifestId,
-                targetDirectory,
->>>>>>> 6774387b
                 proxyUri: null,
                 minimatchPatterns: minimatchFilters);
             return buildDropManager.DownloadAsync(options, cancellationToken);
         }
-<<<<<<< HEAD
     } 
-=======
-    }
->>>>>>> 6774387b
 
     internal class PipelineArtifactDownloadParameters
     {
