--- conflicted
+++ resolved
@@ -130,37 +130,16 @@
                     {
                         context.Output(StringUtil.Loc("DownloadingMultiplePipelineArtifacts", pipelineArtifacts.Count()));
 
-<<<<<<< HEAD
-                    var artifactNameAndManifestIds = pipelineArtifacts.ToDictionary(
-                        keySelector: (a) => a.Name, // keys should be unique, if not something is really wrong
-                        elementSelector: (a) => DedupIdentifier.Create(a.Resource.Data));
-                    // 2) download to the target path
-                    var options = DownloadDedupManifestArtifactOptions.CreateWithMultiManifestIds(
-                        artifactNameAndManifestIds,
-                        downloadParameters.TargetDirectory,
-                        proxyUri: null,
-                        minimatchPatterns: downloadParameters.MinimatchFilters,
-                        minimatchFilterWithArtifactName: false);
-                    await buildDropManager.DownloadAsync(options, cancellationToken);
-                }
-            }
-            else if (downloadOptions == DownloadOptions.SingleDownload)
-            {
-                // 1) get manifest id from artifact data
-                BuildArtifact buildArtifact;
-                if (downloadParameters.ProjectRetrievalOptions == BuildArtifactRetrievalOptions.RetrieveByProjectId)
-                {
-                    buildArtifact = await buildHelper.GetArtifact(downloadParameters.ProjectId, downloadParameters.PipelineId, downloadParameters.ArtifactName, cancellationToken);
-=======
                         var artifactNameAndManifestIds = pipelineArtifacts.ToDictionary(
                             keySelector: (a) => a.Name, // keys should be unique, if not something is really wrong
                             elementSelector: (a) => DedupIdentifier.Create(a.Resource.Data));
                         // 2) download to the target path
-                        var options = DownloadPipelineArtifactOptions.CreateWithMultiManifestIds(
+                        var options = DownloadDedupManifestArtifactOptions.CreateWithMultiManifestIds(
                             artifactNameAndManifestIds,
                             downloadParameters.TargetDirectory,
                             proxyUri: null,
-                            minimatchPatterns: downloadParameters.MinimatchFilters);
+                            minimatchPatterns: downloadParameters.MinimatchFilters,
+                            minimatchFilterWithArtifactName: downloadParameters.MinimatchFilterWithArtifactName);
 
                         PipelineArtifactActionRecord downloadRecord = clientTelemetry.CreateRecord<PipelineArtifactActionRecord>((level, uri, type) =>
                             new PipelineArtifactActionRecord(level, uri, type, nameof(DownloadAsync), context));
@@ -173,7 +152,6 @@
                         // Send results to CustomerIntelligence
                         context.PublishTelemetry(area: PipelineArtifactConstants.AzurePipelinesAgent, feature: PipelineArtifactConstants.PipelineArtifact, record: downloadRecord);
                         }
->>>>>>> 1c578ee4
                 }
                 else if (downloadOptions == DownloadOptions.SingleDownload)
                 {
@@ -200,7 +178,7 @@
                     }
 
                     var manifestId = DedupIdentifier.Create(buildArtifact.Resource.Data);
-                    var options = DownloadPipelineArtifactOptions.CreateWithManifestId(
+                    var options = DownloadDedupManifestArtifactOptions.CreateWithManifestId(
                         manifestId,
                         downloadParameters.TargetDirectory,
                         proxyUri: null,
@@ -221,22 +199,6 @@
                 {
                     throw new InvalidOperationException($"Invalid {nameof(downloadOptions)}!");
                 }
-<<<<<<< HEAD
-
-                var manifestId = DedupIdentifier.Create(buildArtifact.Resource.Data);
-                var options = DownloadDedupManifestArtifactOptions.CreateWithManifestId(
-                    manifestId,
-                    downloadParameters.TargetDirectory,
-                    proxyUri: null,
-                    minimatchPatterns: downloadParameters.MinimatchFilters);
-
-                await buildDropManager.DownloadAsync(options, cancellationToken);
-            }
-            else
-            {
-                throw new InvalidOperationException("Unreachable code!");
-=======
->>>>>>> 1c578ee4
             }
         }
 
@@ -357,7 +319,7 @@
         public string ArtifactName { get; set; }
         public string TargetDirectory { get; set; }
         public string[] MinimatchFilters { get; set; }
-        public bool  MinimatchFilterWithArtifactNam {get; set;}
+        public bool  MinimatchFilterWithArtifactName {get; set;}
     }
 
     internal enum BuildArtifactRetrievalOptions
