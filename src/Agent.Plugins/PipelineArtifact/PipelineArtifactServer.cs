using System;
using System.Collections.Generic;
using System.IO;
using System.Linq;
using System.Threading;
using System.Threading.Tasks;
using Agent.Sdk;
using Agent.Plugins.PipelineArtifact.Telemetry;
using Microsoft.TeamFoundation.Build.WebApi;
using Microsoft.TeamFoundation.DistributedTask.WebApi;
using Microsoft.VisualStudio.Services.BlobStore.Common;
using Microsoft.VisualStudio.Services.Content.Common.Telemetry;
using Microsoft.VisualStudio.Services.Content.Common.Tracing;
using Microsoft.VisualStudio.Services.BlobStore.WebApi;
using Microsoft.VisualStudio.Services.BlobStore.WebApi.Telemetry;
using Microsoft.VisualStudio.Services.Common;
using Microsoft.VisualStudio.Services.WebApi;
using Microsoft.VisualStudio.Services.Agent.Util;
using Newtonsoft.Json;

namespace Agent.Plugins.PipelineArtifact
{    
    // A wrapper of DedupManifestArtifactClient, providing basic functionalities such as uploading and downloading pipeline artifacts.
    public class PipelineArtifactServer
    {
        public static readonly string RootId = "RootId";
        public static readonly string ProofNodes = "ProofNodes";
        public const string PipelineArtifactTypeName = "PipelineArtifact";
        public const string BuildArtifactTypeName = "Container";

        // Upload from target path to Azure DevOps BlobStore service through DedupManifestArtifactClient, then associate it with the build
        internal async Task UploadAsync(
            AgentTaskPluginExecutionContext context,
            Guid projectId,
            int pipelineId,
            string name,
            string source,
            CancellationToken cancellationToken)
        {
            VssConnection connection = context.VssConnection;
            BlobStoreClientTelemetry clientTelemetry;
            DedupManifestArtifactClient dedupManifestClient = DedupManifestArtifactClientFactory.CreateDedupManifestClient(context, connection, out clientTelemetry);
            
            using (clientTelemetry)
            {
                //Upload the pipeline artifact.
                PipelineArtifactActionRecord uploadRecord = clientTelemetry.CreateRecord<PipelineArtifactActionRecord>((level, uri, type) =>
                    new PipelineArtifactActionRecord(level, uri, type, nameof(UploadAsync), context));
                PublishResult result = await clientTelemetry.MeasureActionAsync(
                    record: uploadRecord,
                    actionAsync: async () =>
                    {
                        return await dedupManifestClient.PublishAsync(source, cancellationToken);
                    }
                ).ConfigureAwait(false);

                context.Output($"[Nick - PAS] | (Single Upload) Attempting to publish telemetry via context.PublishTelemetry, current record ms {uploadRecord.ActionDurationMs}");
                context.PublishTelemetry(area: "AzurePipelinesAgent", feature: "PipelineArtifact", properties: new Dictionary<string, string>
                    {
                        { "test", "hit"},
                        { "time", $"{uploadRecord.ActionDurationMs}"}
                    });
                string uploadRecordJson = JsonConvert.SerializeObject(uploadRecord);
                context.Output($"[Nick - PAS] | (Single Upload) Attempting to publish telemetry via output, current record as json {uploadRecordJson}");
                context.Output($"##vso[telemetry.publish area=AzurePipelinesAgent;feature=PipelineArtifact]{uploadRecordJson}");  
       
                // 2) associate the pipeline artifact with an build artifact
                BuildServer buildHelper = new BuildServer(connection);
                Dictionary<string, string> propertiesDictionary = new Dictionary<string, string>();
                propertiesDictionary.Add(RootId, result.RootId.ValueString);
                propertiesDictionary.Add(ProofNodes, StringUtil.ConvertToJson(result.ProofNodes.ToArray()));
                var artifact = await buildHelper.AssociateArtifact(projectId, pipelineId, name, ArtifactResourceTypes.PipelineArtifact, result.ManifestId.ValueString, propertiesDictionary, cancellationToken);
                context.Output(StringUtil.Loc("AssociateArtifactWithBuild", artifact.Id, pipelineId));
            }
        }

        // Download pipeline artifact from Azure DevOps BlobStore service through DedupManifestArtifactClient to a target path
        // Old V0 function
        internal Task DownloadAsync(
            AgentTaskPluginExecutionContext context,
            Guid projectId,
            int pipelineId,
            string artifactName,
            string targetDir,
            CancellationToken cancellationToken)
        {
            var downloadParameters = new PipelineArtifactDownloadParameters
            {
                ProjectRetrievalOptions = BuildArtifactRetrievalOptions.RetrieveByProjectId,
                ProjectId = projectId,
                PipelineId = pipelineId,
                ArtifactName = artifactName,
                TargetDirectory = targetDir
            };

            return this.DownloadAsync(context, downloadParameters, DownloadOptions.SingleDownload, cancellationToken);
        }

        // Download with minimatch patterns, V1.
        internal async Task DownloadAsync(
            AgentTaskPluginExecutionContext context,
            PipelineArtifactDownloadParameters downloadParameters,
            DownloadOptions downloadOptions, 
            CancellationToken cancellationToken)
        {
            VssConnection connection = context.VssConnection;
            BlobStoreClientTelemetry clientTelemetry;
            DedupManifestArtifactClient dedupManifestClient = DedupManifestArtifactClientFactory.CreateDedupManifestClient(context, connection, out clientTelemetry);
            BuildServer buildHelper = new BuildServer(connection);
<<<<<<< HEAD
            
            using (clientTelemetry)
=======

            // download all pipeline artifacts if artifact name is missing
            if (downloadOptions == DownloadOptions.MultiDownload)
>>>>>>> 9bb78e81
            {
                // download all pipeline artifacts if artifact name is missing
                if (downloadOptions == DownloadOptions.MultiDownload)
                {
                    List<BuildArtifact> artifacts;
                    if (downloadParameters.ProjectRetrievalOptions == BuildArtifactRetrievalOptions.RetrieveByProjectId)
                    {
                        artifacts = await buildHelper.GetArtifactsAsync(downloadParameters.ProjectId, downloadParameters.PipelineId, cancellationToken);
                    }
                    else if (downloadParameters.ProjectRetrievalOptions == BuildArtifactRetrievalOptions.RetrieveByProjectName)
                    {
                        if (string.IsNullOrEmpty(downloadParameters.ProjectName))
                        {
                            throw new InvalidOperationException("Project name can't be empty when trying to fetch build artifacts!");
                        }
                        else
                        {
                            artifacts = await buildHelper.GetArtifactsWithProjectNameAsync(downloadParameters.ProjectName, downloadParameters.PipelineId, cancellationToken);
                        }
                    }
                    else
                    {
                        throw new InvalidOperationException("Unreachable code!");
                    }

                    IEnumerable<BuildArtifact> pipelineArtifacts = artifacts.Where(a => a.Resource.Type == PipelineArtifactTypeName);
                    if (pipelineArtifacts.Count() == 0)
                    {
                        throw new ArgumentException("Could not find any pipeline artifacts in the build.");
                    }
                    else
                    {
                        context.Output(StringUtil.Loc("DownloadingMultiplePipelineArtifacts", pipelineArtifacts.Count()));

<<<<<<< HEAD
                        var artifactNameAndManifestIds = pipelineArtifacts.ToDictionary(
                            keySelector: (a) => a.Name, // keys should be unique, if not something is really wrong
                            elementSelector: (a) => DedupIdentifier.Create(a.Resource.Data));
                        // 2) download to the target path
                        var options = DownloadPipelineArtifactOptions.CreateWithMultiManifestIds(
                            artifactNameAndManifestIds,
                            downloadParameters.TargetDirectory,
                            proxyUri: null,
                            minimatchPatterns: downloadParameters.MinimatchFilters);

                        PipelineArtifactActionRecord blobStoreRecord = clientTelemetry.CreateRecord<PipelineArtifactActionRecord>((level, uri, type) =>
                            new PipelineArtifactActionRecord(level, uri, type, nameof(DownloadAsync), context));
                        await clientTelemetry.MeasureActionAsync(
                            record: blobStoreRecord,
                            actionAsync: async () =>
                            {
                                await dedupManifestClient.DownloadAsync(options, cancellationToken);
                            }).ConfigureAwait(false);
                        context.Output($"[Nick - PAS] | (Multi Download) Attempting to publish telemetry via context.PublishTelemetry, current record ms {blobStoreRecord.ActionDurationMs}");
                        context.PublishTelemetry(area: "AzurePipelinesAgent", feature: "PipelineArtifact", properties: new Dictionary<string, string>
                        {
                            { "test", "hit"},
                            { "time", $"{blobStoreRecord.ActionDurationMs}"}
                        });
                        string blobStoreRecordJson = JsonConvert.SerializeObject(blobStoreRecord);
                        context.Output($"[Nick - PAS] | (Multi Download) Attempting to publish telemetry via output, current record as json {blobStoreRecordJson}");
                        context.Output($"##vso[telemetry.publish area=AzurePipelinesAgent;feature=PipelineArtifact]{blobStoreRecordJson}");
                    }
=======
                    var artifactNameAndManifestIds = pipelineArtifacts.ToDictionary(
                        keySelector: (a) => a.Name, // keys should be unique, if not something is really wrong
                        elementSelector: (a) => DedupIdentifier.Create(a.Resource.Data));
                    // 2) download to the target path
                    var options = DownloadPipelineArtifactOptions.CreateWithMultiManifestIds(
                        artifactNameAndManifestIds,
                        downloadParameters.TargetDirectory,
                        proxyUri: null,
                        minimatchPatterns: downloadParameters.MinimatchFilters);
                    await buildDropManager.DownloadAsync(options, cancellationToken);
                }
            }
            else if (downloadOptions == DownloadOptions.SingleDownload)
            {
                // 1) get manifest id from artifact data
                BuildArtifact buildArtifact;
                if (downloadParameters.ProjectRetrievalOptions == BuildArtifactRetrievalOptions.RetrieveByProjectId)
                {
                    buildArtifact = await buildHelper.GetArtifact(downloadParameters.ProjectId, downloadParameters.PipelineId, downloadParameters.ArtifactName, cancellationToken);
>>>>>>> 9bb78e81
                }
                else if (downloadOptions == DownloadOptions.SingleDownload)
                {
                    // 1) get manifest id from artifact data
                    BuildArtifact buildArtifact;
                    if (downloadParameters.ProjectRetrievalOptions == BuildArtifactRetrievalOptions.RetrieveByProjectId)
                    {
                        buildArtifact = await buildHelper.GetArtifact(downloadParameters.ProjectId, downloadParameters.PipelineId, downloadParameters.ArtifactName, cancellationToken);
                    }
                    else if (downloadParameters.ProjectRetrievalOptions == BuildArtifactRetrievalOptions.RetrieveByProjectName)
                    {
                        if (string.IsNullOrEmpty(downloadParameters.ProjectName))
                        {
                            throw new InvalidOperationException("Project name can't be empty when trying to fetch build artifacts!");
                        }
                        else
                        {
                            buildArtifact = await buildHelper.GetArtifactWithProjectNameAsync(downloadParameters.ProjectName, downloadParameters.PipelineId, downloadParameters.ArtifactName, cancellationToken);
                        }
                    }
                    else
                    {
                        throw new InvalidOperationException("Unreachable code!");
                    }

                    var manifestId = DedupIdentifier.Create(buildArtifact.Resource.Data);
                    var options = DownloadPipelineArtifactOptions.CreateWithManifestId(
                        manifestId,
                        downloadParameters.TargetDirectory,
                        proxyUri: null,
                        minimatchPatterns: downloadParameters.MinimatchFilters);
                    
                    PipelineArtifactActionRecord blobStoreRecord = clientTelemetry.CreateRecord<PipelineArtifactActionRecord>((level, uri, type) =>
                            new PipelineArtifactActionRecord(level, uri, type, nameof(DownloadAsync), context));
                    await clientTelemetry.MeasureActionAsync(
                        record: blobStoreRecord,
                        actionAsync: async () =>
                        {
                            await dedupManifestClient.DownloadAsync(options, cancellationToken);                            
                        });

                    context.Output($"[Nick - PAS] | (Single Download) Attempting to publish telemetry via context.PublishTelemetry, current record ms {blobStoreRecord.ActionDurationMs}");
                    context.PublishTelemetry(area: "AzurePipelinesAgent", feature: "PipelineArtifact", properties: new Dictionary<string, string>
                        {
                            { "test", "hit"},
                            { "time", $"{blobStoreRecord.ActionDurationMs}"}
                        });
                    string blobStoreRecordJson = JsonConvert.SerializeObject(blobStoreRecord);
                    context.Output($"[Nick - PAS] | (Single Download) Attempting to publish telemetry via output, current record as json {blobStoreRecordJson}");
                    context.Output($"##vso[telemetry.publish area=AzurePipelinesAgent;feature=PipelineArtifact]{blobStoreRecordJson}");
                }
                else
                {
                    throw new InvalidOperationException("Unreachable code!");
                }
            }
<<<<<<< HEAD
        }       
=======
            else
            {
                throw new InvalidOperationException("Unreachable code!");
            }
        }

        // Download for version 2. This decision was made because version 1 is sealed and we didn't want to break any existing customers.
        internal async Task DownloadAsyncV2(
            AgentTaskPluginExecutionContext context,
            PipelineArtifactDownloadParameters downloadParameters,
            DownloadOptions downloadOptions,
            CancellationToken cancellationToken)
        {
            VssConnection connection = context.VssConnection;
            BuildServer buildHelper = new BuildServer(connection);

            // download all pipeline artifacts if artifact name is missing
            if (downloadOptions == DownloadOptions.MultiDownload)
            {
                List<BuildArtifact> artifacts;
                if (downloadParameters.ProjectRetrievalOptions == BuildArtifactRetrievalOptions.RetrieveByProjectId)
                {
                    artifacts = await buildHelper.GetArtifactsAsync(downloadParameters.ProjectId, downloadParameters.PipelineId, cancellationToken);
                }
                else if (downloadParameters.ProjectRetrievalOptions == BuildArtifactRetrievalOptions.RetrieveByProjectName)
                {
                    if (string.IsNullOrEmpty(downloadParameters.ProjectName))
                    {
                        throw new InvalidOperationException("Project name can't be empty when trying to fetch build artifacts!");
                    }
                    else
                    {
                        artifacts = await buildHelper.GetArtifactsWithProjectNameAsync(downloadParameters.ProjectName, downloadParameters.PipelineId, cancellationToken);
                    }
                }
                else
                {
                    throw new InvalidOperationException("Unreachable code!");
                }

                IEnumerable<BuildArtifact> buildArtifacts = artifacts.Where(a => a.Resource.Type == BuildArtifactTypeName);
                IEnumerable<BuildArtifact> pipelineArtifacts = artifacts.Where(a => a.Resource.Type == PipelineArtifactTypeName);
                if (buildArtifacts.Any())
                {
                    FileContainerProvider provider = new FileContainerProvider(connection, this.CreateTracer(context));
                    await provider.DownloadMultipleArtifactsAsync(downloadParameters, buildArtifacts, cancellationToken);
                }

                if (pipelineArtifacts.Any())
                {
                    PipelineArtifactProvider provider = new PipelineArtifactProvider(context, connection, this.CreateTracer(context));
                    await provider.DownloadMultipleArtifactsAsync(downloadParameters, pipelineArtifacts, cancellationToken);
                }
            }
            else if (downloadOptions == DownloadOptions.SingleDownload)
            {
                // 1) get manifest id from artifact data
                BuildArtifact buildArtifact;
                if (downloadParameters.ProjectRetrievalOptions == BuildArtifactRetrievalOptions.RetrieveByProjectId)
                {
                    buildArtifact = await buildHelper.GetArtifact(downloadParameters.ProjectId, downloadParameters.PipelineId, downloadParameters.ArtifactName, cancellationToken);
                }
                else if (downloadParameters.ProjectRetrievalOptions == BuildArtifactRetrievalOptions.RetrieveByProjectName)
                {
                    if (string.IsNullOrEmpty(downloadParameters.ProjectName))
                    {
                        throw new InvalidOperationException("Project name can't be empty when trying to fetch build artifacts!");
                    }
                    else
                    {
                        buildArtifact = await buildHelper.GetArtifactWithProjectNameAsync(downloadParameters.ProjectName, downloadParameters.PipelineId, downloadParameters.ArtifactName, cancellationToken);
                    }
                }
                else
                {
                    throw new InvalidOperationException("Unreachable code!");
                }

                ArtifactProviderFactory factory = new ArtifactProviderFactory(context, connection, this.CreateTracer(context));
                IArtifactProvider provider = factory.GetProvider(buildArtifact);
                await provider.DownloadSingleArtifactAsync(downloadParameters, buildArtifact, cancellationToken);
            }
            else
            {
                throw new InvalidOperationException("Unreachable code!");
            }
        }

        private BuildDropManager CreateBulidDropManager(AgentTaskPluginExecutionContext context, VssConnection connection)
        {
            var dedupStoreHttpClient = connection.GetClient<DedupStoreHttpClient>();
            var tracer = this.CreateTracer(context);
            dedupStoreHttpClient.SetTracer(tracer);
            var client = new DedupStoreClientWithDataport(dedupStoreHttpClient, 16 * Environment.ProcessorCount);
            var buildDropManager = new BuildDropManager(client, tracer);
            return buildDropManager;
        }

        private CallbackAppTraceSource CreateTracer(AgentTaskPluginExecutionContext context)
        {
            var tracer = new CallbackAppTraceSource(str => context.Output(str), System.Diagnostics.SourceLevels.Information);
            return tracer;
        }
>>>>>>> 9bb78e81
    }

    internal class PipelineArtifactDownloadParameters
    {
        /// <remarks>
        /// Options on how to retrieve the build using the following parameters.
        /// </remarks>
        public BuildArtifactRetrievalOptions ProjectRetrievalOptions { get; set; }
        /// <remarks>
        /// Either project ID or project name need to be supplied.
        /// </remarks>
        public Guid ProjectId { get; set; }
        /// <remarks>
        /// Either project ID or project name need to be supplied.
        /// </remarks>
        public string ProjectName { get; set; }
        public int PipelineId { get; set; }
        public string ArtifactName { get; set; }
        public string TargetDirectory { get; set; }
        public string[] MinimatchFilters { get; set; }
    }

    internal enum BuildArtifactRetrievalOptions
    {
        RetrieveByProjectId,
        RetrieveByProjectName
    }

    internal enum DownloadOptions
    {
        SingleDownload,
        MultiDownload
    }
}<|MERGE_RESOLUTION|>--- conflicted
+++ resolved
@@ -107,14 +107,8 @@
             BlobStoreClientTelemetry clientTelemetry;
             DedupManifestArtifactClient dedupManifestClient = DedupManifestArtifactClientFactory.CreateDedupManifestClient(context, connection, out clientTelemetry);
             BuildServer buildHelper = new BuildServer(connection);
-<<<<<<< HEAD
             
             using (clientTelemetry)
-=======
-
-            // download all pipeline artifacts if artifact name is missing
-            if (downloadOptions == DownloadOptions.MultiDownload)
->>>>>>> 9bb78e81
             {
                 // download all pipeline artifacts if artifact name is missing
                 if (downloadOptions == DownloadOptions.MultiDownload)
@@ -149,7 +143,6 @@
                     {
                         context.Output(StringUtil.Loc("DownloadingMultiplePipelineArtifacts", pipelineArtifacts.Count()));
 
-<<<<<<< HEAD
                         var artifactNameAndManifestIds = pipelineArtifacts.ToDictionary(
                             keySelector: (a) => a.Name, // keys should be unique, if not something is really wrong
                             elementSelector: (a) => DedupIdentifier.Create(a.Resource.Data));
@@ -178,27 +171,6 @@
                         context.Output($"[Nick - PAS] | (Multi Download) Attempting to publish telemetry via output, current record as json {blobStoreRecordJson}");
                         context.Output($"##vso[telemetry.publish area=AzurePipelinesAgent;feature=PipelineArtifact]{blobStoreRecordJson}");
                     }
-=======
-                    var artifactNameAndManifestIds = pipelineArtifacts.ToDictionary(
-                        keySelector: (a) => a.Name, // keys should be unique, if not something is really wrong
-                        elementSelector: (a) => DedupIdentifier.Create(a.Resource.Data));
-                    // 2) download to the target path
-                    var options = DownloadPipelineArtifactOptions.CreateWithMultiManifestIds(
-                        artifactNameAndManifestIds,
-                        downloadParameters.TargetDirectory,
-                        proxyUri: null,
-                        minimatchPatterns: downloadParameters.MinimatchFilters);
-                    await buildDropManager.DownloadAsync(options, cancellationToken);
-                }
-            }
-            else if (downloadOptions == DownloadOptions.SingleDownload)
-            {
-                // 1) get manifest id from artifact data
-                BuildArtifact buildArtifact;
-                if (downloadParameters.ProjectRetrievalOptions == BuildArtifactRetrievalOptions.RetrieveByProjectId)
-                {
-                    buildArtifact = await buildHelper.GetArtifact(downloadParameters.ProjectId, downloadParameters.PipelineId, downloadParameters.ArtifactName, cancellationToken);
->>>>>>> 9bb78e81
                 }
                 else if (downloadOptions == DownloadOptions.SingleDownload)
                 {
@@ -255,13 +227,6 @@
                     throw new InvalidOperationException("Unreachable code!");
                 }
             }
-<<<<<<< HEAD
-        }       
-=======
-            else
-            {
-                throw new InvalidOperationException("Unreachable code!");
-            }
         }
 
         // Download for version 2. This decision was made because version 1 is sealed and we didn't want to break any existing customers.
@@ -361,7 +326,6 @@
             var tracer = new CallbackAppTraceSource(str => context.Output(str), System.Diagnostics.SourceLevels.Information);
             return tracer;
         }
->>>>>>> 9bb78e81
     }
 
     internal class PipelineArtifactDownloadParameters
