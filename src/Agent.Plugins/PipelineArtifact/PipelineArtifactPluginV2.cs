--- conflicted
+++ resolved
@@ -76,11 +76,7 @@
 
             targetPath = Path.IsPathFullyQualified(targetPath) ? targetPath : Path.GetFullPath(Path.Combine(defaultWorkingDirectory, targetPath));
 
-<<<<<<< HEAD
             if (!PipelineArtifactPathHelper.IsValidArtifactName(artifactName))
-=======
-            if(!PipelineArtifactPathHelper.IsValidArtifactName(artifactName)) 
->>>>>>> d9bdf30e
             {
                 throw new ArgumentException(StringUtil.Loc("ArtifactNameIsNotValid", artifactName));
             }
@@ -200,7 +196,7 @@
             }
             else
             {
-                throw new InvalidOperationException($"Build type '{sourceRun}' is not recognized."); 
+                throw new InvalidOperationException($"Build type '{sourceRun}' is not recognized.");
             }
 
             string fullPath = this.CreateDirectoryIfDoesntExist(targetPath);
