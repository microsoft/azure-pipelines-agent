--- conflicted
+++ resolved
@@ -253,22 +253,14 @@
         public async Task WorkfoldCloakAsync(string serverPath)
         {
             ArgUtil.NotNullOrEmpty(serverPath, nameof(serverPath));
-<<<<<<< HEAD
-            await RunCommandAsync(3, "vc", "workfold", "/cloak", $"/workspace:{WorkspaceName}", serverPath);
-=======
             await RunCommandAsync(RetriesOnFailure, "vc", "workfold", "/cloak", $"/workspace:{WorkspaceName}", serverPath);
->>>>>>> 6362a65b
         }
 
         public async Task WorkfoldMapAsync(string serverPath, string localPath)
         {
             ArgUtil.NotNullOrEmpty(serverPath, nameof(serverPath));
             ArgUtil.NotNullOrEmpty(localPath, nameof(localPath));
-<<<<<<< HEAD
-            await RunCommandAsync(3, "vc", "workfold", "/map", $"/workspace:{WorkspaceName}", serverPath, localPath);
-=======
             await RunCommandAsync(RetriesOnFailure, "vc", "workfold", "/map", $"/workspace:{WorkspaceName}", serverPath, localPath);
->>>>>>> 6362a65b
         }
 
         public async Task WorkfoldUnmapAsync(string serverPath)
