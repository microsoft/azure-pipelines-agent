--- conflicted
+++ resolved
@@ -575,38 +575,6 @@
             ArgUtil.NotNull(Task.Reference, nameof(Task.Reference));
             ArgUtil.NotNull(taskDefinition.Data, nameof(taskDefinition.Data));
 
-<<<<<<< HEAD
-            var useNode10 = AgentKnobs.UseNode10.GetValue(ExecutionContext).AsString();
-            var expectedExecutionHandler = (taskDefinition.Data.Execution?.All != null) ? string.Join(", ", taskDefinition.Data.Execution.All) : "";
-            var systemVersion = PlatformUtil.GetSystemVersion();
-
-            Dictionary<string, string> telemetryData = new Dictionary<string, string>
-            {
-                { "TaskName", Task.Reference.Name },
-                { "TaskId", Task.Reference.Id.ToString() },
-                { "Version", Task.Reference.Version },
-                { "OS", PlatformUtil.GetSystemId() ?? "" },
-                { "OSVersion", systemVersion?.Name?.ToString() ?? "" },
-                { "OSBuild", systemVersion?.Version?.ToString() ?? "" },
-                { "ExpectedExecutionHandler", expectedExecutionHandler },
-                { "RealExecutionHandler", handlerData.ToString() },
-                { "UseNode10", useNode10 },
-                { "JobId", ExecutionContext.Variables.System_JobId.ToString()},
-                { "PlanId", ExecutionContext.Variables.Get(Constants.Variables.System.JobId)},
-                { "AgentName", ExecutionContext.Variables.Get(Constants.Variables.Agent.Name)},
-                { "MachineName", ExecutionContext.Variables.Get(Constants.Variables.Agent.MachineName)},
-                { "IsSelfHosted", ExecutionContext.Variables.Get(Constants.Variables.Agent.IsSelfHosted)}
-            };
-
-            var cmd = new Command("telemetry", "publish");
-            cmd.Data = JsonConvert.SerializeObject(telemetryData, Formatting.None);
-            cmd.Properties.Add("area", "PipelinesTasks");
-            cmd.Properties.Add("feature", "ExecutionHandler");
-
-            var publishTelemetryCmd = new TelemetryCommandExtension();
-            publishTelemetryCmd.Initialize(HostContext);
-            publishTelemetryCmd.ProcessCommand(ExecutionContext, cmd);
-=======
             try
             {
                 var useNode10 = AgentKnobs.UseNode10.GetValue(ExecutionContext).AsString();
@@ -647,7 +615,6 @@
                 ExecutionContext.Debug($"ExecutionHandler telemetry wasn't published, because one of the variables is null");
                 ExecutionContext.Debug(ex.ToString());
             }
->>>>>>> 1bc1fd15
         }
     }
 }