--- conflicted
+++ resolved
@@ -97,7 +97,6 @@
                     legacyPShandler.Platforms = null;
                 }
 
-<<<<<<< HEAD
                 HandlerData handlerData =
                     currentExecution?.All
                     .OrderBy(x => !x.PreferredOnCurrentPlatform()) // Sort true to false.
@@ -105,28 +104,14 @@
                     .FirstOrDefault();
                 if (handlerData == null)
                 {
-    #if OS_WINDOWS
-                    throw new Exception(StringUtil.Loc("SupportedTaskHandlerNotFoundWindows", $"{PlatformUtil.RunningOnOS}({PlatformUtil.RunningOnArchitecture})"));
-    #else
+                    if (PlatformUtil.RunningOnWindows)
+                    {
+                        throw new Exception(StringUtil.Loc("SupportedTaskHandlerNotFoundWindows", $"{PlatformUtil.RunningOnOS}({PlatformUtil.RunningOnArchitecture})"));
+                    }
+
                     throw new Exception(StringUtil.Loc("SupportedTaskHandlerNotFoundLinux"));
-    #endif
-                }
-=======
-            HandlerData handlerData =
-                currentExecution?.All
-                .OrderBy(x => !x.PreferredOnCurrentPlatform()) // Sort true to false.
-                .ThenBy(x => x.Priority)
-                .FirstOrDefault();
-            if (handlerData == null)
-            {
-                if (PlatformUtil.RunningOnWindows)
-                {
-                    throw new Exception(StringUtil.Loc("SupportedTaskHandlerNotFoundWindows", $"{PlatformUtil.RunningOnOS}({PlatformUtil.RunningOnArchitecture})"));
-                }
-
-                throw new Exception(StringUtil.Loc("SupportedTaskHandlerNotFoundLinux"));
-            }
->>>>>>> 7fc04a14
+                }
+
 
                 Variables runtimeVariables = ExecutionContext.Variables;
                 IStepHost stepHost = HostContext.CreateService<IDefaultStepHost>();
