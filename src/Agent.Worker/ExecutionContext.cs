using System;
using System.Collections.Generic;
using System.Collections.Specialized;
using System.IO;
using System.Linq;
using System.Threading;
using System.Threading.Tasks;
using System.Web;
using Microsoft.VisualStudio.Services.Agent.Worker.Container;
using Microsoft.VisualStudio.Services.WebApi;
using Microsoft.TeamFoundation.DistributedTask.WebApi;
using Pipelines = Microsoft.TeamFoundation.DistributedTask.Pipelines;
using Microsoft.VisualStudio.Services.Agent.Util;

namespace Microsoft.VisualStudio.Services.Agent.Worker
{
    public class ExecutionContextType
    {
        public static string Job = "Job";
        public static string Task = "Task";
    }

    [ServiceLocator(Default = typeof(ExecutionContext))]
    public interface IExecutionContext : IAgentService
    {
        Guid Id { get; }
        Task ForceCompleted { get; }
        TaskResult? Result { get; set; }
        string ResultCode { get; set; }
        TaskResult? CommandResult { get; set; }
        CancellationToken CancellationToken { get; }
        List<ServiceEndpoint> Endpoints { get; }
        List<SecureFile> SecureFiles { get; }
        List<Pipelines.RepositoryResource> Repositories { get; }

        PlanFeatures Features { get; }
        Variables Variables { get; }
        Variables TaskVariables { get; }
        HashSet<string> OutputVariables { get; }
        List<IAsyncCommandContext> AsyncCommands { get; }
        List<string> PrependPath { get; }
        ContainerInfo Container { get; }
        List<ContainerInfo> SidecarContainers { get; }

        // Initialize
        void InitializeJob(Pipelines.AgentJobRequestMessage message, CancellationToken token);
        void CancelToken();
        IExecutionContext CreateChild(Guid recordId, string displayName, string refName, Variables taskVariables = null, bool outputForward = false);

        // logging
        bool WriteDebug { get; }
        long Write(string tag, string message);
        void QueueAttachFile(string type, string name, string filePath);

        // timeline record update methods
        void Start(string currentOperation = null);
        TaskResult Complete(TaskResult? result = null, string currentOperation = null, string resultCode = null);
        void SetVariable(string name, string value, bool isSecret = false, bool isOutput = false, bool isFilePath = false);
        void SetTimeout(TimeSpan? timeout);
        void AddIssue(Issue issue);
        void Progress(int percentage, string currentOperation = null);
        void UpdateDetailTimelineRecord(TimelineRecord record);

        // others
        void ForceTaskComplete();
    }

    public sealed class ExecutionContext : AgentService, IExecutionContext
    {
        private const int _maxIssueCount = 10;

        private readonly TimelineRecord _record = new TimelineRecord();
        private readonly Dictionary<Guid, TimelineRecord> _detailRecords = new Dictionary<Guid, TimelineRecord>();
        private readonly object _loggerLock = new object();
        private readonly List<IAsyncCommandContext> _asyncCommands = new List<IAsyncCommandContext>();
        private readonly HashSet<string> _outputvariables = new HashSet<string>(StringComparer.OrdinalIgnoreCase);

        private IAgentLogPlugin _logPlugin;
        private IPagingLogger _logger;
        private IJobServerQueue _jobServerQueue;
        private IExecutionContext _parentExecutionContext;

        private bool _outputForward = false;
        private Guid _mainTimelineId;
        private Guid _detailTimelineId;
        private int _childTimelineRecordOrder = 0;
        private CancellationTokenSource _cancellationTokenSource;
        private TaskCompletionSource<int> _forceCompleted = new TaskCompletionSource<int>();
        private bool _throttlingReported = false;

        // only job level ExecutionContext will track throttling delay.
        private long _totalThrottlingDelayInMilliseconds = 0;

        public Guid Id => _record.Id;
        public Task ForceCompleted => _forceCompleted.Task;
        public CancellationToken CancellationToken => _cancellationTokenSource.Token;
        public List<ServiceEndpoint> Endpoints { get; private set; }
        public List<SecureFile> SecureFiles { get; private set; }
        public List<Pipelines.RepositoryResource> Repositories { get; private set; }
        public Variables Variables { get; private set; }
        public Variables TaskVariables { get; private set; }
        public HashSet<string> OutputVariables => _outputvariables;
        public bool WriteDebug { get; private set; }
        public List<string> PrependPath { get; private set; }
        public ContainerInfo Container { get; private set; }
        public List<ContainerInfo> SidecarContainers { get; private set; }

        public List<IAsyncCommandContext> AsyncCommands => _asyncCommands;

        public TaskResult? Result
        {
            get
            {
                return _record.Result;
            }
            set
            {
                _record.Result = value;
            }
        }

        public TaskResult? CommandResult { get; set; }

        private string ContextType => _record.RecordType;

        public string ResultCode
        {
            get
            {
                return _record.ResultCode;
            }
            set
            {
                _record.ResultCode = value;
            }
        }

        public PlanFeatures Features { get; private set; }

        public override void Initialize(IHostContext hostContext)
        {
            base.Initialize(hostContext);

            _jobServerQueue = HostContext.GetService<IJobServerQueue>();
        }

        public void CancelToken()
        {
            _cancellationTokenSource.Cancel();
        }

        public void ForceTaskComplete()
        {
            Trace.Info("Force finish current task in 5 sec.");
            Task.Run(async () =>
            {
                await Task.Delay(TimeSpan.FromSeconds(5));
                _forceCompleted?.TrySetResult(1);
            });
        }

        public IExecutionContext CreateChild(Guid recordId, string displayName, string refName, Variables taskVariables = null, bool outputForward = false)
        {
            Trace.Entering();

            var child = new ExecutionContext();
            child.Initialize(HostContext);
            child.Features = Features;
            child.Variables = Variables;
            child.Endpoints = Endpoints;
            child.Repositories = Repositories;
            child.SecureFiles = SecureFiles;
            child.TaskVariables = taskVariables;
            child._cancellationTokenSource = new CancellationTokenSource();
            child.WriteDebug = WriteDebug;
            child._parentExecutionContext = this;
            child.PrependPath = PrependPath;
            child.Container = Container;
<<<<<<< HEAD
=======
            child.SidecarContainers = SidecarContainers;
>>>>>>> 463e880a
            child._outputForward = outputForward;

            child.InitializeTimelineRecord(_mainTimelineId, recordId, _record.Id, ExecutionContextType.Task, displayName, refName, ++_childTimelineRecordOrder);

            child._logger = HostContext.CreateService<IPagingLogger>();
            child._logger.Setup(_mainTimelineId, recordId);

            return child;
        }

        public void Start(string currentOperation = null)
        {
            _record.CurrentOperation = currentOperation ?? _record.CurrentOperation;
            _record.StartTime = DateTime.UtcNow;
            _record.State = TimelineRecordState.InProgress;

            _jobServerQueue.QueueTimelineRecordUpdate(_mainTimelineId, _record);
        }

        public TaskResult Complete(TaskResult? result = null, string currentOperation = null, string resultCode = null)
        {
            if (result != null)
            {
                Result = result;
            }

            // report total delay caused by server throttling.
            if (_totalThrottlingDelayInMilliseconds > 0)
            {
                this.Warning(StringUtil.Loc("TotalThrottlingDelay", TimeSpan.FromMilliseconds(_totalThrottlingDelayInMilliseconds).TotalSeconds));
            }

            _record.CurrentOperation = currentOperation ?? _record.CurrentOperation;
            _record.ResultCode = resultCode ?? _record.ResultCode;
            _record.FinishTime = DateTime.UtcNow;
            _record.PercentComplete = 100;
            _record.Result = _record.Result ?? TaskResult.Succeeded;
            _record.State = TimelineRecordState.Completed;

            _jobServerQueue.QueueTimelineRecordUpdate(_mainTimelineId, _record);

            // complete all detail timeline records.
            if (_detailTimelineId != Guid.Empty && _detailRecords.Count > 0)
            {
                foreach (var record in _detailRecords)
                {
                    record.Value.FinishTime = record.Value.FinishTime ?? DateTime.UtcNow;
                    record.Value.PercentComplete = record.Value.PercentComplete ?? 100;
                    record.Value.Result = record.Value.Result ?? TaskResult.Succeeded;
                    record.Value.State = TimelineRecordState.Completed;

                    _jobServerQueue.QueueTimelineRecordUpdate(_detailTimelineId, record.Value);
                }
            }

            _cancellationTokenSource?.Dispose();

            _logger.End();

            return Result.Value;
        }

        public void SetVariable(string name, string value, bool isSecret = false, bool isOutput = false, bool isFilePath = false)
        {
            ArgUtil.NotNullOrEmpty(name, nameof(name));

            if (isFilePath && Container != null)
            {
                value = Container.TranslateToContainerPath(value);
            }

            if (isOutput || OutputVariables.Contains(name))
            {
                _record.Variables[name] = new VariableValue()
                {
                    Value = value,
                    IsSecret = isSecret
                };
                _jobServerQueue.QueueTimelineRecordUpdate(_mainTimelineId, _record);

                ArgUtil.NotNullOrEmpty(_record.RefName, nameof(_record.RefName));
                Variables.Set($"{_record.RefName}.{name}", value, secret: isSecret);
            }
            else
            {
                Variables.Set(name, value, secret: isSecret);
            }
        }

        public void SetTimeout(TimeSpan? timeout)
        {
            if (timeout != null)
            {
                _cancellationTokenSource.CancelAfter(timeout.Value);
            }
        }

        public void Progress(int percentage, string currentOperation = null)
        {
            if (percentage > 100 || percentage < 0)
            {
                throw new ArgumentOutOfRangeException(nameof(percentage));
            }

            _record.CurrentOperation = currentOperation ?? _record.CurrentOperation;
            _record.PercentComplete = Math.Max(percentage, _record.PercentComplete.Value);

            _jobServerQueue.QueueTimelineRecordUpdate(_mainTimelineId, _record);
        }

        // This is not thread safe, the caller need to take lock before calling issue()
        public void AddIssue(Issue issue)
        {
            ArgUtil.NotNull(issue, nameof(issue));
            issue.Message = HostContext.SecretMasker.MaskSecrets(issue.Message);

            if (issue.Type == IssueType.Error)
            {
                // tracking line number for each issue in log file
                // log UI use this to navigate from issue to log
                if (!string.IsNullOrEmpty(issue.Message))
                {
                    long logLineNumber = Write(WellKnownTags.Error, issue.Message);
                    issue.Data["logFileLineNumber"] = logLineNumber.ToString();
                }

                if (_record.ErrorCount <= _maxIssueCount)
                {
                    _record.Issues.Add(issue);
                }

                _record.ErrorCount++;
            }
            else if (issue.Type == IssueType.Warning)
            {
                // tracking line number for each issue in log file
                // log UI use this to navigate from issue to log
                if (!string.IsNullOrEmpty(issue.Message))
                {
                    long logLineNumber = Write(WellKnownTags.Warning, issue.Message);
                    issue.Data["logFileLineNumber"] = logLineNumber.ToString();
                }

                if (_record.WarningCount <= _maxIssueCount)
                {
                    _record.Issues.Add(issue);
                }

                _record.WarningCount++;
            }

            _jobServerQueue.QueueTimelineRecordUpdate(_mainTimelineId, _record);
        }

        public void UpdateDetailTimelineRecord(TimelineRecord record)
        {
            ArgUtil.NotNull(record, nameof(record));

            if (record.RecordType == ExecutionContextType.Job)
            {
                throw new ArgumentOutOfRangeException(nameof(record));
            }

            if (_detailTimelineId == Guid.Empty)
            {
                // create detail timeline
                _detailTimelineId = Guid.NewGuid();
                _record.Details = new Timeline(_detailTimelineId);

                _jobServerQueue.QueueTimelineRecordUpdate(_mainTimelineId, _record);
            }

            TimelineRecord existRecord;
            if (_detailRecords.TryGetValue(record.Id, out existRecord))
            {
                existRecord.Name = record.Name ?? existRecord.Name;
                existRecord.RecordType = record.RecordType ?? existRecord.RecordType;
                existRecord.Order = record.Order ?? existRecord.Order;
                existRecord.ParentId = record.ParentId ?? existRecord.ParentId;
                existRecord.StartTime = record.StartTime ?? existRecord.StartTime;
                existRecord.FinishTime = record.FinishTime ?? existRecord.FinishTime;
                existRecord.PercentComplete = record.PercentComplete ?? existRecord.PercentComplete;
                existRecord.CurrentOperation = record.CurrentOperation ?? existRecord.CurrentOperation;
                existRecord.Result = record.Result ?? existRecord.Result;
                existRecord.ResultCode = record.ResultCode ?? existRecord.ResultCode;
                existRecord.State = record.State ?? existRecord.State;

                _jobServerQueue.QueueTimelineRecordUpdate(_detailTimelineId, existRecord);
            }
            else
            {
                _detailRecords[record.Id] = record;
                _jobServerQueue.QueueTimelineRecordUpdate(_detailTimelineId, record);
            }
        }

        public void InitializeJob(Pipelines.AgentJobRequestMessage message, CancellationToken token)
        {
            // Validation
            Trace.Entering();
            ArgUtil.NotNull(message, nameof(message));
            ArgUtil.NotNull(message.Resources, nameof(message.Resources));
            ArgUtil.NotNull(message.Variables, nameof(message.Variables));
            ArgUtil.NotNull(message.Plan, nameof(message.Plan));

            _cancellationTokenSource = CancellationTokenSource.CreateLinkedTokenSource(token);

            // Features
            Features = PlanUtil.GetFeatures(message.Plan);

            // Endpoints
            Endpoints = message.Resources.Endpoints;

            // SecureFiles
            SecureFiles = message.Resources.SecureFiles;

            // Repositories
            Repositories = message.Resources.Repositories;

            // Variables (constructor performs initial recursive expansion)
            List<string> warnings;
            Variables = new Variables(HostContext, message.Variables, out warnings);

            // Prepend Path
            PrependPath = new List<string>();

            // Docker (JobContainer)
            string imageName = Variables.Get("_PREVIEW_VSTS_DOCKER_IMAGE");
            if (string.IsNullOrEmpty(imageName))
            {
                imageName = Environment.GetEnvironmentVariable("_PREVIEW_VSTS_DOCKER_IMAGE");
            }

            if (!string.IsNullOrEmpty(imageName) &&
                string.IsNullOrEmpty(message.JobContainer))
            {
                var dockerContainer = new Pipelines.ContainerResource()
                {
                    Alias = "vsts_container_preview"
                };
                dockerContainer.Properties.Set("image", imageName);
                Container = new ContainerInfo(HostContext, dockerContainer);
            }
            else if (!string.IsNullOrEmpty(message.JobContainer))
            {
                Container = new ContainerInfo(HostContext, message.Resources.Containers.Single(x => string.Equals(x.Alias, message.JobContainer, StringComparison.OrdinalIgnoreCase)));
            }
            else
            {
                Container = null;
            }

            // Docker (Sidecar Containers)
            SidecarContainers = new List<ContainerInfo>();
            foreach (var sidecar in message.JobSidecarContainers)
            {
                var networkAlias = sidecar.Key;
                var containerResourceAlias = sidecar.Value;
                var containerResource = message.Resources.Containers.Single(c => string.Equals(c.Alias, containerResourceAlias, StringComparison.OrdinalIgnoreCase));
                SidecarContainers.Add(new ContainerInfo(HostContext, containerResource, isJobContainer: false) { ContainerNetworkAlias = networkAlias });
            }

            // Proxy variables
            var agentWebProxy = HostContext.GetService<IVstsAgentWebProxy>();
            if (!string.IsNullOrEmpty(agentWebProxy.ProxyAddress))
            {
                Variables.Set(Constants.Variables.Agent.ProxyUrl, agentWebProxy.ProxyAddress);
                Environment.SetEnvironmentVariable("VSTS_HTTP_PROXY", string.Empty);

                if (!string.IsNullOrEmpty(agentWebProxy.ProxyUsername))
                {
                    Variables.Set(Constants.Variables.Agent.ProxyUsername, agentWebProxy.ProxyUsername);
                    Environment.SetEnvironmentVariable("VSTS_HTTP_PROXY_USERNAME", string.Empty);
                }

                if (!string.IsNullOrEmpty(agentWebProxy.ProxyPassword))
                {
                    Variables.Set(Constants.Variables.Agent.ProxyPassword, agentWebProxy.ProxyPassword, true);
                    Environment.SetEnvironmentVariable("VSTS_HTTP_PROXY_PASSWORD", string.Empty);
                }

                if (agentWebProxy.ProxyBypassList.Count > 0)
                {
                    Variables.Set(Constants.Variables.Agent.ProxyBypassList, JsonUtility.ToString(agentWebProxy.ProxyBypassList));
                }
            }

            // Certificate variables
            var agentCert = HostContext.GetService<IAgentCertificateManager>();
            if (agentCert.SkipServerCertificateValidation)
            {
                Variables.Set(Constants.Variables.Agent.SslSkipCertValidation, bool.TrueString);
            }

            if (!string.IsNullOrEmpty(agentCert.CACertificateFile))
            {
                Variables.Set(Constants.Variables.Agent.SslCAInfo, agentCert.CACertificateFile);
            }

            if (!string.IsNullOrEmpty(agentCert.ClientCertificateFile) &&
                !string.IsNullOrEmpty(agentCert.ClientCertificatePrivateKeyFile) &&
                !string.IsNullOrEmpty(agentCert.ClientCertificateArchiveFile))
            {
                Variables.Set(Constants.Variables.Agent.SslClientCert, agentCert.ClientCertificateFile);
                Variables.Set(Constants.Variables.Agent.SslClientCertKey, agentCert.ClientCertificatePrivateKeyFile);
                Variables.Set(Constants.Variables.Agent.SslClientCertArchive, agentCert.ClientCertificateArchiveFile);

                if (!string.IsNullOrEmpty(agentCert.ClientCertificatePassword))
                {
                    Variables.Set(Constants.Variables.Agent.SslClientCertPassword, agentCert.ClientCertificatePassword, true);
                }
            }

            // Runtime option variables
            var runtimeOptions = HostContext.GetService<IConfigurationStore>().GetAgentRuntimeOptions();
            if (runtimeOptions != null)
            {
#if OS_WINDOWS
                if (runtimeOptions.GitUseSecureChannel)
                {
                    Variables.Set(Constants.Variables.Agent.GitUseSChannel, runtimeOptions.GitUseSecureChannel.ToString());
                }
#endif                
            }

            // Job timeline record.
            InitializeTimelineRecord(
                timelineId: message.Timeline.Id,
                timelineRecordId: message.JobId,
                parentTimelineRecordId: null,
                recordType: ExecutionContextType.Job,
                displayName: message.JobDisplayName,
                refName: message.JobName,
                order: null); // The job timeline record's order is set by server.

            // Logger (must be initialized before writing warnings).
            _logger = HostContext.CreateService<IPagingLogger>();
            _logger.Setup(_mainTimelineId, _record.Id);

            // Log warnings from recursive variable expansion.
            warnings?.ForEach(x => this.Warning(x));

            // Verbosity (from system.debug).
            WriteDebug = Variables.System_Debug ?? false;

            // Hook up JobServerQueueThrottling event, we will log warning on server tarpit.
            _jobServerQueue.JobServerQueueThrottling += JobServerQueueThrottling_EventReceived;
        }

        // Do not add a format string overload. In general, execution context messages are user facing and
        // therefore should be localized. Use the Loc methods from the StringUtil class. The exception to
        // the rule is command messages - which should be crafted using strongly typed wrapper methods.
        public long Write(string tag, string message)
        {
            string msg = HostContext.SecretMasker.MaskSecrets($"{tag}{message}");
            long totalLines;
            lock (_loggerLock)
            {
                totalLines = _logger.TotalLines + 1;
                _logger.Write(msg);
            }

            // write to job level execution context's log file.
            var parentContext = _parentExecutionContext as ExecutionContext;
            if (parentContext != null)
            {
                lock (parentContext._loggerLock)
                {
                    parentContext._logger.Write(msg);
                }
            }

            // write to plugin daemon, 
            if (_outputForward)
            {
                if (_logPlugin == null)
                {
                    _logPlugin = HostContext.GetService<IAgentLogPlugin>();
                }

                _logPlugin.Write(_record.Id, msg);
            }

            _jobServerQueue.QueueWebConsoleLine(_record.Id, msg);
            return totalLines;
        }

        public void QueueAttachFile(string type, string name, string filePath)
        {
            ArgUtil.NotNullOrEmpty(type, nameof(type));
            ArgUtil.NotNullOrEmpty(name, nameof(name));
            ArgUtil.NotNullOrEmpty(filePath, nameof(filePath));

            if (!File.Exists(filePath))
            {
                throw new FileNotFoundException(StringUtil.Loc("AttachFileNotExist", type, name, filePath));
            }

            _jobServerQueue.QueueFileUpload(_mainTimelineId, _record.Id, type, name, filePath, deleteSource: false);
        }

        private void InitializeTimelineRecord(Guid timelineId, Guid timelineRecordId, Guid? parentTimelineRecordId, string recordType, string displayName, string refName, int? order)
        {
            _mainTimelineId = timelineId;
            _record.Id = timelineRecordId;
            _record.RecordType = recordType;
            _record.Name = displayName;
            _record.RefName = refName;
            _record.Order = order;
            _record.PercentComplete = 0;
            _record.State = TimelineRecordState.Pending;
            _record.ErrorCount = 0;
            _record.WarningCount = 0;

            if (parentTimelineRecordId != null && parentTimelineRecordId.Value != Guid.Empty)
            {
                _record.ParentId = parentTimelineRecordId;
            }

            var configuration = HostContext.GetService<IConfigurationStore>();
            _record.WorkerName = configuration.GetSettings().AgentName;

            _jobServerQueue.QueueTimelineRecordUpdate(_mainTimelineId, _record);
        }

        private void JobServerQueueThrottling_EventReceived(object sender, ThrottlingEventArgs data)
        {
            Interlocked.Add(ref _totalThrottlingDelayInMilliseconds, Convert.ToInt64(data.Delay.TotalMilliseconds));

            if (!_throttlingReported)
            {
                this.Warning(StringUtil.Loc("ServerTarpit"));

                if (!String.IsNullOrEmpty(this.Variables.System_TFCollectionUrl))
                {
                    // Construct a URL to the resource utilization page, to aid the user debug throttling issues
                    UriBuilder uriBuilder = new UriBuilder(Variables.System_TFCollectionUrl);
                    NameValueCollection query = HttpUtility.ParseQueryString(uriBuilder.Query);
                    DateTime endTime = DateTime.UtcNow;
                    string queryDate = endTime.AddHours(-1).ToString("s") + "," + endTime.ToString("s");

                    uriBuilder.Path += (Variables.System_TFCollectionUrl.EndsWith("/") ? "" : "/") + "_usersSettings/usage";
                    query["tab"] = "pipelines";
                    query["queryDate"] = queryDate;

                    uriBuilder.Query = query.ToString();

                    this.Warning(StringUtil.Loc("ServerTarpitUrl", uriBuilder.ToString()));
                }

                _throttlingReported = true;
            }
        }
    }

    // The Error/Warning/etc methods are created as extension methods to simplify unit testing.
    // Otherwise individual overloads would need to be implemented (depending on the unit test).
    public static class ExecutionContextExtension
    {
        public static void Error(this IExecutionContext context, Exception ex)
        {
            context.Error(ex.Message);
            context.Debug(ex.ToString());
        }

        // Do not add a format string overload. See comment on ExecutionContext.Write().
        public static void Error(this IExecutionContext context, string message)
        {
            context.AddIssue(new Issue() { Type = IssueType.Error, Message = message });
        }

        // Do not add a format string overload. See comment on ExecutionContext.Write().
        public static void Warning(this IExecutionContext context, string message)
        {
            context.AddIssue(new Issue() { Type = IssueType.Warning, Message = message });
        }

        // Do not add a format string overload. See comment on ExecutionContext.Write().
        public static void Output(this IExecutionContext context, string message)
        {
            context.Write(null, message);
        }

        // Do not add a format string overload. See comment on ExecutionContext.Write().
        public static void Command(this IExecutionContext context, string message)
        {
            context.Write(WellKnownTags.Command, message);
        }

        // Do not add a format string overload. See comment on ExecutionContext.Write().
        public static void Section(this IExecutionContext context, string message)
        {
            context.Write(WellKnownTags.Section, message);
        }

        //
        // Verbose output is enabled by setting System.Debug
        // It's meant to help the end user debug their definitions.
        // Why are my inputs not working?  It's not meant for dev debugging which is diag
        //
        // Do not add a format string overload. See comment on ExecutionContext.Write().
        public static void Debug(this IExecutionContext context, string message)
        {
            if (context.WriteDebug)
            {
                context.Write(WellKnownTags.Debug, message);
            }
        }
    }

    public static class WellKnownTags
    {
        public static readonly string Section = "##[section]";
        public static readonly string Command = "##[command]";
        public static readonly string Error = "##[error]";
        public static readonly string Warning = "##[warning]";
        public static readonly string Debug = "##[debug]";
    }
}<|MERGE_RESOLUTION|>--- conflicted
+++ resolved
@@ -176,10 +176,7 @@
             child._parentExecutionContext = this;
             child.PrependPath = PrependPath;
             child.Container = Container;
-<<<<<<< HEAD
-=======
             child.SidecarContainers = SidecarContainers;
->>>>>>> 463e880a
             child._outputForward = outputForward;
 
             child.InitializeTimelineRecord(_mainTimelineId, recordId, _record.Id, ExecutionContextType.Task, displayName, refName, ++_childTimelineRecordOrder);
