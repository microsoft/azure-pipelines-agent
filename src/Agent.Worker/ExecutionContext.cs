<<<<<<< HEAD
=======
// Copyright (c) Microsoft Corporation.
// Licensed under the MIT License.

>>>>>>> de0b5eca
using Agent.Sdk;
using System;
using System.Collections.Generic;
using System.Collections.Specialized;
using System.IO;
using System.Linq;
using System.Threading;
using System.Threading.Tasks;
using System.Web;
using Microsoft.VisualStudio.Services.Agent.Worker.Container;
using Microsoft.VisualStudio.Services.WebApi;
using Microsoft.TeamFoundation.DistributedTask.WebApi;
using Pipelines = Microsoft.TeamFoundation.DistributedTask.Pipelines;
using Microsoft.VisualStudio.Services.Agent.Util;

namespace Microsoft.VisualStudio.Services.Agent.Worker
{
    public class ExecutionContextType
    {
        public static string Job = "Job";
        public static string Task = "Task";
    }

    [ServiceLocator(Default = typeof(ExecutionContext))]
    public interface IExecutionContext : IAgentService
    {
        Guid Id { get; }
        Task ForceCompleted { get; }
        TaskResult? Result { get; set; }
        string ResultCode { get; set; }
        TaskResult? CommandResult { get; set; }
        CancellationToken CancellationToken { get; }
        List<ServiceEndpoint> Endpoints { get; }
        List<SecureFile> SecureFiles { get; }
        List<Pipelines.RepositoryResource> Repositories { get; }
        Dictionary<string,string> JobSettings { get; }

        PlanFeatures Features { get; }
        Variables Variables { get; }
        Variables TaskVariables { get; }
        HashSet<string> OutputVariables { get; }
        List<IAsyncCommandContext> AsyncCommands { get; }
        List<string> PrependPath { get; }
        ContainerInfo Container { get; }
        List<ContainerInfo> SidecarContainers { get; }

        // Initialize
        void InitializeJob(Pipelines.AgentJobRequestMessage message, CancellationToken token);
        void CancelToken();
        IExecutionContext CreateChild(Guid recordId, string displayName, string refName, Variables taskVariables = null, bool outputForward = false);

        // logging
        bool WriteDebug { get; }
        long Write(string tag, string message);
        void QueueAttachFile(string type, string name, string filePath);

        // timeline record update methods
        void Start(string currentOperation = null);
        TaskResult Complete(TaskResult? result = null, string currentOperation = null, string resultCode = null);
        void SetVariable(string name, string value, bool isSecret = false, bool isOutput = false, bool isFilePath = false);
        void SetTimeout(TimeSpan? timeout);
        void AddIssue(Issue issue);
        void Progress(int percentage, string currentOperation = null);
        void UpdateDetailTimelineRecord(TimelineRecord record);

        // others
        void ForceTaskComplete();
        IHostContext GetHostContext();
    }

    public sealed class ExecutionContext : AgentService, IExecutionContext
    {
        private const int _maxIssueCount = 10;

        private readonly TimelineRecord _record = new TimelineRecord();
        private readonly Dictionary<Guid, TimelineRecord> _detailRecords = new Dictionary<Guid, TimelineRecord>();
        private readonly object _loggerLock = new object();
        private readonly List<IAsyncCommandContext> _asyncCommands = new List<IAsyncCommandContext>();
        private readonly HashSet<string> _outputvariables = new HashSet<string>(StringComparer.OrdinalIgnoreCase);

        private IAgentLogPlugin _logPlugin;
        private IPagingLogger _logger;
        private IJobServerQueue _jobServerQueue;
        private IExecutionContext _parentExecutionContext;

        private bool _outputForward = false;
        private Guid _mainTimelineId;
        private Guid _detailTimelineId;
        private int _childTimelineRecordOrder = 0;
        private CancellationTokenSource _cancellationTokenSource;
        private TaskCompletionSource<int> _forceCompleted = new TaskCompletionSource<int>();
        private bool _throttlingReported = false;

        // only job level ExecutionContext will track throttling delay.
        private long _totalThrottlingDelayInMilliseconds = 0;

        public Guid Id => _record.Id;
        public Task ForceCompleted => _forceCompleted.Task;
        public CancellationToken CancellationToken => _cancellationTokenSource.Token;
        public List<ServiceEndpoint> Endpoints { get; private set; }
        public List<SecureFile> SecureFiles { get; private set; }
        public List<Pipelines.RepositoryResource> Repositories { get; private set; }
        public Dictionary<string, string> JobSettings { get; private set; }
        public Variables Variables { get; private set; }
        public Variables TaskVariables { get; private set; }
        public HashSet<string> OutputVariables => _outputvariables;
        public bool WriteDebug { get; private set; }
        public List<string> PrependPath { get; private set; }
        public ContainerInfo Container { get; private set; }
        public List<ContainerInfo> SidecarContainers { get; private set; }

        public List<IAsyncCommandContext> AsyncCommands => _asyncCommands;

        public TaskResult? Result
        {
            get
            {
                return _record.Result;
            }
            set
            {
                _record.Result = value;
            }
        }

        public TaskResult? CommandResult { get; set; }

        private string ContextType => _record.RecordType;

        public string ResultCode
        {
            get
            {
                return _record.ResultCode;
            }
            set
            {
                _record.ResultCode = value;
            }
        }

        public PlanFeatures Features { get; private set; }

        public override void Initialize(IHostContext hostContext)
        {
            base.Initialize(hostContext);

            _jobServerQueue = HostContext.GetService<IJobServerQueue>();
        }

        public void CancelToken()
        {
            _cancellationTokenSource.Cancel();
        }

        public void ForceTaskComplete()
        {
            Trace.Info("Force finish current task in 5 sec.");
            Task.Run(async () =>
            {
                await Task.Delay(TimeSpan.FromSeconds(5));
                _forceCompleted?.TrySetResult(1);
            });
        }

        public IHostContext GetHostContext()
        {
            return HostContext;
        }

        public IExecutionContext CreateChild(Guid recordId, string displayName, string refName, Variables taskVariables = null, bool outputForward = false)
        {
            Trace.Entering();

            var child = new ExecutionContext();
            child.Initialize(HostContext);
            child.Features = Features;
            child.Variables = Variables;
            child.Endpoints = Endpoints;
            child.Repositories = Repositories;
            child.JobSettings = JobSettings;
            child.SecureFiles = SecureFiles;
            child.TaskVariables = taskVariables;
            child._cancellationTokenSource = new CancellationTokenSource();
            child.WriteDebug = WriteDebug;
            child._parentExecutionContext = this;
            child.PrependPath = PrependPath;
            child.Container = Container;
            child.SidecarContainers = SidecarContainers;
            child._outputForward = outputForward;

            child.InitializeTimelineRecord(_mainTimelineId, recordId, _record.Id, ExecutionContextType.Task, displayName, refName, ++_childTimelineRecordOrder);

            child._logger = HostContext.CreateService<IPagingLogger>();
            child._logger.Setup(_mainTimelineId, recordId);

            return child;
        }

        public void Start(string currentOperation = null)
        {
            _record.CurrentOperation = currentOperation ?? _record.CurrentOperation;
            _record.StartTime = DateTime.UtcNow;
            _record.State = TimelineRecordState.InProgress;

            _jobServerQueue.QueueTimelineRecordUpdate(_mainTimelineId, _record);
        }

        public TaskResult Complete(TaskResult? result = null, string currentOperation = null, string resultCode = null)
        {
            if (result != null)
            {
                Result = result;
            }

            // report total delay caused by server throttling.
            if (_totalThrottlingDelayInMilliseconds > 0)
            {
                this.Warning(StringUtil.Loc("TotalThrottlingDelay", TimeSpan.FromMilliseconds(_totalThrottlingDelayInMilliseconds).TotalSeconds));
            }

            _record.CurrentOperation = currentOperation ?? _record.CurrentOperation;
            _record.ResultCode = resultCode ?? _record.ResultCode;
            _record.FinishTime = DateTime.UtcNow;
            _record.PercentComplete = 100;
            _record.Result = _record.Result ?? TaskResult.Succeeded;
            _record.State = TimelineRecordState.Completed;

            _jobServerQueue.QueueTimelineRecordUpdate(_mainTimelineId, _record);

            // complete all detail timeline records.
            if (_detailTimelineId != Guid.Empty && _detailRecords.Count > 0)
            {
                foreach (var record in _detailRecords)
                {
                    record.Value.FinishTime = record.Value.FinishTime ?? DateTime.UtcNow;
                    record.Value.PercentComplete = record.Value.PercentComplete ?? 100;
                    record.Value.Result = record.Value.Result ?? TaskResult.Succeeded;
                    record.Value.State = TimelineRecordState.Completed;

                    _jobServerQueue.QueueTimelineRecordUpdate(_detailTimelineId, record.Value);
                }
            }

            _cancellationTokenSource?.Dispose();

            _logger.End();

            return Result.Value;
        }

        public void SetVariable(string name, string value, bool isSecret = false, bool isOutput = false, bool isFilePath = false)
        {
            ArgUtil.NotNullOrEmpty(name, nameof(name));

            if (isFilePath && Container != null)
            {
                value = Container.TranslateToContainerPath(value);
            }

            if (isOutput || OutputVariables.Contains(name))
            {
                _record.Variables[name] = new VariableValue()
                {
                    Value = value,
                    IsSecret = isSecret
                };
                _jobServerQueue.QueueTimelineRecordUpdate(_mainTimelineId, _record);

                ArgUtil.NotNullOrEmpty(_record.RefName, nameof(_record.RefName));
                Variables.Set($"{_record.RefName}.{name}", value, secret: isSecret);
            }
            else
            {
                Variables.Set(name, value, secret: isSecret);
            }
        }

        public void SetTimeout(TimeSpan? timeout)
        {
            if (timeout != null)
            {
                _cancellationTokenSource.CancelAfter(timeout.Value);
            }
        }

        public void Progress(int percentage, string currentOperation = null)
        {
            if (percentage > 100 || percentage < 0)
            {
                throw new ArgumentOutOfRangeException(nameof(percentage));
            }

            _record.CurrentOperation = currentOperation ?? _record.CurrentOperation;
            _record.PercentComplete = Math.Max(percentage, _record.PercentComplete.Value);

            _jobServerQueue.QueueTimelineRecordUpdate(_mainTimelineId, _record);
        }

        // This is not thread safe, the caller need to take lock before calling issue()
        public void AddIssue(Issue issue)
        {
            ArgUtil.NotNull(issue, nameof(issue));
            issue.Message = HostContext.SecretMasker.MaskSecrets(issue.Message);

            if (issue.Type == IssueType.Error)
            {
                // tracking line number for each issue in log file
                // log UI use this to navigate from issue to log
                if (!string.IsNullOrEmpty(issue.Message))
                {
                    long logLineNumber = Write(WellKnownTags.Error, issue.Message);
                    issue.Data["logFileLineNumber"] = logLineNumber.ToString();
                }

                if (_record.ErrorCount < _maxIssueCount)
                {
                    _record.Issues.Add(issue);
                }

                _record.ErrorCount++;
            }
            else if (issue.Type == IssueType.Warning)
            {
                // tracking line number for each issue in log file
                // log UI use this to navigate from issue to log
                if (!string.IsNullOrEmpty(issue.Message))
                {
                    long logLineNumber = Write(WellKnownTags.Warning, issue.Message);
                    issue.Data["logFileLineNumber"] = logLineNumber.ToString();
                }

                if (_record.WarningCount < _maxIssueCount)
                {
                    _record.Issues.Add(issue);
                }

                _record.WarningCount++;
            }

            _jobServerQueue.QueueTimelineRecordUpdate(_mainTimelineId, _record);
        }

        public void UpdateDetailTimelineRecord(TimelineRecord record)
        {
            ArgUtil.NotNull(record, nameof(record));

            if (record.RecordType == ExecutionContextType.Job)
            {
                throw new ArgumentOutOfRangeException(nameof(record));
            }

            if (_detailTimelineId == Guid.Empty)
            {
                // create detail timeline
                _detailTimelineId = Guid.NewGuid();
                _record.Details = new Timeline(_detailTimelineId);

                _jobServerQueue.QueueTimelineRecordUpdate(_mainTimelineId, _record);
            }

            TimelineRecord existRecord;
            if (_detailRecords.TryGetValue(record.Id, out existRecord))
            {
                existRecord.Name = record.Name ?? existRecord.Name;
                existRecord.RecordType = record.RecordType ?? existRecord.RecordType;
                existRecord.Order = record.Order ?? existRecord.Order;
                existRecord.ParentId = record.ParentId ?? existRecord.ParentId;
                existRecord.StartTime = record.StartTime ?? existRecord.StartTime;
                existRecord.FinishTime = record.FinishTime ?? existRecord.FinishTime;
                existRecord.PercentComplete = record.PercentComplete ?? existRecord.PercentComplete;
                existRecord.CurrentOperation = record.CurrentOperation ?? existRecord.CurrentOperation;
                existRecord.Result = record.Result ?? existRecord.Result;
                existRecord.ResultCode = record.ResultCode ?? existRecord.ResultCode;
                existRecord.State = record.State ?? existRecord.State;

                _jobServerQueue.QueueTimelineRecordUpdate(_detailTimelineId, existRecord);
            }
            else
            {
                _detailRecords[record.Id] = record;
                _jobServerQueue.QueueTimelineRecordUpdate(_detailTimelineId, record);
            }
        }

        public void InitializeJob(Pipelines.AgentJobRequestMessage message, CancellationToken token)
        {
            // Validation
            Trace.Entering();
            ArgUtil.NotNull(message, nameof(message));
            ArgUtil.NotNull(message.Resources, nameof(message.Resources));
            ArgUtil.NotNull(message.Variables, nameof(message.Variables));
            ArgUtil.NotNull(message.Plan, nameof(message.Plan));

            _cancellationTokenSource = CancellationTokenSource.CreateLinkedTokenSource(token);

            // Features
            Features = PlanUtil.GetFeatures(message.Plan);

            // Endpoints
            Endpoints = message.Resources.Endpoints;

            // SecureFiles
            SecureFiles = message.Resources.SecureFiles;

            // Repositories
            Repositories = message.Resources.Repositories;

            // JobSettings
            JobSettings = new Dictionary<string, string>(StringComparer.OrdinalIgnoreCase);
            JobSettings[WellKnownJobSettings.HasMultipleCheckouts] = message.Steps?.Where(x => Pipelines.PipelineConstants.IsCheckoutTask(x)).Count() > 1 ? Boolean.TrueString : Boolean.FalseString;

            // Variables (constructor performs initial recursive expansion)
            List<string> warnings;
            Variables = new Variables(HostContext, message.Variables, out warnings);

            // Prepend Path
            PrependPath = new List<string>();

            // Docker (JobContainer)
            string imageName = Variables.Get("_PREVIEW_VSTS_DOCKER_IMAGE");
            if (string.IsNullOrEmpty(imageName))
            {
                imageName = Environment.GetEnvironmentVariable("_PREVIEW_VSTS_DOCKER_IMAGE");
            }

            if (!string.IsNullOrEmpty(imageName) &&
                string.IsNullOrEmpty(message.JobContainer))
            {
                var dockerContainer = new Pipelines.ContainerResource()
                {
                    Alias = "vsts_container_preview"
                };
                dockerContainer.Properties.Set("image", imageName);
                Container = HostContext.CreateContainerInfo(dockerContainer);
            }
            else if (!string.IsNullOrEmpty(message.JobContainer))
            {
                Container = HostContext.CreateContainerInfo(message.Resources.Containers.Single(x => string.Equals(x.Alias, message.JobContainer, StringComparison.OrdinalIgnoreCase)));
            }
            else
            {
                Container = null;
            }

            if (Container != null)
            {
                Container.ImageOSChanged += HandleContainerImageOSChange;
            }

            // Docker (Sidecar Containers)
            SidecarContainers = new List<ContainerInfo>();
            foreach (var sidecar in message.JobSidecarContainers)
            {
                var networkAlias = sidecar.Key;
                var containerResourceAlias = sidecar.Value;
                var containerResource = message.Resources.Containers.Single(c => string.Equals(c.Alias, containerResourceAlias, StringComparison.OrdinalIgnoreCase));
                ContainerInfo containerInfo = HostContext.CreateContainerInfo(containerResource, isJobContainer: false);
                containerInfo.ContainerNetworkAlias = networkAlias;
                SidecarContainers.Add(containerInfo);
            }

            // Proxy variables
            var agentWebProxy = HostContext.GetService<IVstsAgentWebProxy>();
            if (!string.IsNullOrEmpty(agentWebProxy.ProxyAddress))
            {
                Variables.Set(Constants.Variables.Agent.ProxyUrl, agentWebProxy.ProxyAddress);
                Environment.SetEnvironmentVariable("VSTS_HTTP_PROXY", string.Empty);

                if (!string.IsNullOrEmpty(agentWebProxy.ProxyUsername))
                {
                    Variables.Set(Constants.Variables.Agent.ProxyUsername, agentWebProxy.ProxyUsername);
                    Environment.SetEnvironmentVariable("VSTS_HTTP_PROXY_USERNAME", string.Empty);
                }

                if (!string.IsNullOrEmpty(agentWebProxy.ProxyPassword))
                {
                    Variables.Set(Constants.Variables.Agent.ProxyPassword, agentWebProxy.ProxyPassword, true);
                    Environment.SetEnvironmentVariable("VSTS_HTTP_PROXY_PASSWORD", string.Empty);
                }

                if (agentWebProxy.ProxyBypassList.Count > 0)
                {
                    Variables.Set(Constants.Variables.Agent.ProxyBypassList, JsonUtility.ToString(agentWebProxy.ProxyBypassList));
                }
            }

            // Certificate variables
            var agentCert = HostContext.GetService<IAgentCertificateManager>();
            if (agentCert.SkipServerCertificateValidation)
            {
                Variables.Set(Constants.Variables.Agent.SslSkipCertValidation, bool.TrueString);
            }

            if (!string.IsNullOrEmpty(agentCert.CACertificateFile))
            {
                Variables.Set(Constants.Variables.Agent.SslCAInfo, agentCert.CACertificateFile);
            }

            if (!string.IsNullOrEmpty(agentCert.ClientCertificateFile) &&
                !string.IsNullOrEmpty(agentCert.ClientCertificatePrivateKeyFile) &&
                !string.IsNullOrEmpty(agentCert.ClientCertificateArchiveFile))
            {
                Variables.Set(Constants.Variables.Agent.SslClientCert, agentCert.ClientCertificateFile);
                Variables.Set(Constants.Variables.Agent.SslClientCertKey, agentCert.ClientCertificatePrivateKeyFile);
                Variables.Set(Constants.Variables.Agent.SslClientCertArchive, agentCert.ClientCertificateArchiveFile);

                if (!string.IsNullOrEmpty(agentCert.ClientCertificatePassword))
                {
                    Variables.Set(Constants.Variables.Agent.SslClientCertPassword, agentCert.ClientCertificatePassword, true);
                }
            }

            // Runtime option variables
            var runtimeOptions = HostContext.GetService<IConfigurationStore>().GetAgentRuntimeOptions();
            if (runtimeOptions != null)
            {
                if (PlatformUtil.RunningOnWindows && runtimeOptions.GitUseSecureChannel)
                {
                    Variables.Set(Constants.Variables.Agent.GitUseSChannel, runtimeOptions.GitUseSecureChannel.ToString());
                }
            }

            // Job timeline record.
            InitializeTimelineRecord(
                timelineId: message.Timeline.Id,
                timelineRecordId: message.JobId,
                parentTimelineRecordId: null,
                recordType: ExecutionContextType.Job,
                displayName: message.JobDisplayName,
                refName: message.JobName,
                order: null); // The job timeline record's order is set by server.

            // Logger (must be initialized before writing warnings).
            _logger = HostContext.CreateService<IPagingLogger>();
            _logger.Setup(_mainTimelineId, _record.Id);

            // Log warnings from recursive variable expansion.
            warnings?.ForEach(x => this.Warning(x));

            // Verbosity (from system.debug).
            WriteDebug = Variables.System_Debug ?? false;

            // Hook up JobServerQueueThrottling event, we will log warning on server tarpit.
            _jobServerQueue.JobServerQueueThrottling += JobServerQueueThrottling_EventReceived;
        }

        private void HandleContainerImageOSChange(ContainerInfo container, PlatformUtil.OS oldOs)
        {
            // if the Image OS Changed, we need to retranslate all the variables we have that may contain paths
            Variables.Transform( (x) => container.TranslateContainerPathForImageOS(oldOs, x));
        }

        // Do not add a format string overload. In general, execution context messages are user facing and
        // therefore should be localized. Use the Loc methods from the StringUtil class. The exception to
        // the rule is command messages - which should be crafted using strongly typed wrapper methods.
        public long Write(string tag, string message)
        {
            string msg = HostContext.SecretMasker.MaskSecrets($"{tag}{message}");
            long totalLines;
            lock (_loggerLock)
            {
                totalLines = _logger.TotalLines + 1;
                _logger.Write(msg);
            }

            // write to job level execution context's log file.
            var parentContext = _parentExecutionContext as ExecutionContext;
            if (parentContext != null)
            {
                lock (parentContext._loggerLock)
                {
                    parentContext._logger.Write(msg);
                }
            }

            // write to plugin daemon, 
            if (_outputForward)
            {
                if (_logPlugin == null)
                {
                    _logPlugin = HostContext.GetService<IAgentLogPlugin>();
                }

                _logPlugin.Write(_record.Id, msg);
            }

            _jobServerQueue.QueueWebConsoleLine(_record.Id, msg, totalLines);
            return totalLines;
        }

        public void QueueAttachFile(string type, string name, string filePath)
        {
            ArgUtil.NotNullOrEmpty(type, nameof(type));
            ArgUtil.NotNullOrEmpty(name, nameof(name));
            ArgUtil.NotNullOrEmpty(filePath, nameof(filePath));

            if (!File.Exists(filePath))
            {
                throw new FileNotFoundException(StringUtil.Loc("AttachFileNotExist", type, name, filePath));
            }

            _jobServerQueue.QueueFileUpload(_mainTimelineId, _record.Id, type, name, filePath, deleteSource: false);
        }

        private void InitializeTimelineRecord(Guid timelineId, Guid timelineRecordId, Guid? parentTimelineRecordId, string recordType, string displayName, string refName, int? order)
        {
            _mainTimelineId = timelineId;
            _record.Id = timelineRecordId;
            _record.RecordType = recordType;
            _record.Name = displayName;
            _record.RefName = refName;
            _record.Order = order;
            _record.PercentComplete = 0;
            _record.State = TimelineRecordState.Pending;
            _record.ErrorCount = 0;
            _record.WarningCount = 0;

            if (parentTimelineRecordId != null && parentTimelineRecordId.Value != Guid.Empty)
            {
                _record.ParentId = parentTimelineRecordId;
            }

            var configuration = HostContext.GetService<IConfigurationStore>();
            _record.WorkerName = configuration.GetSettings().AgentName;

            _jobServerQueue.QueueTimelineRecordUpdate(_mainTimelineId, _record);
        }

        private void JobServerQueueThrottling_EventReceived(object sender, ThrottlingEventArgs data)
        {
            Interlocked.Add(ref _totalThrottlingDelayInMilliseconds, Convert.ToInt64(data.Delay.TotalMilliseconds));

            if (!_throttlingReported)
            {
                this.Warning(StringUtil.Loc("ServerTarpit"));

                if (!String.IsNullOrEmpty(this.Variables.System_TFCollectionUrl))
                {
                    // Construct a URL to the resource utilization page, to aid the user debug throttling issues
                    UriBuilder uriBuilder = new UriBuilder(Variables.System_TFCollectionUrl);
                    NameValueCollection query = HttpUtility.ParseQueryString(uriBuilder.Query);
                    DateTime endTime = DateTime.UtcNow;
                    string queryDate = endTime.AddHours(-1).ToString("s") + "," + endTime.ToString("s");

                    uriBuilder.Path += (Variables.System_TFCollectionUrl.EndsWith("/") ? "" : "/") + "_usersSettings/usage";
                    query["tab"] = "pipelines";
                    query["queryDate"] = queryDate;
                    
                    // Global RU link
                    uriBuilder.Query = query.ToString();
                    string global = StringUtil.Loc("ServerTarpitUrl", uriBuilder.ToString());

                    if (!String.IsNullOrEmpty(this.Variables.Build_DefinitionName))
                    {
                        query["keywords"] = this.Variables.Build_Number;
                        query["definition"] = this.Variables.Build_DefinitionName;
                    }
                    else if (!String.IsNullOrEmpty(this.Variables.Release_ReleaseName))
                    {
                        query["keywords"] = this.Variables.Release_ReleaseId;
                        query["definition"] = this.Variables.Release_ReleaseName;
                    }

                    // RU link scoped for the build/release
                    uriBuilder.Query = query.ToString();
                    this.Warning($"{global}\n{StringUtil.Loc("ServerTarpitUrlScoped", uriBuilder.ToString())}");
                }

                _throttlingReported = true;
            }
        }
    }

    // The Error/Warning/etc methods are created as extension methods to simplify unit testing.
    // Otherwise individual overloads would need to be implemented (depending on the unit test).
    public static class ExecutionContextExtension
    {
        public static void Error(this IExecutionContext context, Exception ex)
        {
            context.Error(ex.Message);
            context.Debug(ex.ToString());
        }

        // Do not add a format string overload. See comment on ExecutionContext.Write().
        public static void Error(this IExecutionContext context, string message)
        {
            context.AddIssue(new Issue() { Type = IssueType.Error, Message = message });
        }

        // Do not add a format string overload. See comment on ExecutionContext.Write().
        public static void Warning(this IExecutionContext context, string message)
        {
            context.AddIssue(new Issue() { Type = IssueType.Warning, Message = message });
        }

        // Do not add a format string overload. See comment on ExecutionContext.Write().
        public static void Output(this IExecutionContext context, string message)
        {
            context.Write(null, message);
        }

        // Do not add a format string overload. See comment on ExecutionContext.Write().
        public static void Command(this IExecutionContext context, string message)
        {
            context.Write(WellKnownTags.Command, message);
        }

        // Do not add a format string overload. See comment on ExecutionContext.Write().
        public static void Section(this IExecutionContext context, string message)
        {
            context.Write(WellKnownTags.Section, message);
        }

        //
        // Verbose output is enabled by setting System.Debug
        // It's meant to help the end user debug their definitions.
        // Why are my inputs not working?  It's not meant for dev debugging which is diag
        //
        // Do not add a format string overload. See comment on ExecutionContext.Write().
        public static void Debug(this IExecutionContext context, string message)
        {
            if (context.WriteDebug)
            {
                context.Write(WellKnownTags.Debug, message);
            }
        }
    }

    public static class WellKnownTags
    {
        public static readonly string Section = "##[section]";
        public static readonly string Command = "##[command]";
        public static readonly string Error = "##[error]";
        public static readonly string Warning = "##[warning]";
        public static readonly string Debug = "##[debug]";
    }
}<|MERGE_RESOLUTION|>--- conflicted
+++ resolved
@@ -1,9 +1,6 @@
-<<<<<<< HEAD
-=======
 // Copyright (c) Microsoft Corporation.
 // Licensed under the MIT License.
 
->>>>>>> de0b5eca
 using Agent.Sdk;
 using System;
 using System.Collections.Generic;
