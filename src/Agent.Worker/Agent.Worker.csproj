--- conflicted
+++ resolved
@@ -16,11 +16,7 @@
   </ItemGroup>
 
   <ItemGroup>
-<<<<<<< HEAD
     <PackageReference Include="vss-api-netcore" Version="0.5.98-private" />
-=======
-    <PackageReference Include="vss-api-netcore" Version="0.5.97-private" />
->>>>>>> 6774387b
     <PackageReference Include="System.Security.Cryptography.ProtectedData" Version="4.4.0" />
     <PackageReference Include="System.ServiceProcess.ServiceController" Version="4.4.0" />
   </ItemGroup>
