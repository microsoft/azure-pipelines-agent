﻿<Project Sdk="Microsoft.NET.Sdk">

  <PropertyGroup>
    <TargetFramework>netcoreapp2.1</TargetFramework>
    <OutputType>Exe</OutputType>
    <RuntimeIdentifiers>win-x64;win-x86;linux-x64;linux-arm;rhel.6-x64;osx-x64</RuntimeIdentifiers>
    <TargetLatestRuntimePatch>true</TargetLatestRuntimePatch>
    <AssetTargetFallback>portable-net45+win8</AssetTargetFallback>
    <NoWarn>NU1701;NU1603</NoWarn>
    <Version>$(Version)</Version>
  </PropertyGroup>

  <ItemGroup>
    <ProjectReference Include="..\Microsoft.VisualStudio.Services.Agent\Microsoft.VisualStudio.Services.Agent.csproj" />
    <ProjectReference Include="..\Agent.Sdk\Agent.Sdk.csproj" />
  </ItemGroup>

  <ItemGroup>
<<<<<<< HEAD
    <PackageReference Include="vss-api-netcore" Version="0.5.122-private" />
=======
>>>>>>> 1c578ee4
    <PackageReference Include="System.Security.Cryptography.ProtectedData" Version="4.4.0" />
    <PackageReference Include="System.ServiceProcess.ServiceController" Version="4.4.0" />
    <PackageReference Include="vss-api-netcore" Version="0.5.121-private" />
  </ItemGroup>

  <PropertyGroup Condition=" '$(Configuration)' == 'Debug' ">
    <DebugType>portable</DebugType>
  </PropertyGroup>

  <PropertyGroup Condition="'$([System.Runtime.InteropServices.RuntimeInformation]::IsOSPlatform($([System.Runtime.InteropServices.OSPlatform]::Windows)))' == 'true' AND '$(PackageRuntime)' == 'win-x64'">
    <DefineConstants>OS_WINDOWS;X64;TRACE</DefineConstants>
  </PropertyGroup>
  <PropertyGroup Condition="'$([System.Runtime.InteropServices.RuntimeInformation]::IsOSPlatform($([System.Runtime.InteropServices.OSPlatform]::Windows)))' == 'true' AND '$(PackageRuntime)' == 'win-x86'">
    <DefineConstants>OS_WINDOWS;X86;TRACE</DefineConstants>
  </PropertyGroup>
  <PropertyGroup Condition="'$([System.Runtime.InteropServices.RuntimeInformation]::IsOSPlatform($([System.Runtime.InteropServices.OSPlatform]::Windows)))' == 'true' AND '$(Configuration)' == 'Debug' AND '$(PackageRuntime)' == 'win-x64'">
    <DefineConstants>OS_WINDOWS;X64;DEBUG;TRACE</DefineConstants>
  </PropertyGroup>
  <PropertyGroup Condition="'$([System.Runtime.InteropServices.RuntimeInformation]::IsOSPlatform($([System.Runtime.InteropServices.OSPlatform]::Windows)))' == 'true' AND '$(Configuration)' == 'Debug' AND '$(PackageRuntime)' == 'win-x86'">
    <DefineConstants>OS_WINDOWS;X86;DEBUG;TRACE</DefineConstants>
  </PropertyGroup>
  
  <PropertyGroup Condition="'$([System.Runtime.InteropServices.RuntimeInformation]::IsOSPlatform($([System.Runtime.InteropServices.OSPlatform]::OSX)))' == 'true'">
    <DefineConstants>OS_OSX;X64;TRACE</DefineConstants>
  </PropertyGroup>
  <PropertyGroup Condition="'$([System.Runtime.InteropServices.RuntimeInformation]::IsOSPlatform($([System.Runtime.InteropServices.OSPlatform]::OSX)))' == 'true' AND '$(Configuration)' == 'Debug'">
    <DefineConstants>OS_OSX;DEBUG;X64;TRACE</DefineConstants>
  </PropertyGroup>

  <PropertyGroup Condition="'$([System.Runtime.InteropServices.RuntimeInformation]::IsOSPlatform($([System.Runtime.InteropServices.OSPlatform]::Linux)))' == 'true' AND '$(PackageRuntime)' == 'linux-x64'">
    <DefineConstants>OS_LINUX;X64;TRACE</DefineConstants>
  </PropertyGroup>
  <PropertyGroup Condition="'$([System.Runtime.InteropServices.RuntimeInformation]::IsOSPlatform($([System.Runtime.InteropServices.OSPlatform]::Linux)))' == 'true' AND '$(PackageRuntime)' == 'rhel.6-x64'">
    <DefineConstants>OS_LINUX;OS_RHEL6;X64;TRACE</DefineConstants>
  </PropertyGroup>
  <PropertyGroup Condition="'$([System.Runtime.InteropServices.RuntimeInformation]::IsOSPlatform($([System.Runtime.InteropServices.OSPlatform]::Linux)))' == 'true' AND '$(PackageRuntime)' == 'linux-arm'">
    <DefineConstants>OS_LINUX;ARM;TRACE</DefineConstants>
  </PropertyGroup>
  <PropertyGroup Condition="'$([System.Runtime.InteropServices.RuntimeInformation]::IsOSPlatform($([System.Runtime.InteropServices.OSPlatform]::Linux)))' == 'true' AND '$(Configuration)' == 'Debug' AND '$(PackageRuntime)' == 'linux-x64'">
    <DefineConstants>OS_LINUX;X64;DEBUG;TRACE</DefineConstants>
  </PropertyGroup>
  <PropertyGroup Condition="'$([System.Runtime.InteropServices.RuntimeInformation]::IsOSPlatform($([System.Runtime.InteropServices.OSPlatform]::Linux)))' == 'true' AND '$(Configuration)' == 'Debug' AND '$(PackageRuntime)' == 'rhel.6-x64'">
    <DefineConstants>OS_LINUX;OS_RHEL6;X64;DEBUG;TRACE</DefineConstants>
  </PropertyGroup>
  <PropertyGroup Condition="'$([System.Runtime.InteropServices.RuntimeInformation]::IsOSPlatform($([System.Runtime.InteropServices.OSPlatform]::Linux)))' == 'true' AND '$(Configuration)' == 'Debug' AND '$(PackageRuntime)' == 'linux-arm'">
    <DefineConstants>OS_LINUX;ARM;DEBUG;TRACE</DefineConstants>
  </PropertyGroup>
</Project><|MERGE_RESOLUTION|>--- conflicted
+++ resolved
@@ -16,10 +16,7 @@
   </ItemGroup>
 
   <ItemGroup>
-<<<<<<< HEAD
     <PackageReference Include="vss-api-netcore" Version="0.5.122-private" />
-=======
->>>>>>> 1c578ee4
     <PackageReference Include="System.Security.Cryptography.ProtectedData" Version="4.4.0" />
     <PackageReference Include="System.ServiceProcess.ServiceController" Version="4.4.0" />
     <PackageReference Include="vss-api-netcore" Version="0.5.121-private" />
