// Copyright (c) Microsoft Corporation.
// Licensed under the MIT License.

using Agent.Sdk;
using Microsoft.VisualStudio.Services.Agent.Util;
using System.IO;
using System.Text;
using System.Threading.Tasks;
using System;
using Newtonsoft.Json.Linq;
using System.Text.RegularExpressions;
using PlatformUtil = Agent.Sdk.PlatformUtil;

namespace Microsoft.VisualStudio.Services.Agent.Worker.Handlers
{
    [ServiceLocator(Default = typeof(NodeHandler))]
    public interface INodeHandler : IHandler
    {
        // Data can be of these two types: NodeHandlerData, and Node10HandlerData
        BaseNodeHandlerData Data { get; set; }
    }

    public sealed class NodeHandler : Handler, INodeHandler
    {
        private static Regex _vstsTaskLibVersionNeedsFix = new Regex("^[0-2]\\.[0-9]+", RegexOptions.Compiled | RegexOptions.IgnoreCase);
        private static string[] _extensionsNode6 ={
            "if (process.versions.node && process.versions.node.match(/^5\\./)) {",
            "   String.prototype.startsWith = function (str) {",
            "       return this.slice(0, str.length) == str;",
            "   };",
            "   String.prototype.endsWith = function (str) {",
            "       return this.slice(-str.length) == str;",
            "   };",
            "};",
            "String.prototype.isEqual = function (ignoreCase, str) {",
            "   var str1 = this;",
            "   if (ignoreCase) {",
            "       str1 = str1.toLowerCase();",
            "       str = str.toLowerCase();",
            "       }",
            "   return str1 === str;",
            "};"
        };

        public BaseNodeHandlerData Data { get; set; }

        public async Task RunAsync()
        {
            // Validate args.
            Trace.Entering();
            ArgUtil.NotNull(Data, nameof(Data));
            ArgUtil.NotNull(ExecutionContext, nameof(ExecutionContext));
            ArgUtil.NotNull(Inputs, nameof(Inputs));
            ArgUtil.Directory(TaskDirectory, nameof(TaskDirectory));

            if (!PlatformUtil.RunningOnWindows)
            {
                // Ensure compat vso-task-lib exist at the root of _work folder
<<<<<<< HEAD
                // This will make vsts-agent work against 2015 RTM/QU1 TFS, since tasks in those version doesn't package with task lib
=======
                // This will make vsts-agent works against 2015 RTM/QU1 TFS, since tasks in those version doesn't package with task lib
>>>>>>> de0b5eca
                // Put the 0.5.5 version vso-task-lib into the root of _work/node_modules folder, so tasks are able to find those lib.
                if (!File.Exists(Path.Combine(HostContext.GetDirectory(WellKnownDirectory.Work), "node_modules", "vso-task-lib", "package.json")))
                {
                    string vsoTaskLibFromExternal = Path.Combine(HostContext.GetDirectory(WellKnownDirectory.Externals), "vso-task-lib");
                    string compatVsoTaskLibInWork = Path.Combine(HostContext.GetDirectory(WellKnownDirectory.Work), "node_modules", "vso-task-lib");
                    IOUtil.CopyDirectory(vsoTaskLibFromExternal, compatVsoTaskLibInWork, ExecutionContext.CancellationToken);
                }
            }

            // Update the env dictionary.
            AddInputsToEnvironment();
            AddEndpointsToEnvironment();
            AddSecureFilesToEnvironment();
            AddVariablesToEnvironment();
            AddTaskVariablesToEnvironment();
            AddPrependPathToEnvironment();

            // Resolve the target script.
            string target = Data.Target;
            ArgUtil.NotNullOrEmpty(target, nameof(target));
            target = Path.Combine(TaskDirectory, target);
            ArgUtil.File(target, nameof(target));

            // Resolve the working directory.
            string workingDirectory = Data.WorkingDirectory;
            if (string.IsNullOrEmpty(workingDirectory))
            {
                workingDirectory = ExecutionContext.Variables.Get(Constants.Variables.System.DefaultWorkingDirectory);
                if (string.IsNullOrEmpty(workingDirectory))
                {
                    workingDirectory = HostContext.GetDirectory(WellKnownDirectory.Work);
                }
            }

            // fix vsts-task-lib for node 6.x
            // vsts-task-lib 0.6/0.7/0.8/0.9/2.0-preview implemented String.prototype.startsWith and String.prototype.endsWith since Node 5.x doesn't have them.
            // however the implementation is added in node 6.x, the implementation in vsts-task-lib is different.
            // node 6.x's implementation takes 2 parameters str.endsWith(searchString[, length]) / str.startsWith(searchString[, length])
            // the implementation vsts-task-lib had only takes one parameter str.endsWith(searchString) / str.startsWith(searchString).
            // as long as vsts-task-lib be loaded into memory, it will overwrite the implementation node 6.x has, 
            // so any script that use the second parameter (length) will encounter unexpected result.
            // to avoid customer hit this error, we will modify the file (extensions.js) under vsts-task-lib module folder when customer choose to use Node 6.x
            Trace.Info("Inspect node_modules folder, make sure vsts-task-lib doesn't overwrite String.startsWith/endsWith.");
            FixVstsTaskLibModule();

            StepHost.OutputDataReceived += OnDataReceived;
            StepHost.ErrorDataReceived += OnDataReceived;

            string file;
            if (!string.IsNullOrEmpty(ExecutionContext.Container?.ContainerBringNodePath))
            {
                file = ExecutionContext.Container.ContainerBringNodePath;
            }
            else
            {
                file = GetNodeLocation();
            }

            // Format the arguments passed to node.
            // 1) Wrap the script file path in double quotes.
            // 2) Escape double quotes within the script file path. Double-quote is a valid
            // file name character on Linux.
            string arguments = StepHost.ResolvePathForStepHost(StringUtil.Format(@"""{0}""", target.Replace(@"""", @"\""")));
<<<<<<< HEAD
            // Let .NET choose the default.
=======

            // Let .NET choose the default, except on Windows.
>>>>>>> de0b5eca
            Encoding outputEncoding = null;
            if (PlatformUtil.RunningOnWindows)
            {
                // It appears that node.exe outputs UTF8 when not in TTY mode.
                outputEncoding = Encoding.UTF8;
            }

            // Execute the process. Exit code 0 should always be returned.
            // A non-zero exit code indicates infrastructural failure.
            // Task failure should be communicated over STDOUT using ## commands.
            Task step = StepHost.ExecuteAsync(workingDirectory: StepHost.ResolvePathForStepHost(workingDirectory),
                                              fileName: StepHost.ResolvePathForStepHost(file),
                                              arguments: arguments,
                                              environment: Environment,
                                              requireExitCodeZero: true,
                                              outputEncoding: outputEncoding,
                                              killProcessOnCancel: false,
                                              inheritConsoleHandler: !ExecutionContext.Variables.Retain_Default_Encoding,
                                              cancellationToken: ExecutionContext.CancellationToken);

            // Wait for either the node exit or force finish through ##vso command
            await System.Threading.Tasks.Task.WhenAny(step, ExecutionContext.ForceCompleted);

            if (ExecutionContext.ForceCompleted.IsCompleted)
            {
                ExecutionContext.Debug("The task was marked as \"done\", but the process has not closed after 5 seconds. Treating the task as complete.");
            }
            else
            {
                await step;
            }
        }

        public string GetNodeLocation()
        {
            bool useNode10 = ExecutionContext.Variables.GetBoolean("AGENT_USE_NODE10")
                ?? StringUtil.ConvertToBoolean(System.Environment.GetEnvironmentVariable("AGENT_USE_NODE10"), false);
            bool taskHasNode10Data = Data is Node10HandlerData;
            string nodeFolder = (taskHasNode10Data || useNode10) ? "node10" : "node";

            Trace.Info($"Task.json has node10 handler data: {taskHasNode10Data}, use node10 for node tasks: {useNode10}");

            return Path.Combine(HostContext.GetDirectory(WellKnownDirectory.Externals),
                nodeFolder,
                "bin",
                $"node{IOUtil.ExeExtension}");
        }

        private void OnDataReceived(object sender, ProcessDataReceivedEventArgs e)
        {
            // drop any outputs after the task get force completed.
            if (ExecutionContext.ForceCompleted.IsCompleted)
            {
                return;
            }

            // This does not need to be inside of a critical section.
            // The logging queues and command handlers are thread-safe.
            if (!CommandManager.TryProcessCommand(ExecutionContext, e.Data))
            {
                ExecutionContext.Output(e.Data);
            }
        }

        private void FixVstsTaskLibModule()
        {
            // to avoid modify node_module all the time, we write a .node6 file to indicate we finsihed scan and modify.
            // the current task is good for node 6.x
            if (File.Exists(TaskDirectory.TrimEnd(Path.DirectorySeparatorChar, Path.AltDirectorySeparatorChar) + ".node6"))
            {
                Trace.Info("This task has already been scanned and corrected, no more operation needed.");
            }
            else
            {
                Trace.Info("Scan node_modules folder, looking for vsts-task-lib\\extensions.js");
                try
                {
                    foreach (var file in new DirectoryInfo(TaskDirectory).EnumerateFiles("extensions.js", SearchOption.AllDirectories))
                    {
                        if (string.Equals(file.Directory.Name, "vsts-task-lib", StringComparison.OrdinalIgnoreCase) ||
                            string.Equals(file.Directory.Name, "vso-task-lib", StringComparison.OrdinalIgnoreCase))
                        {
                            if (File.Exists(Path.Combine(file.DirectoryName, "package.json")))
                            {
                                // read package.json, we only do the fix for 0.x->2.x
                                JObject packageJson = JObject.Parse(File.ReadAllText(Path.Combine(file.DirectoryName, "package.json")));

                                JToken versionToken;
                                if (packageJson.TryGetValue("version", StringComparison.OrdinalIgnoreCase, out versionToken))
                                {
                                    if (_vstsTaskLibVersionNeedsFix.IsMatch(versionToken.ToString()))
                                    {
                                        Trace.Info($"Fix extensions.js file at '{file.FullName}'. The vsts-task-lib version is '{versionToken.ToString()}'");

                                        // take backup of the original file
                                        File.Copy(file.FullName, Path.Combine(file.DirectoryName, "extensions.js.vstsnode5"));
                                        File.WriteAllLines(file.FullName, _extensionsNode6);
                                    }
                                }
                            }
                        }
                    }

                    File.WriteAllText(TaskDirectory.TrimEnd(Path.DirectorySeparatorChar, Path.AltDirectorySeparatorChar) + ".node6", string.Empty);
                    Trace.Info("Finished scan and correct extensions.js under vsts-task-lib");
                }
                catch (Exception ex)
                {
                    Trace.Error("Unable to scan and correct potential bug in extensions.js of vsts-task-lib.");
                    Trace.Error(ex);
                }
            }
        }
    }
}<|MERGE_RESOLUTION|>--- conflicted
+++ resolved
@@ -56,11 +56,7 @@
             if (!PlatformUtil.RunningOnWindows)
             {
                 // Ensure compat vso-task-lib exist at the root of _work folder
-<<<<<<< HEAD
                 // This will make vsts-agent work against 2015 RTM/QU1 TFS, since tasks in those version doesn't package with task lib
-=======
-                // This will make vsts-agent works against 2015 RTM/QU1 TFS, since tasks in those version doesn't package with task lib
->>>>>>> de0b5eca
                 // Put the 0.5.5 version vso-task-lib into the root of _work/node_modules folder, so tasks are able to find those lib.
                 if (!File.Exists(Path.Combine(HostContext.GetDirectory(WellKnownDirectory.Work), "node_modules", "vso-task-lib", "package.json")))
                 {
@@ -124,12 +120,7 @@
             // 2) Escape double quotes within the script file path. Double-quote is a valid
             // file name character on Linux.
             string arguments = StepHost.ResolvePathForStepHost(StringUtil.Format(@"""{0}""", target.Replace(@"""", @"\""")));
-<<<<<<< HEAD
-            // Let .NET choose the default.
-=======
-
             // Let .NET choose the default, except on Windows.
->>>>>>> de0b5eca
             Encoding outputEncoding = null;
             if (PlatformUtil.RunningOnWindows)
             {
