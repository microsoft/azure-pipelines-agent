--- conflicted
+++ resolved
@@ -232,17 +232,8 @@
             string useNodeKnob = AgentKnobs.UseNode.GetValue(ExecutionContext).AsString();
 
             string nodeFolder = NodeHandler.nodeFolder;
-<<<<<<< HEAD
-            if (PlatformUtil.RunningOnRHELVersion("6") && taskHasNode16Data)
-=======
-
-            if (taskHasNode20Data)
->>>>>>> e5dca166
-            {
-                Trace.Info($"Task.json has node20 handler data: {taskHasNode20Data}");
-                nodeFolder = NodeHandler.node20Folder;
-            }
-            else if (taskHasNode20Data && !isNode20SupportedSystems())
+
+            if (taskHasNode20Data && !isNode20SupportedSystems())
             {
                 Trace.Warning($"The operating system the agent is running on doesn't support Node20. " +
                              "Please upgrade the operating system of this host to ensure compatibility with Node20 tasks: " +
@@ -269,13 +260,7 @@
                 Trace.Info($"Detected Alpine, using node10 instead of node (6)");
                 nodeFolder = NodeHandler.node10Folder;
             }
-
-            if (useNode20)
-            {
-                Trace.Info($"Found UseNode20 knob, using node20 for node tasks {useNode20}");
-                nodeFolder = NodeHandler.node20Folder;
-            }
-
+            
             if (useNode20 && !isNode20SupportedSystems()) {
                 Trace.Warning($"The operating system the agent is running on doesn't support Node20. " +
                              "Please upgrade the operating system of this host to ensure compatibility with Node20 tasks: " +
