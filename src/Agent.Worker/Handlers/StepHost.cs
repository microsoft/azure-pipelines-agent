--- conflicted
+++ resolved
@@ -103,15 +103,10 @@
             path = path.Trim('\"');
 
             // try to resolve path inside container if the request path is part of the mount volume
-<<<<<<< HEAD
-            StringComparison comparator = (PlatformUtil.RunningOnWindows) ? StringComparison.OrdinalIgnoreCase : StringComparison.Ordinal;
-            if (Container.MountVolumes.Exists(x => path.StartsWith(x.SourceVolumePath, comparator)))
-=======
             StringComparison sc = (PlatformUtil.RunningOnWindows)
                                 ? StringComparison.OrdinalIgnoreCase
                                 : StringComparison.Ordinal;
             if (Container.MountVolumes.Exists(x => path.StartsWith(x.SourceVolumePath, sc)))
->>>>>>> de0b5eca
             {
                 return Container.TranslateContainerPathForImageOS(PlatformUtil.RunningOnOS, Container.TranslateToContainerPath(path));
             }
@@ -179,36 +174,20 @@
 
             string entryScript = Container.TranslateContainerPathForImageOS(PlatformUtil.RunningOnOS, Container.TranslateToContainerPath(targetEntryScript));
 
-<<<<<<< HEAD
             string userArgs = "";
             if (!PlatformUtil.RunningOnWindows)
             {
                 userArgs = $"-u {Container.CurrentUserId}";
             }
             string containerExecutionArgs = $"exec -i {userArgs} {Container.ContainerId} {node} {entryScript}";
-=======
-            string containerExecutionArgs;
-            if (PlatformUtil.RunningOnWindows)
-            {
-                containerExecutionArgs = $"exec -i {Container.ContainerId} {node} {entryScript}";
-            }
-            else
-            {
-                containerExecutionArgs = $"exec -i -u {Container.CurrentUserId} {Container.ContainerId} {node} {entryScript}";
-            }
->>>>>>> de0b5eca
 
             using (var processInvoker = HostContext.CreateService<IProcessInvoker>())
             {
                 processInvoker.OutputDataReceived += OutputDataReceived;
                 processInvoker.ErrorDataReceived += ErrorDataReceived;
-                outputEncoding = null; // Let .NET choose the default.
-
-<<<<<<< HEAD
-=======
+
                 // Let .NET choose the default encoding, except on Windows.
                 outputEncoding = null;
->>>>>>> de0b5eca
                 if (PlatformUtil.RunningOnWindows)
                 {
                     // It appears that node.exe outputs UTF8 when not in TTY mode.
