using System;
using System.Collections.Generic;
using System.IO;
using System.Text;
using System.Threading;
using System.Threading.Tasks;
using Microsoft.TeamFoundation.DistributedTask.WebApi;
using Microsoft.TeamFoundation.Framework.Common;
using Microsoft.VisualStudio.Services.Agent.Util;
using Microsoft.VisualStudio.Services.Agent.Worker.Container;
using Microsoft.VisualStudio.Services.WebApi;
using Newtonsoft.Json;

namespace Microsoft.VisualStudio.Services.Agent.Worker.Handlers
{
    public interface IStepHost : IAgentService
    {
        event EventHandler<ProcessDataReceivedEventArgs> OutputDataReceived;
        event EventHandler<ProcessDataReceivedEventArgs> ErrorDataReceived;

        string ResolvePathForStepHost(string path);

        Task<int> ExecuteAsync(string workingDirectory,
                               string fileName,
                               string arguments,
                               IDictionary<string, string> environment,
                               bool requireExitCodeZero,
                               Encoding outputEncoding,
                               bool killProcessOnCancel,
                               bool inheritConsoleHandler,
                               CancellationToken cancellationToken);
    }

    [ServiceLocator(Default = typeof(ContainerStepHost))]
    public interface IContainerStepHost : IStepHost
    {
        ContainerInfo Container { get; set; }
        string PrependPath { get; set; }
    }

    [ServiceLocator(Default = typeof(DefaultStepHost))]
    public interface IDefaultStepHost : IStepHost
    {
    }

    public sealed class DefaultStepHost : AgentService, IDefaultStepHost
    {
        public event EventHandler<ProcessDataReceivedEventArgs> OutputDataReceived;
        public event EventHandler<ProcessDataReceivedEventArgs> ErrorDataReceived;

        public string ResolvePathForStepHost(string path)
        {
            return path;
        }

        public async Task<int> ExecuteAsync(string workingDirectory,
                                            string fileName,
                                            string arguments,
                                            IDictionary<string, string> environment,
                                            bool requireExitCodeZero,
                                            Encoding outputEncoding,
                                            bool killProcessOnCancel,
                                            bool inheritConsoleHandler,
                                            CancellationToken cancellationToken)
        {
            using (var processInvoker = HostContext.CreateService<IProcessInvoker>())
            {
                processInvoker.OutputDataReceived += OutputDataReceived;
                processInvoker.ErrorDataReceived += ErrorDataReceived;

                return await processInvoker.ExecuteAsync(workingDirectory: workingDirectory,
                                                         fileName: fileName,
                                                         arguments: arguments,
                                                         environment: environment,
                                                         requireExitCodeZero: requireExitCodeZero,
                                                         outputEncoding: outputEncoding,
                                                         killProcessOnCancel: killProcessOnCancel,
                                                         redirectStandardIn: null,
                                                         inheritConsoleHandler: inheritConsoleHandler,
                                                         cancellationToken: cancellationToken);
            }
        }
    }

    public sealed class ContainerStepHost : AgentService, IContainerStepHost
    {
        public ContainerInfo Container { get; set; }
        public string PrependPath { get; set; }
        public event EventHandler<ProcessDataReceivedEventArgs> OutputDataReceived;
        public event EventHandler<ProcessDataReceivedEventArgs> ErrorDataReceived;

        public string ResolvePathForStepHost(string path)
        {
            // make sure container exist.
            ArgUtil.NotNull(Container, nameof(Container));
            ArgUtil.NotNullOrEmpty(Container.ContainerId, nameof(Container.ContainerId));

            // remove double quotes around the path
            path = path.Trim('\"');

            // try to resolve path inside container if the request path is part of the mount volume
            // otherwise just return the file name and rely on the file is part of the %PATH% inside the container.
#if OS_WINDOWS
            if (Container.MountVolumes.Exists(x => path.StartsWith(x.SourceVolumePath, StringComparison.OrdinalIgnoreCase)))
#else
            if (Container.MountVolumes.Exists(x => path.StartsWith(x.SourceVolumePath)))
#endif
            {
                return Container.TranslateToContainerPath(path);
            }
#if OS_WINDOWS
            else if (Container.MountVolumes.Exists(x => path.StartsWith(x.TargetVolumePath, StringComparison.OrdinalIgnoreCase)))
#else
            else if (Container.MountVolumes.Exists(x => path.StartsWith(x.TargetVolumePath)))
#endif
            {
                return path;
            }
            else
            {
                return Path.GetFileName(path);
            }
        }

        public async Task<int> ExecuteAsync(string workingDirectory,
                                            string fileName,
                                            string arguments,
                                            IDictionary<string, string> environment,
                                            bool requireExitCodeZero,
                                            Encoding outputEncoding,
                                            bool killProcessOnCancel,
                                            bool inheritConsoleHandler,
                                            CancellationToken cancellationToken)
        {
            // make sure container exist.
            ArgUtil.NotNull(Container, nameof(Container));
            ArgUtil.NotNullOrEmpty(Container.ContainerId, nameof(Container.ContainerId));

            var dockerManger = HostContext.GetService<IDockerCommandManager>();
            string containerEnginePath = dockerManger.DockerPath;

            ContainerStandardInPayload payload = new ContainerStandardInPayload()
            {
                ExecutionHandler = fileName,
                ExecutionHandlerWorkingDirectory = workingDirectory,
                ExecutionHandlerArguments = arguments,
                ExecutionHandlerEnvironment = environment,
                ExecutionHandlerPrependPath = PrependPath
            };

            // copy the intermediate script (containerHandlerInvoker.js) into Agent_TempDirectory
            // Background:
            //    We rely on environment variables to send task execution information from agent to task execution engine (node/powershell)
            //    Those task execution information will include all the variables and secrets customer has.
            //    The only way to pass environment variables to `docker exec` is through command line arguments, ex: `docker exec -e myenv=myvalue -e mysecert=mysecretvalue ...`
            //    Since command execution may get log into system event log which might cause secret leaking.
            //    We use this intermediate script to read everything from STDIN, then launch the task execution engine (node/powershell) and redirect STDOUT/STDERR

            string tempDir = Path.Combine(HostContext.GetDirectory(WellKnownDirectory.Work), Constants.Path.TempDirectory);
            File.Copy(Path.Combine(HostContext.GetDirectory(WellKnownDirectory.Bin), "containerHandlerInvoker.js.template"), Path.Combine(tempDir, "containerHandlerInvoker.js"), true);

            string node;
            if (!string.IsNullOrEmpty(Container.ContainerBringNodePath))
            {
                node = Container.ContainerBringNodePath;
            }
            else
            {
                node = Container.TranslateToContainerPath(Path.Combine(HostContext.GetDirectory(WellKnownDirectory.Externals), "node", "bin", $"node{IOUtil.ExeExtension}"));
            }

            string entryScript = Container.TranslateToContainerPath(Path.Combine(tempDir, "containerHandlerInvoker.js"));

#if !OS_WINDOWS
            string containerExecutionArgs = $"exec -i -u {Container.CurrentUserId} {Container.ContainerId} {node} {entryScript}";
#else
            string containerExecutionArgs = $"exec -i {Container.ContainerId} {node} {entryScript}";
#endif

            using (var processInvoker = HostContext.CreateService<IProcessInvoker>())
            {
                processInvoker.OutputDataReceived += OutputDataReceived;
                processInvoker.ErrorDataReceived += ErrorDataReceived;

#if OS_WINDOWS
                // It appears that node.exe outputs UTF8 when not in TTY mode.
                outputEncoding = Encoding.UTF8;
#else
                // Let .NET choose the default.
                outputEncoding = null;
#endif

                var redirectStandardIn = new InputQueue<string>();
                redirectStandardIn.Enqueue(JsonUtility.ToString(payload));

                return await processInvoker.ExecuteAsync(workingDirectory: HostContext.GetDirectory(WellKnownDirectory.Work),
                                                         fileName: containerEnginePath,
                                                         arguments: containerExecutionArgs,
                                                         environment: null,
                                                         requireExitCodeZero: requireExitCodeZero,
                                                         outputEncoding: outputEncoding,
                                                         killProcessOnCancel: killProcessOnCancel,
                                                         redirectStandardIn: redirectStandardIn,
<<<<<<< HEAD
=======
                                                         inheritConsoleHandler: inheritConsoleHandler,
>>>>>>> 463e880a
                                                         cancellationToken: cancellationToken);
            }
        }

        private class ContainerStandardInPayload
        {
            [JsonProperty("handler")]
            public String ExecutionHandler { get; set; }

            [JsonProperty("args")]
            public String ExecutionHandlerArguments { get; set; }

            [JsonProperty("workDir")]
            public String ExecutionHandlerWorkingDirectory { get; set; }

            [JsonProperty("environment")]
            public IDictionary<string, string> ExecutionHandlerEnvironment { get; set; }

            [JsonProperty("prependPath")]
            public string ExecutionHandlerPrependPath { get; set; }
        }
    }
}<|MERGE_RESOLUTION|>--- conflicted
+++ resolved
@@ -201,10 +201,7 @@
                                                          outputEncoding: outputEncoding,
                                                          killProcessOnCancel: killProcessOnCancel,
                                                          redirectStandardIn: redirectStandardIn,
-<<<<<<< HEAD
-=======
                                                          inheritConsoleHandler: inheritConsoleHandler,
->>>>>>> 463e880a
                                                          cancellationToken: cancellationToken);
             }
         }
