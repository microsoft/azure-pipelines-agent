<<<<<<< HEAD
=======
// Copyright (c) Microsoft Corporation.
// Licensed under the MIT License.

>>>>>>> de0b5eca
using Agent.Sdk;
using System;
using System.Collections.Generic;
using System.IO;
using System.Linq;
using System.Text.RegularExpressions;
using System.Threading;
using System.Threading.Tasks;
using Microsoft.TeamFoundation.Framework.Common;
using Microsoft.VisualStudio.Services.Agent.Util;

namespace Microsoft.VisualStudio.Services.Agent.Worker.Container
{
    [ServiceLocator(Default = typeof(DockerCommandManager))]
    public interface IDockerCommandManager : IAgentService
    {
        string DockerPath { get; }
        string DockerInstanceLabel { get; }
        Task<DockerVersion> DockerVersion(IExecutionContext context);
        Task<int> DockerLogin(IExecutionContext context, string server, string username, string password);
        Task<int> DockerLogout(IExecutionContext context, string server);
        Task<int> DockerPull(IExecutionContext context, string image);
        Task<string> DockerCreate(IExecutionContext context, ContainerInfo container);
        Task<int> DockerStart(IExecutionContext context, string containerId);
        Task<int> DockerLogs(IExecutionContext context, string containerId);
        Task<List<string>> DockerPS(IExecutionContext context, string options);
        Task<int> DockerRemove(IExecutionContext context, string containerId);
        Task<int> DockerNetworkCreate(IExecutionContext context, string network);
        Task<int> DockerNetworkRemove(IExecutionContext context, string network);
        Task<int> DockerNetworkPrune(IExecutionContext context);
        Task<int> DockerExec(IExecutionContext context, string containerId, string options, string command);
        Task<int> DockerExec(IExecutionContext context, string containerId, string options, string command, List<string> outputs);
        Task<string> DockerInspect(IExecutionContext context, string dockerObject, string options);
        Task<List<PortMapping>> DockerPort(IExecutionContext context, string containerId);
    }

    public class DockerCommandManager : AgentService, IDockerCommandManager
    {
        public string DockerPath { get; private set; }

        public string DockerInstanceLabel { get; private set; }

        public override void Initialize(IHostContext hostContext)
        {
            base.Initialize(hostContext);
            DockerPath = WhichUtil.Which("docker", true, Trace);
            DockerInstanceLabel = IOUtil.GetPathHash(hostContext.GetDirectory(WellKnownDirectory.Root)).Substring(0, 6);
        }

        public async Task<DockerVersion> DockerVersion(IExecutionContext context)
        {
            string serverVersionStr = (await ExecuteDockerCommandAsync(context, "version", "--format '{{.Server.APIVersion}}'")).FirstOrDefault();
            ArgUtil.NotNullOrEmpty(serverVersionStr, "Docker.Server.Version");
            context.Output($"Docker daemon API version: {serverVersionStr}");

            string clientVersionStr = (await ExecuteDockerCommandAsync(context, "version", "--format '{{.Client.APIVersion}}'")).FirstOrDefault();
            ArgUtil.NotNullOrEmpty(serverVersionStr, "Docker.Client.Version");
            context.Output($"Docker client API version: {clientVersionStr}");

            // we interested about major.minor.patch version
            Regex verRegex = new Regex("\\d+\\.\\d+(\\.\\d+)?", RegexOptions.IgnoreCase);

            Version serverVersion = null;
            var serverVersionMatchResult = verRegex.Match(serverVersionStr);
            if (serverVersionMatchResult.Success && !string.IsNullOrEmpty(serverVersionMatchResult.Value))
            {
                if (!Version.TryParse(serverVersionMatchResult.Value, out serverVersion))
                {
                    serverVersion = null;
                }
            }

            Version clientVersion = null;
            var clientVersionMatchResult = verRegex.Match(serverVersionStr);
            if (clientVersionMatchResult.Success && !string.IsNullOrEmpty(clientVersionMatchResult.Value))
            {
                if (!Version.TryParse(clientVersionMatchResult.Value, out clientVersion))
                {
                    clientVersion = null;
                }
            }

            return new DockerVersion(serverVersion, clientVersion);
        }

        public async Task<int> DockerLogin(IExecutionContext context, string server, string username, string password)
        {
            if (PlatformUtil.RunningOnWindows)
            {
                // Wait for 17.07 to switch using stdin for docker registry password.
                return await ExecuteDockerCommandAsync(context, "login", $"--username \"{username}\" --password \"{password.Replace("\"", "\\\"")}\" {server}", new List<string>() { password }, context.CancellationToken);
            }

            return await ExecuteDockerCommandAsync(context, "login", $"--username \"{username}\" --password-stdin {server}", new List<string>() { password }, context.CancellationToken);
        }

        public async Task<int> DockerLogout(IExecutionContext context, string server)
        {
            return await ExecuteDockerCommandAsync(context, "logout", $"{server}", context.CancellationToken);
        }

        public async Task<int> DockerPull(IExecutionContext context, string image)
        {
            return await ExecuteDockerCommandAsync(context, "pull", image, context.CancellationToken);
        }

        public async Task<string> DockerCreate(IExecutionContext context, ContainerInfo container)
        {
            IList<string> dockerOptions = new List<string>();
            // OPTIONS
            dockerOptions.Add($"--name {container.ContainerDisplayName}");
            dockerOptions.Add($"--label {DockerInstanceLabel}");
            if (!string.IsNullOrEmpty(container.ContainerNetwork))
            {
                dockerOptions.Add($"--network {container.ContainerNetwork}");
            }
            if (!string.IsNullOrEmpty(container.ContainerNetworkAlias))
            {
                dockerOptions.Add($"--network-alias {container.ContainerNetworkAlias}");
            }
            foreach (var port in container.UserPortMappings)
            {
                dockerOptions.Add($"-p {port.Value}");
            }
            dockerOptions.Add($"{container.ContainerCreateOptions}");
            foreach (var env in container.ContainerEnvironmentVariables)
            {
                if (String.IsNullOrEmpty(env.Value) && String.IsNullOrEmpty(context.Variables.Get("_VSTS_DONT_RESOLVE_ENV_FROM_HOST")))
                {
                    // TODO: Remove fallback variable if stable
                    dockerOptions.Add($"-e \"{env.Key}\"");
                }
                else
                {
                    dockerOptions.Add($"-e \"{env.Key}={env.Value.Replace("\"", "\\\"")}\"");
                }
            }
            foreach (var volume in container.MountVolumes)
            {
                // replace `"` with `\"` and add `"{0}"` to all path.
                String volumeArg;
                String targetVolume = container.TranslateContainerPathForImageOS(PlatformUtil.RunningOnOS, volume.TargetVolumePath).Replace("\"", "\\\"");
                
                if (String.IsNullOrEmpty(volume.SourceVolumePath))
                {
                    // Anonymous docker volume
                    volumeArg = $"-v \"{targetVolume}\"";
                }
                else
                {
                    // Named Docker volume / host bind mount
                    volumeArg = $"-v \"{volume.SourceVolumePath.Replace("\"", "\\\"")}\":\"{targetVolume}\"";
                }
                if (volume.ReadOnly)
                {
                    volumeArg += ":ro";
                }
                dockerOptions.Add(volumeArg);
            }
            // IMAGE
            dockerOptions.Add($"{container.ContainerImage}");
            // COMMAND
            dockerOptions.Add($"{container.ContainerCommand}");

            var optionsString = string.Join(" ", dockerOptions);
            List<string> outputStrings = await ExecuteDockerCommandAsync(context, "create", optionsString);

            return outputStrings.FirstOrDefault();
        }

        public async Task<int> DockerStart(IExecutionContext context, string containerId)
        {
            return await ExecuteDockerCommandAsync(context, "start", containerId, context.CancellationToken);
        }

        public async Task<int> DockerRemove(IExecutionContext context, string containerId)
        {
            return await ExecuteDockerCommandAsync(context, "rm", $"--force {containerId}", context.CancellationToken);
        }

        public async Task<int> DockerLogs(IExecutionContext context, string containerId)
        {
            return await ExecuteDockerCommandAsync(context, "logs", $"--details {containerId}", context.CancellationToken);
        }

        public async Task<List<string>> DockerPS(IExecutionContext context, string options)
        {
            return await ExecuteDockerCommandAsync(context, "ps", options);
        }

        public async Task<int> DockerNetworkCreate(IExecutionContext context, string network)
        {
<<<<<<< HEAD
            if (context.Container.ImageOS == PlatformUtil.OS.Windows)
            {
                //TODO: Test this. I verified that using --drive nat does not work when starting a linux container on windows
                return await ExecuteDockerCommandAsync(context, "network", $"create --label {DockerInstanceLabel} {network} --driver nat", context.CancellationToken);
            }
=======
            if (PlatformUtil.RunningOnWindows)
            {
                return await ExecuteDockerCommandAsync(context, "network", $"create --label {DockerInstanceLabel} {network} --driver nat", context.CancellationToken);
            }
            
>>>>>>> de0b5eca
            return await ExecuteDockerCommandAsync(context, "network", $"create --label {DockerInstanceLabel} {network}", context.CancellationToken);
        }

        public async Task<int> DockerNetworkRemove(IExecutionContext context, string network)
        {
            return await ExecuteDockerCommandAsync(context, "network", $"rm {network}", context.CancellationToken);
        }

        public async Task<int> DockerNetworkPrune(IExecutionContext context)
        {
            return await ExecuteDockerCommandAsync(context, "network", $"prune --force --filter \"label={DockerInstanceLabel}\"", context.CancellationToken);
        }

        public async Task<int> DockerExec(IExecutionContext context, string containerId, string options, string command)
        {
            return await ExecuteDockerCommandAsync(context, "exec", $"{options} {containerId} {command}", context.CancellationToken);
        }

        public async Task<int> DockerExec(IExecutionContext context, string containerId, string options, string command, List<string> output)
        {
            ArgUtil.NotNull(output, nameof(output));

            string arg = $"exec {options} {containerId} {command}".Trim();
            context.Command($"{DockerPath} {arg}");

            object outputLock = new object();
            var processInvoker = HostContext.CreateService<IProcessInvoker>();
            processInvoker.OutputDataReceived += delegate (object sender, ProcessDataReceivedEventArgs message)
            {
                if (!string.IsNullOrEmpty(message.Data))
                {
                    lock (outputLock)
                    {
                        output.Add(message.Data);
                    }
                }
            };

            processInvoker.ErrorDataReceived += delegate (object sender, ProcessDataReceivedEventArgs message)
            {
                if (!string.IsNullOrEmpty(message.Data))
                {
                    lock (outputLock)
                    {
                        output.Add(message.Data);
                    }
                }
            };

            return await processInvoker.ExecuteAsync(
                            workingDirectory: HostContext.GetDirectory(WellKnownDirectory.Work),
                            fileName: DockerPath,
                            arguments: arg,
                            environment: null,
                            requireExitCodeZero: false,
                            outputEncoding: null,
                            cancellationToken: CancellationToken.None);
        }

        public async Task<string> DockerInspect(IExecutionContext context, string dockerObject, string options)
        {
            return (await ExecuteDockerCommandAsync(context, "inspect", $"{options} {dockerObject}")).FirstOrDefault();
        }

        public async Task<List<PortMapping>> DockerPort(IExecutionContext context, string containerId)
        {
            List<string> portMappingLines = await ExecuteDockerCommandAsync(context, "port", containerId);
            return DockerUtil.ParseDockerPort(portMappingLines);
        }

        private Task<int> ExecuteDockerCommandAsync(IExecutionContext context, string command, string options, CancellationToken cancellationToken = default(CancellationToken))
        {
            return ExecuteDockerCommandAsync(context, command, options, null, cancellationToken);
        }

        private async Task<int> ExecuteDockerCommandAsync(IExecutionContext context, string command, string options, IList<string> standardIns = null, CancellationToken cancellationToken = default(CancellationToken))
        {
            string arg = $"{command} {options}".Trim();
            context.Command($"{DockerPath} {arg}");

            var processInvoker = HostContext.CreateService<IProcessInvoker>();
            processInvoker.OutputDataReceived += delegate (object sender, ProcessDataReceivedEventArgs message)
            {
                context.Output(message.Data);
            };

            processInvoker.ErrorDataReceived += delegate (object sender, ProcessDataReceivedEventArgs message)
            {
                context.Output(message.Data);
            };

            InputQueue<string> redirectStandardIn = null;
            if (standardIns != null)
            {
                redirectStandardIn = new InputQueue<string>();
                foreach (var input in standardIns)
                {
                    redirectStandardIn.Enqueue(input);
                }
            }

            return await processInvoker.ExecuteAsync(
                workingDirectory: HostContext.GetDirectory(WellKnownDirectory.Work),
                fileName: DockerPath,
                arguments: arg,
                environment: null,
                requireExitCodeZero: false,
                outputEncoding: null,
                killProcessOnCancel: false,
                redirectStandardIn: redirectStandardIn,
                cancellationToken: cancellationToken);
        }

        private async Task<List<string>> ExecuteDockerCommandAsync(IExecutionContext context, string command, string options)
        {
            string arg = $"{command} {options}".Trim();
            context.Command($"{DockerPath} {arg}");

            List<string> output = new List<string>();
            var processInvoker = HostContext.CreateService<IProcessInvoker>();
            processInvoker.OutputDataReceived += delegate (object sender, ProcessDataReceivedEventArgs message)
            {
                if (!string.IsNullOrEmpty(message.Data))
                {
                    output.Add(message.Data);
                    context.Output(message.Data);
                }
            };

            processInvoker.ErrorDataReceived += delegate (object sender, ProcessDataReceivedEventArgs message)
            {
                if (!string.IsNullOrEmpty(message.Data))
                {
                    context.Output(message.Data);
                }
            };

            await processInvoker.ExecuteAsync(
                            workingDirectory: HostContext.GetDirectory(WellKnownDirectory.Work),
                            fileName: DockerPath,
                            arguments: arg,
                            environment: null,
                            requireExitCodeZero: true,
                            outputEncoding: null,
                            cancellationToken: CancellationToken.None);

            return output;
        }
    }
}<|MERGE_RESOLUTION|>--- conflicted
+++ resolved
@@ -1,9 +1,6 @@
-<<<<<<< HEAD
-=======
 // Copyright (c) Microsoft Corporation.
 // Licensed under the MIT License.
 
->>>>>>> de0b5eca
 using Agent.Sdk;
 using System;
 using System.Collections.Generic;
@@ -196,19 +193,10 @@
 
         public async Task<int> DockerNetworkCreate(IExecutionContext context, string network)
         {
-<<<<<<< HEAD
             if (context.Container.ImageOS == PlatformUtil.OS.Windows)
             {
-                //TODO: Test this. I verified that using --drive nat does not work when starting a linux container on windows
                 return await ExecuteDockerCommandAsync(context, "network", $"create --label {DockerInstanceLabel} {network} --driver nat", context.CancellationToken);
             }
-=======
-            if (PlatformUtil.RunningOnWindows)
-            {
-                return await ExecuteDockerCommandAsync(context, "network", $"create --label {DockerInstanceLabel} {network} --driver nat", context.CancellationToken);
-            }
-            
->>>>>>> de0b5eca
             return await ExecuteDockerCommandAsync(context, "network", $"create --label {DockerInstanceLabel} {network}", context.CancellationToken);
         }
 
