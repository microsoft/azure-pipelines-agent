<<<<<<< HEAD
=======
// Copyright (c) Microsoft Corporation.
// Licensed under the MIT License.

>>>>>>> 4d2dc241
using Agent.Sdk;
using System;
using System.Collections.Generic;
using System.IO;
using System.Linq;
using System.Text.RegularExpressions;
using System.Threading;
using System.Threading.Tasks;
using Microsoft.TeamFoundation.Framework.Common;
using Microsoft.VisualStudio.Services.Agent.Util;

namespace Microsoft.VisualStudio.Services.Agent.Worker.Container
{
    [ServiceLocator(Default = typeof(DockerCommandManager))]
    public interface IDockerCommandManager : IAgentService
    {
        string DockerPath { get; }
        string DockerInstanceLabel { get; }
        Task<DockerVersion> DockerVersion(IExecutionContext context);
        Task<int> DockerLogin(IExecutionContext context, string server, string username, string password);
        Task<int> DockerLogout(IExecutionContext context, string server);
        Task<int> DockerPull(IExecutionContext context, string image);
        Task<string> DockerCreate(IExecutionContext context, ContainerInfo container);
        Task<int> DockerStart(IExecutionContext context, string containerId);
        Task<int> DockerLogs(IExecutionContext context, string containerId);
        Task<List<string>> DockerPS(IExecutionContext context, string options);
        Task<int> DockerRemove(IExecutionContext context, string containerId);
        Task<int> DockerNetworkCreate(IExecutionContext context, string network);
        Task<int> DockerNetworkRemove(IExecutionContext context, string network);
        Task<int> DockerNetworkPrune(IExecutionContext context);
        Task<int> DockerExec(IExecutionContext context, string containerId, string options, string command);
        Task<int> DockerExec(IExecutionContext context, string containerId, string options, string command, List<string> outputs);
        Task<string> DockerInspect(IExecutionContext context, string dockerObject, string options);
        Task<List<PortMapping>> DockerPort(IExecutionContext context, string containerId);
    }

    public class DockerCommandManager : AgentService, IDockerCommandManager
    {
        public string DockerPath { get; private set; }

        public string DockerInstanceLabel { get; private set; }

        public override void Initialize(IHostContext hostContext)
        {
            base.Initialize(hostContext);
            DockerPath = WhichUtil.Which("docker", true, Trace);
            DockerInstanceLabel = IOUtil.GetPathHash(hostContext.GetDirectory(WellKnownDirectory.Root)).Substring(0, 6);
        }

        public async Task<DockerVersion> DockerVersion(IExecutionContext context)
        {
            string serverVersionStr = (await ExecuteDockerCommandAsync(context, "version", "--format '{{.Server.APIVersion}}'")).FirstOrDefault();
            ArgUtil.NotNullOrEmpty(serverVersionStr, "Docker.Server.Version");
            context.Output($"Docker daemon API version: {serverVersionStr}");

            string clientVersionStr = (await ExecuteDockerCommandAsync(context, "version", "--format '{{.Client.APIVersion}}'")).FirstOrDefault();
            ArgUtil.NotNullOrEmpty(serverVersionStr, "Docker.Client.Version");
            context.Output($"Docker client API version: {clientVersionStr}");

            // we interested about major.minor.patch version
            Regex verRegex = new Regex("\\d+\\.\\d+(\\.\\d+)?", RegexOptions.IgnoreCase);

            Version serverVersion = null;
            var serverVersionMatchResult = verRegex.Match(serverVersionStr);
            if (serverVersionMatchResult.Success && !string.IsNullOrEmpty(serverVersionMatchResult.Value))
            {
                if (!Version.TryParse(serverVersionMatchResult.Value, out serverVersion))
                {
                    serverVersion = null;
                }
            }

            Version clientVersion = null;
            var clientVersionMatchResult = verRegex.Match(serverVersionStr);
            if (clientVersionMatchResult.Success && !string.IsNullOrEmpty(clientVersionMatchResult.Value))
            {
                if (!Version.TryParse(clientVersionMatchResult.Value, out clientVersion))
                {
                    clientVersion = null;
                }
            }

            return new DockerVersion(serverVersion, clientVersion);
        }

        public async Task<int> DockerLogin(IExecutionContext context, string server, string username, string password)
        {
            if (PlatformUtil.RunningOnWindows)
            {
                // Wait for 17.07 to switch using stdin for docker registry password.
                return await ExecuteDockerCommandAsync(context, "login", $"--username \"{username}\" --password \"{password.Replace("\"", "\\\"")}\" {server}", new List<string>() { password }, context.CancellationToken);
            }
<<<<<<< HEAD
            
=======

>>>>>>> 4d2dc241
            return await ExecuteDockerCommandAsync(context, "login", $"--username \"{username}\" --password-stdin {server}", new List<string>() { password }, context.CancellationToken);
        }

        public async Task<int> DockerLogout(IExecutionContext context, string server)
        {
            return await ExecuteDockerCommandAsync(context, "logout", $"{server}", context.CancellationToken);
        }

        public async Task<int> DockerPull(IExecutionContext context, string image)
        {
            return await ExecuteDockerCommandAsync(context, "pull", image, context.CancellationToken);
        }

        public async Task<string> DockerCreate(IExecutionContext context, ContainerInfo container)
        {
            IList<string> dockerOptions = new List<string>();
            // OPTIONS
            dockerOptions.Add($"--name {container.ContainerDisplayName}");
            dockerOptions.Add($"--label {DockerInstanceLabel}");
            if (!string.IsNullOrEmpty(container.ContainerNetwork))
            {
                dockerOptions.Add($"--network {container.ContainerNetwork}");
            }
            if (!string.IsNullOrEmpty(container.ContainerNetworkAlias))
            {
                dockerOptions.Add($"--network-alias {container.ContainerNetworkAlias}");
            }
            foreach (var port in container.UserPortMappings)
            {
                dockerOptions.Add($"-p {port.Value}");
            }
            dockerOptions.Add($"{container.ContainerCreateOptions}");
            foreach (var env in container.ContainerEnvironmentVariables)
            {
                if (String.IsNullOrEmpty(env.Value) && String.IsNullOrEmpty(context.Variables.Get("_VSTS_DONT_RESOLVE_ENV_FROM_HOST")))
                {
                    // TODO: Remove fallback variable if stable
                    dockerOptions.Add($"-e \"{env.Key}\"");
                }
                else
                {
                    dockerOptions.Add($"-e \"{env.Key}={env.Value.Replace("\"", "\\\"")}\"");
                }
            }
            foreach (var volume in container.MountVolumes)
            {
                // replace `"` with `\"` and add `"{0}"` to all path.
                String volumeArg;
<<<<<<< HEAD
                String targetVolume = container.TranslateContainerPathForImageOS(PlatformUtil.RunningOnOS, volume.TargetVolumePath).Replace("\"", "\\\"");
                
=======
                String targetVolume = container.TranslateContainerPathForImageOS(PlatformUtil.HostOS, volume.TargetVolumePath).Replace("\"", "\\\"");

>>>>>>> 4d2dc241
                if (String.IsNullOrEmpty(volume.SourceVolumePath))
                {
                    // Anonymous docker volume
                    volumeArg = $"-v \"{targetVolume}\"";
                }
                else
                {
                    // Named Docker volume / host bind mount
                    volumeArg = $"-v \"{volume.SourceVolumePath.Replace("\"", "\\\"")}\":\"{targetVolume}\"";
                }
                if (volume.ReadOnly)
                {
                    volumeArg += ":ro";
                }
                dockerOptions.Add(volumeArg);
            }
            // IMAGE
            dockerOptions.Add($"{container.ContainerImage}");
            // COMMAND
            dockerOptions.Add($"{container.ContainerCommand}");

            var optionsString = string.Join(" ", dockerOptions);
            List<string> outputStrings = await ExecuteDockerCommandAsync(context, "create", optionsString);

            return outputStrings.FirstOrDefault();
        }

        public async Task<int> DockerStart(IExecutionContext context, string containerId)
        {
            return await ExecuteDockerCommandAsync(context, "start", containerId, context.CancellationToken);
        }

        public async Task<int> DockerRemove(IExecutionContext context, string containerId)
        {
            return await ExecuteDockerCommandAsync(context, "rm", $"--force {containerId}", context.CancellationToken);
        }

        public async Task<int> DockerLogs(IExecutionContext context, string containerId)
        {
            return await ExecuteDockerCommandAsync(context, "logs", $"--details {containerId}", context.CancellationToken);
        }

        public async Task<List<string>> DockerPS(IExecutionContext context, string options)
        {
            return await ExecuteDockerCommandAsync(context, "ps", options);
        }

        public async Task<int> DockerNetworkCreate(IExecutionContext context, string network)
        {
<<<<<<< HEAD
            if (context.StepTarget().ImageOS == PlatformUtil.OS.Windows)
            {
                //TODO: Test this. I verified that using --drive nat does not work when starting a linux container on windows
=======
            if (context.Container.ImageOS == PlatformUtil.OS.Windows)
            {
>>>>>>> 4d2dc241
                return await ExecuteDockerCommandAsync(context, "network", $"create --label {DockerInstanceLabel} {network} --driver nat", context.CancellationToken);
            }
            return await ExecuteDockerCommandAsync(context, "network", $"create --label {DockerInstanceLabel} {network}", context.CancellationToken);
        }

        public async Task<int> DockerNetworkRemove(IExecutionContext context, string network)
        {
            return await ExecuteDockerCommandAsync(context, "network", $"rm {network}", context.CancellationToken);
        }

        public async Task<int> DockerNetworkPrune(IExecutionContext context)
        {
            return await ExecuteDockerCommandAsync(context, "network", $"prune --force --filter \"label={DockerInstanceLabel}\"", context.CancellationToken);
        }

        public async Task<int> DockerExec(IExecutionContext context, string containerId, string options, string command)
        {
            return await ExecuteDockerCommandAsync(context, "exec", $"{options} {containerId} {command}", context.CancellationToken);
        }

        public async Task<int> DockerExec(IExecutionContext context, string containerId, string options, string command, List<string> output)
        {
            ArgUtil.NotNull(output, nameof(output));

            string arg = $"exec {options} {containerId} {command}".Trim();
            context.Command($"{DockerPath} {arg}");

            object outputLock = new object();
            var processInvoker = HostContext.CreateService<IProcessInvoker>();
            processInvoker.OutputDataReceived += delegate (object sender, ProcessDataReceivedEventArgs message)
            {
                if (!string.IsNullOrEmpty(message.Data))
                {
                    lock (outputLock)
                    {
                        output.Add(message.Data);
                    }
                }
            };

            processInvoker.ErrorDataReceived += delegate (object sender, ProcessDataReceivedEventArgs message)
            {
                if (!string.IsNullOrEmpty(message.Data))
                {
                    lock (outputLock)
                    {
                        output.Add(message.Data);
                    }
                }
            };

            return await processInvoker.ExecuteAsync(
                            workingDirectory: HostContext.GetDirectory(WellKnownDirectory.Work),
                            fileName: DockerPath,
                            arguments: arg,
                            environment: null,
                            requireExitCodeZero: false,
                            outputEncoding: null,
                            cancellationToken: CancellationToken.None);
        }

        public async Task<string> DockerInspect(IExecutionContext context, string dockerObject, string options)
        {
            return (await ExecuteDockerCommandAsync(context, "inspect", $"{options} {dockerObject}")).FirstOrDefault();
        }

        public async Task<List<PortMapping>> DockerPort(IExecutionContext context, string containerId)
        {
            List<string> portMappingLines = await ExecuteDockerCommandAsync(context, "port", containerId);
            return DockerUtil.ParseDockerPort(portMappingLines);
        }

        private Task<int> ExecuteDockerCommandAsync(IExecutionContext context, string command, string options, CancellationToken cancellationToken = default(CancellationToken))
        {
            return ExecuteDockerCommandAsync(context, command, options, null, cancellationToken);
        }

        private async Task<int> ExecuteDockerCommandAsync(IExecutionContext context, string command, string options, IList<string> standardIns = null, CancellationToken cancellationToken = default(CancellationToken))
        {
            string arg = $"{command} {options}".Trim();
            context.Command($"{DockerPath} {arg}");

            var processInvoker = HostContext.CreateService<IProcessInvoker>();
            processInvoker.OutputDataReceived += delegate (object sender, ProcessDataReceivedEventArgs message)
            {
                context.Output(message.Data);
            };

            processInvoker.ErrorDataReceived += delegate (object sender, ProcessDataReceivedEventArgs message)
            {
                context.Output(message.Data);
            };

            InputQueue<string> redirectStandardIn = null;
            if (standardIns != null)
            {
                redirectStandardIn = new InputQueue<string>();
                foreach (var input in standardIns)
                {
                    redirectStandardIn.Enqueue(input);
                }
            }

            return await processInvoker.ExecuteAsync(
                workingDirectory: HostContext.GetDirectory(WellKnownDirectory.Work),
                fileName: DockerPath,
                arguments: arg,
                environment: null,
                requireExitCodeZero: false,
                outputEncoding: null,
                killProcessOnCancel: false,
                redirectStandardIn: redirectStandardIn,
                cancellationToken: cancellationToken);
        }

        private async Task<List<string>> ExecuteDockerCommandAsync(IExecutionContext context, string command, string options)
        {
            string arg = $"{command} {options}".Trim();
            context.Command($"{DockerPath} {arg}");

            List<string> output = new List<string>();
            var processInvoker = HostContext.CreateService<IProcessInvoker>();
            processInvoker.OutputDataReceived += delegate (object sender, ProcessDataReceivedEventArgs message)
            {
                if (!string.IsNullOrEmpty(message.Data))
                {
                    output.Add(message.Data);
                    context.Output(message.Data);
                }
            };

            processInvoker.ErrorDataReceived += delegate (object sender, ProcessDataReceivedEventArgs message)
            {
                if (!string.IsNullOrEmpty(message.Data))
                {
                    context.Output(message.Data);
                }
            };

            await processInvoker.ExecuteAsync(
                            workingDirectory: HostContext.GetDirectory(WellKnownDirectory.Work),
                            fileName: DockerPath,
                            arguments: arg,
                            environment: null,
                            requireExitCodeZero: true,
                            outputEncoding: null,
                            cancellationToken: CancellationToken.None);

            return output;
        }
    }
}<|MERGE_RESOLUTION|>--- conflicted
+++ resolved
@@ -1,9 +1,6 @@
-<<<<<<< HEAD
-=======
 // Copyright (c) Microsoft Corporation.
 // Licensed under the MIT License.
 
->>>>>>> 4d2dc241
 using Agent.Sdk;
 using System;
 using System.Collections.Generic;
@@ -96,11 +93,6 @@
                 // Wait for 17.07 to switch using stdin for docker registry password.
                 return await ExecuteDockerCommandAsync(context, "login", $"--username \"{username}\" --password \"{password.Replace("\"", "\\\"")}\" {server}", new List<string>() { password }, context.CancellationToken);
             }
-<<<<<<< HEAD
-            
-=======
-
->>>>>>> 4d2dc241
             return await ExecuteDockerCommandAsync(context, "login", $"--username \"{username}\" --password-stdin {server}", new List<string>() { password }, context.CancellationToken);
         }
 
@@ -149,13 +141,8 @@
             {
                 // replace `"` with `\"` and add `"{0}"` to all path.
                 String volumeArg;
-<<<<<<< HEAD
-                String targetVolume = container.TranslateContainerPathForImageOS(PlatformUtil.RunningOnOS, volume.TargetVolumePath).Replace("\"", "\\\"");
-                
-=======
                 String targetVolume = container.TranslateContainerPathForImageOS(PlatformUtil.HostOS, volume.TargetVolumePath).Replace("\"", "\\\"");
 
->>>>>>> 4d2dc241
                 if (String.IsNullOrEmpty(volume.SourceVolumePath))
                 {
                     // Anonymous docker volume
@@ -205,14 +192,8 @@
 
         public async Task<int> DockerNetworkCreate(IExecutionContext context, string network)
         {
-<<<<<<< HEAD
             if (context.StepTarget().ImageOS == PlatformUtil.OS.Windows)
             {
-                //TODO: Test this. I verified that using --drive nat does not work when starting a linux container on windows
-=======
-            if (context.Container.ImageOS == PlatformUtil.OS.Windows)
-            {
->>>>>>> 4d2dc241
                 return await ExecuteDockerCommandAsync(context, "network", $"create --label {DockerInstanceLabel} {network} --driver nat", context.CancellationToken);
             }
             return await ExecuteDockerCommandAsync(context, "network", $"create --label {DockerInstanceLabel} {network}", context.CancellationToken);
