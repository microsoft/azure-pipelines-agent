using System;
using System.Collections.Generic;
using System.IO;
using Microsoft.VisualStudio.Services.Agent.Util;
using Pipelines = Microsoft.TeamFoundation.DistributedTask.Pipelines;

namespace Microsoft.VisualStudio.Services.Agent.Worker.Container
{
    public class ContainerInfo
    {
        private List<MountVolume> _mountVolumes;
        private List<PortMapping> _portMappings;
        private IDictionary<string, string> _environmentVariables;

#if OS_WINDOWS
        private Dictionary<string, string> _pathMappings = new Dictionary<string, string>(StringComparer.OrdinalIgnoreCase);
#else
        private Dictionary<string, string> _pathMappings = new Dictionary<string, string>();
#endif

        public ContainerInfo(IHostContext hostContext, Pipelines.ContainerResource container, Boolean isJobContainer = true)
        {
            this.ContainerName = container.Alias;

            string containerImage = container.Properties.Get<string>("image");
            ArgUtil.NotNullOrEmpty(containerImage, nameof(containerImage));

            this.ContainerImage = containerImage;
            this.ContainerDisplayName = $"{container.Alias}_{Pipelines.Validation.NameValidation.Sanitize(containerImage)}_{Guid.NewGuid().ToString("N").Substring(0, 6)}";
            this.ContainerRegistryEndpoint = container.Endpoint?.Id ?? Guid.Empty;
            this.ContainerCreateOptions = container.Properties.Get<string>("options");
            this.SkipContainerImagePull = container.Properties.Get<bool>("localimage");
            this.ContainerEnvironmentVariables = container.Environment;
            this.ContainerCommand = container.Properties.Get<string>("command", defaultValue: "");

#if OS_WINDOWS
            _pathMappings[hostContext.GetDirectory(WellKnownDirectory.Tools)] = "C:\\__t"; // Tool cache folder may come from ENV, so we need a unique folder to avoid collision
            _pathMappings[hostContext.GetDirectory(WellKnownDirectory.Work)] = "C:\\__w";
            _pathMappings[hostContext.GetDirectory(WellKnownDirectory.Root)] = "C:\\__a";
#else
            _pathMappings[hostContext.GetDirectory(WellKnownDirectory.Tools)] = "/__t"; // Tool cache folder may come from ENV, so we need a unique folder to avoid collision
            _pathMappings[hostContext.GetDirectory(WellKnownDirectory.Work)] = "/__w";
            _pathMappings[hostContext.GetDirectory(WellKnownDirectory.Root)] = "/__a";
#endif
            this.PortMappings.AddRange(ParsePorts(container.Ports));
            this.MountVolumes.AddRange(ParseVolumes(container.Volumes));
            this.IsJobContainer = isJobContainer;
            if (this.IsJobContainer)
            {
                this.MountVolumes.Add(new MountVolume("/var/run/docker.sock", "/var/run/docker.sock"));

                string node = TranslateToContainerPath(Path.Combine(hostContext.GetDirectory(WellKnownDirectory.Externals), "node", "bin", $"node{IOUtil.ExeExtension}"));
                string sleepCommand = $"\"{node}\" -e \"setInterval(function(){{}}, 24 * 60 * 60 * 1000);\"";
                this.ContainerCommand = sleepCommand;
            }
        }

        public string ContainerId { get; set; }
        public string ContainerDisplayName { get; private set; }
        public string ContainerNetwork { get; set; }
        public string ContainerNetworkAlias { get; set; }
        public string ContainerImage { get; set; }
        public string ContainerName { get; set; }
<<<<<<< HEAD
        public string ContainerCommand { get; set; }
=======
        public string ContainerBringNodePath { get; set; }
>>>>>>> 8553b6b0
        public Guid ContainerRegistryEndpoint { get; private set; }
        public string ContainerCreateOptions { get; private set; }
        public bool SkipContainerImagePull { get; private set; }
#if !OS_WINDOWS
        public string CurrentUserName { get; set; }
        public string CurrentUserId { get; set; }
#endif
        public bool IsJobContainer { get; set; }

        public IDictionary<string, string> ContainerEnvironmentVariables
        {
            get
            {
                if (_environmentVariables == null)
                {
                    _environmentVariables = new Dictionary<string, string>();
                }

                return _environmentVariables;
            }
            private set
            {
                _environmentVariables = value;
            }
        }

        public List<MountVolume> MountVolumes
        {
            get
            {
                if (_mountVolumes == null)
                {
                    _mountVolumes = new List<MountVolume>();
                }

                return _mountVolumes;
            }
        }

        public List<PortMapping> PortMappings
        {
            get
            {
                if (_portMappings == null)
                {
                    _portMappings = new List<PortMapping>();
                }

                return _portMappings;
            }
            set
            {
                _portMappings = value;
            }
        }

        public string TranslateToContainerPath(string path)
        {
            if (!string.IsNullOrEmpty(path))
            {
                foreach (var mapping in _pathMappings)
                {
#if OS_WINDOWS
                    if (string.Equals(path, mapping.Key, StringComparison.OrdinalIgnoreCase))
                    {
                        return mapping.Value;
                    }

                    if (path.StartsWith(mapping.Key + Path.DirectorySeparatorChar, StringComparison.OrdinalIgnoreCase) ||
                        path.StartsWith(mapping.Key + Path.AltDirectorySeparatorChar, StringComparison.OrdinalIgnoreCase))
                    {
                        return mapping.Value + path.Remove(0, mapping.Key.Length);
                    }
#else
                    if (string.Equals(path, mapping.Key))
                    {
                        return mapping.Value;
                    }

                    if (path.StartsWith(mapping.Key + Path.DirectorySeparatorChar))
                    {
                        return mapping.Value + path.Remove(0, mapping.Key.Length);
                    }
#endif
                }
            }

            return path;
        }

        public string TranslateToHostPath(string path)
        {
            if (!string.IsNullOrEmpty(path))
            {
                foreach (var mapping in _pathMappings)
                {
#if OS_WINDOWS
                    if (string.Equals(path, mapping.Value, StringComparison.OrdinalIgnoreCase))
                    {
                        return mapping.Key;
                    }

                    if (path.StartsWith(mapping.Value + Path.DirectorySeparatorChar, StringComparison.OrdinalIgnoreCase) ||
                        path.StartsWith(mapping.Value + Path.AltDirectorySeparatorChar, StringComparison.OrdinalIgnoreCase))
                    {
                        return mapping.Key + path.Remove(0, mapping.Value.Length);
                    }
#else
                    if (string.Equals(path, mapping.Value))
                    {
                        return mapping.Key;
                    }

                    if (path.StartsWith(mapping.Value + Path.DirectorySeparatorChar))
                    {
                        return mapping.Key + path.Remove(0, mapping.Value.Length);
                    }
#endif
                }
            }

            return path;
        }

        private List<MountVolume> ParseVolumes(IList<string> volumes)
        {
            List<MountVolume> mountVolumes = new List<MountVolume>();
            if (volumes?.Count > 0)
            {
                foreach (var volume in volumes)
                {
                    var volumeSplit = volume.Split(":");
                    if (volumeSplit?.Length == 3)
                    {
                        // source:target:ro
                        mountVolumes.Add(new MountVolume(volumeSplit[0], volumeSplit[1], String.Equals(volumeSplit[2], "ro")));
                    }
                    else if (volumeSplit?.Length == 2)
                    {
                        if (String.Equals(volumeSplit[1], "ro"))
                        {
                            // target:ro
                            mountVolumes.Add(new MountVolume(null, volumeSplit[0], true));
                        }
                        else
                        {
                            // source:target
                            mountVolumes.Add(new MountVolume(volumeSplit[0], volumeSplit[1]));
                        }
                    }
                    else
                    {
                        // target - or, default to passing straight through
                        mountVolumes.Add(new MountVolume(null, volume));
                    }
                }
            }
            return mountVolumes;
        }

        private List<PortMapping> ParsePorts(IList<string> ports)
        {
            List<PortMapping> portMappings = new List<PortMapping>();
            if (ports?.Count > 0)
            {
                foreach (var port in ports)
                {
                    var protoSplit = port.Split("/");
                    String portString;
                    String protoString = null;
                    if (protoSplit?.Length == 2)
                    {
                        protoString = protoSplit[1];
                    }
                    portString = protoSplit[0];
                    var portSplit = portString.Split(":");
                    if (portSplit?.Length == 3)
                    {
                        // host:hostport:targetport
                        portMappings.Add(new PortMapping($"{portSplit[0]}:{portSplit[1]}", portSplit[2], protoString));
                    }
                    else if (portSplit?.Length == 2)
                    {
                        // hostport:targetport
                        portMappings.Add(new PortMapping(portSplit[0], portSplit[1], protoString));
                    }
                    else
                    {
                        // target - or, default to passing straight through
                        portMappings.Add(new PortMapping(null, port, protoString));
                    }
                }
            }
            return portMappings;
        }
    }

    public class MountVolume
    {
        public MountVolume(string sourceVolumePath, string targetVolumePath, bool readOnly = false)
        {
            this.SourceVolumePath = sourceVolumePath;
            this.TargetVolumePath = targetVolumePath;
            this.ReadOnly = readOnly;
        }

        public string SourceVolumePath { get; set; }
        public string TargetVolumePath { get; set; }
        public bool ReadOnly { get; set; }
    }

    public class PortMapping
    {
        public PortMapping(string hostPort, string containerPort, string protocol)
        {
            this.HostPort = hostPort;
            this.ContainerPort = containerPort;
            this.Protocol = protocol;
        }

        public string HostPort { get; set; }
        public string ContainerPort { get; set; }
        public string Protocol { get; set; }
    }

    public class DockerVersion
    {
        public DockerVersion(Version serverVersion, Version clientVersion)
        {
            this.ServerVersion = serverVersion;
            this.ClientVersion = clientVersion;
        }

        public Version ServerVersion { get; set; }
        public Version ClientVersion { get; set; }
    }
}<|MERGE_RESOLUTION|>--- conflicted
+++ resolved
@@ -61,11 +61,8 @@
         public string ContainerNetworkAlias { get; set; }
         public string ContainerImage { get; set; }
         public string ContainerName { get; set; }
-<<<<<<< HEAD
         public string ContainerCommand { get; set; }
-=======
         public string ContainerBringNodePath { get; set; }
->>>>>>> 8553b6b0
         public Guid ContainerRegistryEndpoint { get; private set; }
         public string ContainerCreateOptions { get; private set; }
         public bool SkipContainerImagePull { get; private set; }
