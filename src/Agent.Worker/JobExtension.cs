--- conflicted
+++ resolved
@@ -131,9 +131,6 @@
                     if (context.Container != null || context.SidecarContainers.Count > 0)
                     {
                         var containerProvider = HostContext.GetService<IContainerOperationProvider>();
-<<<<<<< HEAD
-                        preJobSteps.Add(new JobExtensionRunner(runAsync: containerProvider.StartContainerAsync,
-=======
                         var containers = new List<Container.ContainerInfo>();
                         if (context.Container != null)
                         {
@@ -142,7 +139,6 @@
                         containers.AddRange(context.SidecarContainers);
 
                         preJobSteps.Add(new JobExtensionRunner(runAsync: containerProvider.StartContainersAsync,
->>>>>>> 463e880a
                                                                           condition: ExpressionManager.Succeeded,
                                                                           displayName: StringUtil.Loc("InitializeContainer"),
                                                                           data: (object)containers));
