// Copyright (c) Microsoft Corporation.
// Licensed under the MIT License.

using System;
using System.Collections.Generic;
using System.IO;
using System.Threading.Tasks;
using Microsoft.TeamFoundation.DistributedTask.Expressions;
using Microsoft.TeamFoundation.DistributedTask.WebApi;
using Pipelines = Microsoft.TeamFoundation.DistributedTask.Pipelines;
using Microsoft.VisualStudio.Services.Agent.Util;
using System.Linq;
using System.Diagnostics;
using Agent.Sdk;
using Agent.Sdk.Knob;

namespace Microsoft.VisualStudio.Services.Agent.Worker
{
    public interface IJobExtension : IExtension
    {
        HostTypes HostType { get; }
        Task<List<IStep>> InitializeJob(IExecutionContext jobContext, Pipelines.AgentJobRequestMessage message);
        Task FinalizeJob(IExecutionContext jobContext);
        string GetRootedPath(IExecutionContext context, string path);
        void ConvertLocalPath(IExecutionContext context, string localPath, out string repoName, out string sourcePath);
    }

    public abstract class JobExtension : AgentService, IJobExtension
    {
        private readonly HashSet<string> _existingProcesses = new HashSet<string>(StringComparer.OrdinalIgnoreCase);
        private bool _processCleanup;
        private string _processLookupId = $"vsts_{Guid.NewGuid()}";

        private bool _taskKeyCleanup;

        public abstract HostTypes HostType { get; }

        public abstract Type ExtensionType { get; }

        // Anything job extension want to do before building the steps list.
        public abstract void InitializeJobExtension(IExecutionContext context, IList<Pipelines.JobStep> steps, Pipelines.WorkspaceOptions workspace);

        // Anything job extension want to add to pre-job steps list. This will be deprecated when GetSource move to a task.
        public abstract IStep GetExtensionPreJobStep(IExecutionContext jobContext);

        // Anything job extension want to add to post-job steps list. This will be deprecated when GetSource move to a task.
        public abstract IStep GetExtensionPostJobStep(IExecutionContext jobContext);

        public abstract string GetRootedPath(IExecutionContext context, string path);

        public abstract void ConvertLocalPath(IExecutionContext context, string localPath, out string repoName, out string sourcePath);

        // download all required tasks.
        // make sure all task's condition inputs are valid.
        // build up three list of steps for jobrunner. (pre-job, job, post-job)
        public async Task<List<IStep>> InitializeJob(IExecutionContext jobContext, Pipelines.AgentJobRequestMessage message)
        {
            Trace.Entering();
            ArgUtil.NotNull(jobContext, nameof(jobContext));
            ArgUtil.NotNull(message, nameof(message));

            // create a new timeline record node for 'Initialize job'
            IExecutionContext context = jobContext.CreateChild(Guid.NewGuid(), StringUtil.Loc("InitializeJob"), $"{nameof(JobExtension)}_Init");

            List<IStep> preJobSteps = new List<IStep>();
            List<IStep> jobSteps = new List<IStep>();
            List<IStep> postJobSteps = new List<IStep>();
            using (var register = jobContext.CancellationToken.Register(() => { context.CancelToken(); }))
            {
                try
                {
                    context.Start();
                    context.Section(StringUtil.Loc("StepStarting", StringUtil.Loc("InitializeJob")));

                    // Check if a system supports .NET 6
                    PackageVersion agentVersion = new PackageVersion(BuildConstants.AgentPackage.Version);
                    if (agentVersion.Major < 3)
                    {
                        try
                        {
                            Trace.Verbose("Checking if your system supports .NET 6");

                            string systemId = PlatformUtil.GetSystemId();
                            SystemVersion systemVersion = PlatformUtil.GetSystemVersion();
                            string notSupportNet6Message = null;

                            if (await PlatformUtil.DoesSystemPersistsInNet6Whitelist())
                            {
                                // Check version of the system
                                if (!await PlatformUtil.IsNet6Supported())
                                {
                                    notSupportNet6Message = $"The operating system the agent is running on is \"{systemId}\" ({systemVersion}), which will not be supported by the .NET 6 based v3 agent. Please upgrade the operating system of this host to ensure compatibility with the v3 agent. See https://aka.ms/azdo-pipeline-agent-version";
                                    if (AgentKnobs.AgentFailOnIncompatibleOS.GetValue(jobContext).AsBoolean() &&
                                        !AgentKnobs.AcknowledgeNoUpdates.GetValue(jobContext).AsBoolean())
                                    {
                                        throw new UnsupportedOsException(StringUtil.Loc("FailAgentOnUnsupportedOs"));
                                    }
                                }
                            }
                            else
                            {
                                notSupportNet6Message = $"The operating system the agent is running on is \"{systemId}\" ({systemVersion}), which has not been tested with the .NET 6 based v3 agent. The v2 agent wil not automatically upgrade to the v3 agent. You can manually download the .NET 6 based v3 agent from https://github.com/microsoft/azure-pipelines-agent/releases. See https://aka.ms/azdo-pipeline-agent-version";
                            }

                            if (!string.IsNullOrWhiteSpace(notSupportNet6Message))
                            {
                                context.Warning(notSupportNet6Message);
                            }
                        }
                        catch (UnsupportedOsException)
                        {
                            throw;
                        }
                        catch (Exception ex)
                        {
                            Trace.Error($"Error has occurred while checking if system supports .NET 6: {ex}");
                            context.Warning(ex.Message);
                        }
                    }

                    // Set agent version variable.
                    context.SetVariable(Constants.Variables.Agent.Version, BuildConstants.AgentPackage.Version);
                    context.Output(StringUtil.Loc("AgentNameLog", context.Variables.Get(Constants.Variables.Agent.Name)));
                    context.Output(StringUtil.Loc("AgentMachineNameLog", context.Variables.Get(Constants.Variables.Agent.MachineName)));
                    context.Output(StringUtil.Loc("AgentVersion", BuildConstants.AgentPackage.Version));

                    // Machine specific setup info
                    OutputSetupInfo(context);

                    string imageVersion = System.Environment.GetEnvironmentVariable(Constants.ImageVersionVariable);
                    if (imageVersion != null)
                    {
                        context.Output(StringUtil.Loc("ImageVersionLog", imageVersion));
                    }

                    context.Output(StringUtil.Loc("UserNameLog", System.Environment.UserName));

                    // Print proxy setting information for better diagnostic experience
                    var agentWebProxy = HostContext.GetService<IVstsAgentWebProxy>();
                    if (!string.IsNullOrEmpty(agentWebProxy.ProxyAddress))
                    {
                        context.Output(StringUtil.Loc("AgentRunningBehindProxy", agentWebProxy.ProxyAddress));
                    }

                    // Give job extension a chance to initialize
                    Trace.Info($"Run initial step from extension {this.GetType().Name}.");
                    InitializeJobExtension(context, message?.Steps, message?.Workspace);

                    if (AgentKnobs.ForceCreateTasksDirectory.GetValue(context).AsBoolean())
                    {
                        var tasksDir = HostContext.GetDirectory(WellKnownDirectory.Tasks);
                        try
                        {
                            Trace.Info($"Pre-creating {tasksDir} directory");
                            Directory.CreateDirectory(tasksDir);
                            IOUtil.ValidateExecutePermission(tasksDir);
                        }
                        catch (Exception ex)
                        {
                            Trace.Error(ex);
                            context.Error(ex);
                        }
                    }

                    // Download tasks if not already in the cache
                    Trace.Info("Downloading task definitions.");
                    var taskManager = HostContext.GetService<ITaskManager>();
                    await taskManager.DownloadAsync(context, message.Steps);

                    // Parse all Task conditions.
                    Trace.Info("Parsing all task's condition inputs.");
                    var expression = HostContext.GetService<IExpressionManager>();
                    Dictionary<Guid, IExpressionNode> taskConditionMap = new Dictionary<Guid, IExpressionNode>();
                    foreach (var task in message.Steps.OfType<Pipelines.TaskStep>())
                    {
                        IExpressionNode condition;
                        if (!string.IsNullOrEmpty(task.Condition))
                        {
                            context.Debug($"Task '{task.DisplayName}' has following condition: '{task.Condition}'.");
                            condition = expression.Parse(context, task.Condition);
                        }
                        else
                        {
                            condition = ExpressionManager.Succeeded;
                        }

                        task.DisplayName = context.Variables.ExpandValue(nameof(task.DisplayName), task.DisplayName);

                        taskConditionMap[task.Id] = condition;
                    }
                    context.Output("Checking job knob settings.");
                    foreach (var knob in Knob.GetAllKnobsFor<AgentKnobs>())
                    {
                        var value = knob.GetValue(jobContext);
                        if (value.Source.GetType() != typeof(BuiltInDefaultKnobSource))
                        {
                            var tag = "";
                            if (knob.IsDeprecated)
                            {
                                tag = "(DEPRECATED)";
                            }
                            else if (knob.IsExperimental)
                            {
                                tag = "(EXPERIMENTAL)";
                            }
                            var stringValue = value.AsString();
                            if (knob is SecretKnob)
                            {
                                HostContext.SecretMasker.AddValue(stringValue, $"JobExtension_InitializeJob_{knob.Name}");
                            }
                            var outputLine = $"   Knob: {knob.Name} = {stringValue} Source: {value.Source.GetDisplayString()} {tag}";

                            if (knob.IsDeprecated)
                            {
                                context.Warning(outputLine);

                                string deprecationInfo = (knob as DeprecatedKnob).DeprecationInfo;
                                if (!string.IsNullOrEmpty(deprecationInfo))
                                {
                                    context.Warning(deprecationInfo);
                                }
                            }
                            else
                            {
                                context.Output(outputLine);
                            }
                        }
                    }
                    context.Output("Finished checking job knob settings.");

                    if (PlatformUtil.RunningOnWindows)
                    {
                        // This is for internal testing and is not publicly supported. This will be removed from the agent at a later time.
                        var prepareScript = Environment.GetEnvironmentVariable("VSTS_AGENT_INIT_INTERNAL_TEMP_HACK");
                        ServiceEndpoint systemConnection = context.Endpoints.Single(x => string.Equals(x.Name, WellKnownServiceEndpointNames.SystemVssConnection, StringComparison.OrdinalIgnoreCase));
                        if (!string.IsNullOrEmpty(prepareScript) && context.StepTarget() is HostInfo)
                        {
                            var prepareStep = new ManagementScriptStep(
                                scriptPath: prepareScript,
                                condition: ExpressionManager.Succeeded,
                                displayName: "Agent Initialization");

                            Trace.Verbose($"Adding agent init script step.");
                            prepareStep.Initialize(HostContext);
                            prepareStep.ExecutionContext = jobContext?.CreateChild(Guid.NewGuid(), prepareStep.DisplayName, nameof(ManagementScriptStep));
                            prepareStep.AccessToken = systemConnection.Authorization.Parameters["AccessToken"];
                            prepareStep.Condition = ExpressionManager.Succeeded;
                            preJobSteps.Add(prepareStep);
                        }
                    }

                    // build up 3 lists of steps, pre-job, job, post-job
                    Stack<IStep> postJobStepsBuilder = new Stack<IStep>();
                    Dictionary<Guid, Variables> taskVariablesMapping = new Dictionary<Guid, Variables>();

                    if (context.Containers.Count > 0 || context.SidecarContainers.Count > 0)
                    {
                        var containerProvider = HostContext.GetService<IContainerOperationProvider>();
                        var containers = new List<ContainerInfo>();
                        containers.AddRange(context.Containers);
                        containers.AddRange(context.SidecarContainers);

                        preJobSteps.Add(new JobExtensionRunner(runAsync: containerProvider.StartContainersAsync,
                                                                          condition: ExpressionManager.Succeeded,
                                                                          displayName: StringUtil.Loc("InitializeContainer"),
                                                                          data: (object)containers));
                        postJobStepsBuilder.Push(new JobExtensionRunner(runAsync: containerProvider.StopContainersAsync,
                                                                        condition: ExpressionManager.Always,
                                                                        displayName: StringUtil.Loc("StopContainer"),
                                                                        data: (object)containers));
                    }

                    Dictionary<Guid, List<TaskRestrictions>> taskRestrictionsMap = new Dictionary<Guid, List<TaskRestrictions>>();
                    foreach (var task in message?.Steps.OfType<Pipelines.TaskStep>())
                    {
                        var taskDefinition = taskManager.Load(task);

                        // Collect any task restrictions from the definition or step
                        var restrictions = new List<TaskRestrictions>();
                        if (taskDefinition.Data.Restrictions != null)
                        {
                            restrictions.Add(new TaskDefinitionRestrictions(taskDefinition.Data));
                        }
                        if (string.Equals(WellKnownStepTargetStrings.Restricted, task.Target?.Commands, StringComparison.OrdinalIgnoreCase))
                        {
                            restrictions.Add(new TaskRestrictions() { Commands = new TaskCommandRestrictions() { Mode = TaskCommandMode.Restricted } });
                        }
                        if (task.Target?.SettableVariables != null)
                        {
                            restrictions.Add(new TaskRestrictions() { SettableVariables = task.Target.SettableVariables });
                        }
                        taskRestrictionsMap[task.Id] = restrictions;

                        List<string> warnings;
                        taskVariablesMapping[task.Id] = new Variables(HostContext, new Dictionary<string, VariableValue>(), out warnings);

                        // Add pre-job steps from Tasks
                        if (taskDefinition.Data?.PreJobExecution != null)
                        {
                            Trace.Info($"Adding Pre-Job {task.DisplayName}.");
                            var taskRunner = HostContext.CreateService<ITaskRunner>();
                            taskRunner.Task = task;
                            taskRunner.Stage = JobRunStage.PreJob;
                            taskRunner.Condition = taskConditionMap[task.Id];
                            preJobSteps.Add(taskRunner);
                        }

                        // Add execution steps from Tasks
                        if (taskDefinition.Data?.Execution != null)
                        {
                            Trace.Verbose($"Adding {task.DisplayName}.");
                            var taskRunner = HostContext.CreateService<ITaskRunner>();
                            taskRunner.Task = task;
                            taskRunner.Stage = JobRunStage.Main;
                            taskRunner.Condition = taskConditionMap[task.Id];
                            jobSteps.Add(taskRunner);
                        }

                        // Add post-job steps from Tasks
                        if (taskDefinition.Data?.PostJobExecution != null)
                        {
                            Trace.Verbose($"Adding Post-Job {task.DisplayName}.");
                            var taskRunner = HostContext.CreateService<ITaskRunner>();
                            taskRunner.Task = task;
                            taskRunner.Stage = JobRunStage.PostJob;
                            taskRunner.Condition = ExpressionManager.Always;
                            postJobStepsBuilder.Push(taskRunner);
                        }
                    }

                    // Add pre-job step from Extension
                    Trace.Info("Adding pre-job step from extension.");
                    var extensionPreJobStep = GetExtensionPreJobStep(jobContext);
                    if (extensionPreJobStep != null)
                    {
                        preJobSteps.Add(extensionPreJobStep);
                    }

                    // Add post-job step from Extension
                    Trace.Info("Adding post-job step from extension.");
                    var extensionPostJobStep = GetExtensionPostJobStep(jobContext);
                    if (extensionPostJobStep != null)
                    {
                        postJobStepsBuilder.Push(extensionPostJobStep);
                    }

                    ArgUtil.NotNull(jobContext, nameof(jobContext)); // I am not sure why this is needed, but static analysis flagged all uses of jobContext below this point
                    // create execution context for all pre-job steps
                    foreach (var step in preJobSteps)
                    {
                        if (PlatformUtil.RunningOnWindows && step is ManagementScriptStep)
                        {
                            continue;
                        }

                        if (step is JobExtensionRunner)
                        {
                            JobExtensionRunner extensionStep = step as JobExtensionRunner;
                            ArgUtil.NotNull(extensionStep, extensionStep.DisplayName);
                            Guid stepId = Guid.NewGuid();
                            extensionStep.ExecutionContext = jobContext.CreateChild(stepId, extensionStep.DisplayName, stepId.ToString("N"));
                        }
                        else if (step is ITaskRunner)
                        {
                            ITaskRunner taskStep = step as ITaskRunner;
                            ArgUtil.NotNull(taskStep, step.DisplayName);
                            taskStep.ExecutionContext = jobContext.CreateChild(
                                Guid.NewGuid(),
                                StringUtil.Loc("PreJob", taskStep.DisplayName),
                                taskStep.Task.Name,
                                taskVariablesMapping[taskStep.Task.Id],
                                outputForward: true,
                                taskRestrictions: taskRestrictionsMap[taskStep.Task.Id]);
                        }
                    }

                    // create task execution context for all job steps from task
                    foreach (var step in jobSteps)
                    {
                        ITaskRunner taskStep = step as ITaskRunner;
                        ArgUtil.NotNull(taskStep, step.DisplayName);
                        taskStep.ExecutionContext = jobContext.CreateChild(
                            taskStep.Task.Id,
                            taskStep.DisplayName,
                            taskStep.Task.Name,
                            taskVariablesMapping[taskStep.Task.Id],
                            outputForward: true,
                            taskRestrictions: taskRestrictionsMap[taskStep.Task.Id]);
                    }

                    // Add post-job steps from Tasks
                    Trace.Info("Adding post-job steps from tasks.");
                    while (postJobStepsBuilder.Count > 0)
                    {
                        postJobSteps.Add(postJobStepsBuilder.Pop());
                    }

                    // create task execution context for all post-job steps from task
                    foreach (var step in postJobSteps)
                    {
                        if (step is JobExtensionRunner)
                        {
                            JobExtensionRunner extensionStep = step as JobExtensionRunner;
                            ArgUtil.NotNull(extensionStep, extensionStep.DisplayName);
                            Guid stepId = Guid.NewGuid();
                            extensionStep.ExecutionContext = jobContext.CreateChild(stepId, extensionStep.DisplayName, stepId.ToString("N"));
                        }
                        else if (step is ITaskRunner)
                        {
                            ITaskRunner taskStep = step as ITaskRunner;
                            ArgUtil.NotNull(taskStep, step.DisplayName);
                            taskStep.ExecutionContext = jobContext.CreateChild(
                                Guid.NewGuid(),
                                StringUtil.Loc("PostJob", taskStep.DisplayName),
                                taskStep.Task.Name,
                                taskVariablesMapping[taskStep.Task.Id],
                                outputForward: true,
                                taskRestrictions: taskRestrictionsMap[taskStep.Task.Id]);
                        }
                    }

                    if (PlatformUtil.RunningOnWindows)
                    {
                        // Add script post steps.
                        // This is for internal testing and is not publicly supported. This will be removed from the agent at a later time.
                        var finallyScript = Environment.GetEnvironmentVariable("VSTS_AGENT_CLEANUP_INTERNAL_TEMP_HACK");
                        if (!string.IsNullOrEmpty(finallyScript) && context.StepTarget() is HostInfo)
                        {
                            var finallyStep = new ManagementScriptStep(
                                scriptPath: finallyScript,
                                condition: ExpressionManager.Always,
                                displayName: "Agent Cleanup");

                            Trace.Verbose($"Adding agent cleanup script step.");
                            finallyStep.Initialize(HostContext);
                            finallyStep.ExecutionContext = jobContext.CreateChild(Guid.NewGuid(), finallyStep.DisplayName, nameof(ManagementScriptStep));
                            finallyStep.Condition = ExpressionManager.Always;
                            ServiceEndpoint systemConnection = context.Endpoints.Single(x => string.Equals(x.Name, WellKnownServiceEndpointNames.SystemVssConnection, StringComparison.OrdinalIgnoreCase));
                            finallyStep.AccessToken = systemConnection.Authorization.Parameters["AccessToken"];
                            postJobSteps.Add(finallyStep);
                        }
                    }

                    List<IStep> steps = new List<IStep>();
                    steps.AddRange(preJobSteps);
                    steps.AddRange(jobSteps);
                    steps.AddRange(postJobSteps);

                    // Start agent log plugin host process
                    var logPlugin = HostContext.GetService<IAgentLogPlugin>();
                    await logPlugin.StartAsync(context, steps, jobContext.CancellationToken);

                    // Prepare for orphan process cleanup
                    _processCleanup = jobContext.Variables.GetBoolean("process.clean") ?? true;
                    if (_processCleanup)
                    {
                        // Set the VSTS_PROCESS_LOOKUP_ID env variable.
                        context.SetVariable(Constants.ProcessLookupId, _processLookupId, false, false);
                        context.Output("Start tracking orphan processes.");

                        // Take a snapshot of current running processes
                        Dictionary<int, Process> processes = SnapshotProcesses();
                        foreach (var proc in processes)
                        {
                            // Pid_ProcessName
                            _existingProcesses.Add($"{proc.Key}_{proc.Value.ProcessName}");
                        }
                    }
                    _taskKeyCleanup = jobContext.Variables.GetBoolean("process.cleanTaskKey") ?? true;

                    return steps;
                }
                catch (OperationCanceledException ex) when (jobContext.CancellationToken.IsCancellationRequested)
                {
                    // Log the exception and cancel the JobExtension Initialization.
                    Trace.Error($"Caught cancellation exception from JobExtension Initialization: {ex}");
                    context.Error(ex);
                    context.Result = TaskResult.Canceled;
                    throw;
                }
                catch (Exception ex)
                {
                    // Log the error and fail the JobExtension Initialization.
                    Trace.Error($"Caught exception from JobExtension Initialization: {ex}");
                    context.Error(ex);
                    context.Result = TaskResult.Failed;
                    throw;
                }
                finally
                {
                    context.Section(StringUtil.Loc("StepFinishing", StringUtil.Loc("InitializeJob")));
                    context.Complete();
                }
            }
        }

        public async Task FinalizeJob(IExecutionContext jobContext)
        {
            Trace.Entering();
            ArgUtil.NotNull(jobContext, nameof(jobContext));

            // create a new timeline record node for 'Finalize job'
            IExecutionContext context = jobContext.CreateChild(Guid.NewGuid(), StringUtil.Loc("FinalizeJob"), $"{nameof(JobExtension)}_Final");
            using (var register = jobContext.CancellationToken.Register(() => { context.CancelToken(); }))
            {
                try
                {
                    context.Start();
                    context.Section(StringUtil.Loc("StepStarting", StringUtil.Loc("FinalizeJob")));

                    // Wait for agent log plugin process exits
                    var logPlugin = HostContext.GetService<IAgentLogPlugin>();
                    try
                    {
                        await logPlugin.WaitAsync(context);
                    }
                    catch (Exception ex)
                    {
                        // Log and ignore the error from log plugin finalization.
                        Trace.Error($"Caught exception from log plugin finalization: {ex}");
                        context.Output(ex.Message);
                    }

                    if (_taskKeyCleanup)
                    {
                        context.Output("Cleaning up task key");
                        string taskKeyFile = Path.Combine(HostContext.GetDirectory(WellKnownDirectory.Work), ".taskkey");
                        if (File.Exists(taskKeyFile))
                        {
                            try
                            {
                                File.Delete(taskKeyFile);
                            }
                            catch (Exception ex)
                            {
                                Trace.Error($"Caught exception while attempting to delete taskKey file {taskKeyFile}: {ex}");
                                context.Output(ex.Message);
                            }
                        }
                    }

                    if (_processCleanup)
                    {
                        context.Output("Start cleaning up orphan processes.");

                        // Only check environment variable for any process that doesn't run before we invoke our process.
                        Dictionary<int, Process> currentProcesses = SnapshotProcesses();
                        foreach (var proc in currentProcesses)
                        {
                            if (_existingProcesses.Contains($"{proc.Key}_{proc.Value.ProcessName}"))
                            {
                                Trace.Verbose($"Skip existing process. PID: {proc.Key} ({proc.Value.ProcessName})");
                            }
                            else
                            {
                                Trace.Info($"Inspecting process environment variables. PID: {proc.Key} ({proc.Value.ProcessName})");

                                string lookupId = null;
                                try
                                {
                                    lookupId = proc.Value.GetEnvironmentVariable(HostContext, Constants.ProcessLookupId);
                                }
                                catch (Exception ex)
                                {
                                    Trace.Warning($"Ignore exception during read process environment variables: {ex.Message}");
                                    Trace.Verbose(ex.ToString());
                                }

                                if (string.Equals(lookupId, _processLookupId, StringComparison.OrdinalIgnoreCase))
                                {
                                    context.Output($"Terminate orphan process: pid ({proc.Key}) ({proc.Value.ProcessName})");
                                    try
                                    {
                                        proc.Value.Kill();
                                    }
                                    catch (Exception ex)
                                    {
                                        Trace.Error("Catch exception during orphan process cleanup.");
                                        Trace.Error(ex);
                                    }
                                }
                            }
                        }
                    }
                }
                catch (Exception ex)
                {
                    // Log and ignore the error from JobExtension finalization.
                    Trace.Error($"Caught exception from JobExtension finalization: {ex}");
                    context.Output(ex.Message);
                }
                finally
                {
                    context.Section(StringUtil.Loc("StepFinishing", StringUtil.Loc("FinalizeJob")));
                    context.Complete();
                }
            }
        }

        private Dictionary<int, Process> SnapshotProcesses()
        {
            Dictionary<int, Process> snapshot = new Dictionary<int, Process>();
            foreach (var proc in Process.GetProcesses())
            {
                try
                {
                    // On Windows, this will throw exception on error.
                    // On Linux, this will be NULL on error.
                    if (!string.IsNullOrEmpty(proc.ProcessName))
                    {
                        snapshot[proc.Id] = proc;
                    }
                }
                catch (Exception ex)
                {
                    Trace.Verbose($"Ignore any exception during taking process snapshot of process pid={proc.Id}: '{ex.Message}'.");
                }
            }

            Trace.Info($"Total accessible running process: {snapshot.Count}.");
            return snapshot;
        }

        private void OutputSetupInfo(IExecutionContext context)
        {
            try
            {
                var configurationStore = HostContext.GetService<IConfigurationStore>();

                foreach (var info in configurationStore.GetSetupInfo())
                {
                    if (!string.IsNullOrEmpty(info.Detail))
                    {
                        var groupName = info.Group;
                        if (string.IsNullOrEmpty(groupName))
                        {
                            groupName = "Machine Setup Info";
                        }

                        context.Output($"##[group]{groupName}");
                        var multiLines = info.Detail.Replace("\r\n", "\n").TrimEnd('\n').Split('\n');
                        foreach (var line in multiLines)
                        {
                            context.Output(line);
                        }
                        context.Output("##[endgroup]");
                    }
                }
            }
            catch (Exception ex)
            {
                context.Output($"Fail to load and print machine setup info: {ex.Message}");
                Trace.Error(ex);
            }
        }
    }

<<<<<<< HEAD
    public class UnsupportedOsException : Exception {
=======
    public class UnsupportedOsException : Exception
    {
>>>>>>> 7778d903
        public UnsupportedOsException(string message) : base(message) { }
    }
}<|MERGE_RESOLUTION|>--- conflicted
+++ resolved
@@ -655,12 +655,8 @@
         }
     }
 
-<<<<<<< HEAD
-    public class UnsupportedOsException : Exception {
-=======
     public class UnsupportedOsException : Exception
     {
->>>>>>> 7778d903
         public UnsupportedOsException(string message) : base(message) { }
     }
 }