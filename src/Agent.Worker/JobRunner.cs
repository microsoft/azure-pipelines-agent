--- conflicted
+++ resolved
@@ -140,22 +140,14 @@
                 jobContext.SetVariable(Constants.Variables.Agent.OS, VarUtil.OS);
                 jobContext.SetVariable(Constants.Variables.Agent.OSArchitecture, VarUtil.OSArchitecture);
                 jobContext.SetVariable(Constants.Variables.Agent.RootDirectory, HostContext.GetDirectory(WellKnownDirectory.Work), isFilePath: true);
-<<<<<<< HEAD
-#if OS_WINDOWS
-                jobContext.SetVariable(Constants.Variables.Agent.ServerOMDirectory, HostContext.GetDirectory(WellKnownDirectory.ServerOM), isFilePath: true);
-#else
-                jobContext.SetVariable(Constants.Variables.Agent.AcceptTeeEula, settings.AcceptTeeEula.ToString());
-#endif
-=======
                 if (PlatformUtil.RunningOnWindows)
                 {
                     jobContext.SetVariable(Constants.Variables.Agent.ServerOMDirectory, HostContext.GetDirectory(WellKnownDirectory.ServerOM), isFilePath: true);
                 }
                 if (!PlatformUtil.RunningOnWindows)
                 {
-                    jobContext.Variables.Set(Constants.Variables.Agent.AcceptTeeEula, settings.AcceptTeeEula.ToString());
-                }
->>>>>>> 4d2dc241
+                    jobContext.SetVariable(Constants.Variables.Agent.AcceptTeeEula, settings.AcceptTeeEula.ToString());
+                }
                 jobContext.SetVariable(Constants.Variables.Agent.WorkFolder, HostContext.GetDirectory(WellKnownDirectory.Work), isFilePath: true);
                 jobContext.SetVariable(Constants.Variables.System.WorkFolder, HostContext.GetDirectory(WellKnownDirectory.Work), isFilePath: true);
 
