--- conflicted
+++ resolved
@@ -197,11 +197,7 @@
                     Trace.Info($"Agent metadata populated [AgentId:{settings.AgentId}, AgentName:{settings.AgentName}, OS:{VarUtil.OS}, Architecture:{VarUtil.OSArchitecture}, SelfHosted:{!settings.IsMSHosted}, CloudId:{settings.AgentCloudId}, MachineName:{Environment.MachineName}]");
                     if (PlatformUtil.RunningOnWindows)
                     {
-<<<<<<< HEAD
                         string serverOMDirectoryVariable = VarUtil.GetServerOMDirectoryPath(jobContext);
-=======
-                        string serverOMDirectoryVariable = VarUtil.GetServerOMPath(HostContext, jobContext);
->>>>>>> 383e8670
                         jobContext.SetVariable(Constants.Variables.Agent.ServerOMDirectory, serverOMDirectoryVariable, isFilePath: true);
                     }
                     if (!PlatformUtil.RunningOnWindows)
