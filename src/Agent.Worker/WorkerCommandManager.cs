--- conflicted
+++ resolved
@@ -112,17 +112,11 @@
                     }
                     catch (SocketException ex)
                     {
-<<<<<<< HEAD
                         using (var vssConnection = WorkerUtilities.GetVssConnection(context))
                         {
                             ExceptionsUtil.HandleSocketException(ex, vssConnection.Uri.ToString(), context.Error);
                             context.CommandResult = TaskResult.Failed;
                         }
-                            
-=======
-                        ExceptionsUtil.HandleSocketException(ex, WorkerUtilities.GetVssConnection(context).Uri.ToString(), context.Error);
-                        context.CommandResult = TaskResult.Failed;
->>>>>>> fee78fe2
                     }
                     catch (Exception ex)
                     {
