using Microsoft.TeamFoundation.DistributedTask.WebApi;
using Agent.Sdk;
using Microsoft.VisualStudio.Services.Agent.Util;
using Microsoft.VisualStudio.Services.WebApi;
using System;
using System.Collections.Generic;
using System.IO;
using System.Reflection;
using System.Runtime.Loader;
using System.Threading;
using System.Threading.Tasks;
using System.Text;
using Microsoft.TeamFoundation.Framework.Common;

namespace Microsoft.VisualStudio.Services.Agent.Worker
{
    [ServiceLocator(Default = typeof(AgentPluginManager))]
    public interface IAgentPluginManager : IAgentService
    {
        AgentTaskPluginInfo GetPluginTask(Guid taskId, string taskVersion);
        AgentCommandPluginInfo GetPluginCommad(string commandArea, string commandEvent);
        Task RunPluginTaskAsync(IExecutionContext context, string plugin, Dictionary<string, string> inputs, Dictionary<string, string> environment, Variables runtimeVariables, EventHandler<ProcessDataReceivedEventArgs> outputHandler);
        void ProcessCommand(IExecutionContext context, Command command);
    }

    public sealed class AgentPluginManager : AgentService, IAgentPluginManager
    {
        private readonly Dictionary<string, Dictionary<string, AgentCommandPluginInfo>> _supportedLoggingCommands = new Dictionary<string, Dictionary<string, AgentCommandPluginInfo>>(StringComparer.OrdinalIgnoreCase);
        private readonly Dictionary<Guid, Dictionary<string, AgentTaskPluginInfo>> _supportedTasks = new Dictionary<Guid, Dictionary<string, AgentTaskPluginInfo>>();

        private readonly HashSet<string> _taskPlugins = new HashSet<string>()
        {
            "Agent.Plugins.Repository.CheckoutTask, Agent.Plugins",
            "Agent.Plugins.Repository.CleanupTask, Agent.Plugins",
            "Agent.Plugins.PipelineArtifact.DownloadPipelineArtifactTask, Agent.Plugins",
            "Agent.Plugins.PipelineArtifact.PublishPipelineArtifactTask, Agent.Plugins",
            "Agent.Plugins.PipelineArtifact.DownloadPipelineArtifactTaskV1, Agent.Plugins",
            "Agent.Plugins.PipelineArtifact.DownloadPipelineArtifactTaskV1_1_0, Agent.Plugins",
            "Agent.Plugins.PipelineCache.SavePipelineCacheV0, Agent.Plugins",
            "Agent.Plugins.PipelineCache.RestorePipelineCacheV0, Agent.Plugins",
            "Agent.Plugins.PipelineArtifact.DownloadPipelineArtifactTaskV1_1_1, Agent.Plugins",
<<<<<<< HEAD
=======
            "Agent.Plugins.PipelineArtifact.DownloadPipelineArtifactTaskV1_1_2, Agent.Plugins",
            "Agent.Plugins.PipelineArtifact.DownloadPipelineArtifactTaskV1_1_3, Agent.Plugins"
>>>>>>> f02680b5
        };

        private readonly HashSet<string> _commandPlugins = new HashSet<string>();

        public override void Initialize(IHostContext hostContext)
        {
            base.Initialize(hostContext);

            // Load task plugins
            foreach (var pluginTypeName in _taskPlugins)
            {
                IAgentTaskPlugin taskPlugin = null;
                AssemblyLoadContext.Default.Resolving += ResolveAssembly;
                try
                {
                    Trace.Info($"Load task plugin from '{pluginTypeName}'.");
                    Type type = Type.GetType(pluginTypeName, throwOnError: true);
                    taskPlugin = Activator.CreateInstance(type) as IAgentTaskPlugin;
                }
                finally
                {
                    AssemblyLoadContext.Default.Resolving -= ResolveAssembly;
                }

                ArgUtil.NotNull(taskPlugin, nameof(taskPlugin));
                ArgUtil.NotNull(taskPlugin.Id, nameof(taskPlugin.Id));
                ArgUtil.NotNullOrEmpty(taskPlugin.Version, nameof(taskPlugin.Version));
                ArgUtil.NotNullOrEmpty(taskPlugin.Stage, nameof(taskPlugin.Stage));
                if (!_supportedTasks.ContainsKey(taskPlugin.Id))
                {
                    _supportedTasks[taskPlugin.Id] = new Dictionary<string, AgentTaskPluginInfo>(StringComparer.OrdinalIgnoreCase);
                }

                if (!_supportedTasks[taskPlugin.Id].ContainsKey(taskPlugin.Version))
                {
                    _supportedTasks[taskPlugin.Id][taskPlugin.Version] = new AgentTaskPluginInfo();
                }

                Trace.Info($"Loaded task plugin id '{taskPlugin.Id}' ({taskPlugin.Version}) ({taskPlugin.Stage}).");
                if (taskPlugin.Stage == "pre")
                {
                    _supportedTasks[taskPlugin.Id][taskPlugin.Version].TaskPluginPreJobTypeName = pluginTypeName;
                }
                else if (taskPlugin.Stage == "main")
                {
                    _supportedTasks[taskPlugin.Id][taskPlugin.Version].TaskPluginTypeName = pluginTypeName;
                }
                else if (taskPlugin.Stage == "post")
                {
                    _supportedTasks[taskPlugin.Id][taskPlugin.Version].TaskPluginPostJobTypeName = pluginTypeName;
                }
            }

            // Load command plugin
            foreach (var pluginTypeName in _commandPlugins)
            {
                IAgentCommandPlugin commandPlugin = null;
                AssemblyLoadContext.Default.Resolving += ResolveAssembly;
                try
                {
                    Trace.Info($"Load command plugin from '{pluginTypeName}'.");
                    Type type = Type.GetType(pluginTypeName, throwOnError: true);
                    commandPlugin = Activator.CreateInstance(type) as IAgentCommandPlugin;
                }
                finally
                {
                    AssemblyLoadContext.Default.Resolving -= ResolveAssembly;
                }

                ArgUtil.NotNull(commandPlugin, nameof(commandPlugin));
                ArgUtil.NotNullOrEmpty(commandPlugin.Area, nameof(commandPlugin.Area));
                ArgUtil.NotNullOrEmpty(commandPlugin.Event, nameof(commandPlugin.Event));
                ArgUtil.NotNullOrEmpty(commandPlugin.DisplayName, nameof(commandPlugin.DisplayName));

                if (!_supportedLoggingCommands.ContainsKey(commandPlugin.Area))
                {
                    _supportedLoggingCommands[commandPlugin.Area] = new Dictionary<string, AgentCommandPluginInfo>(StringComparer.OrdinalIgnoreCase);
                }

                Trace.Info($"Loaded command plugin to handle '##vso[{commandPlugin.Area}.{commandPlugin.Event}]'.");
                _supportedLoggingCommands[commandPlugin.Area][commandPlugin.Event] = new AgentCommandPluginInfo() { CommandPluginTypeName = pluginTypeName, DisplayName = commandPlugin.DisplayName };
            }
        }

        public AgentTaskPluginInfo GetPluginTask(Guid taskId, string taskVersion)
        {
            if (_supportedTasks.ContainsKey(taskId) && _supportedTasks[taskId].ContainsKey(taskVersion))
            {
                return _supportedTasks[taskId][taskVersion];
            }
            else
            {
                return null;
            }
        }

        public AgentCommandPluginInfo GetPluginCommad(string commandArea, string commandEvent)
        {
            if (_supportedLoggingCommands.ContainsKey(commandArea) && _supportedLoggingCommands[commandArea].ContainsKey(commandEvent))
            {
                return _supportedLoggingCommands[commandArea][commandEvent];
            }
            else
            {
                return null;
            }
        }

        public async Task RunPluginTaskAsync(IExecutionContext context, string plugin, Dictionary<string, string> inputs, Dictionary<string, string> environment, Variables runtimeVariables, EventHandler<ProcessDataReceivedEventArgs> outputHandler)
        {
            ArgUtil.NotNullOrEmpty(plugin, nameof(plugin));

            // Only allow plugins we defined
            if (!_taskPlugins.Contains(plugin))
            {
                throw new NotSupportedException(plugin);
            }

            // Resolve the working directory.
            string workingDirectory = HostContext.GetDirectory(WellKnownDirectory.Work);
            ArgUtil.Directory(workingDirectory, nameof(workingDirectory));

            // Agent.PluginHost
            string file = Path.Combine(HostContext.GetDirectory(WellKnownDirectory.Bin), $"Agent.PluginHost{Util.IOUtil.ExeExtension}");
            ArgUtil.File(file, $"Agent.PluginHost{Util.IOUtil.ExeExtension}");

            // Agent.PluginHost's arguments
            string arguments = $"task \"{plugin}\"";

            // construct plugin context
            AgentTaskPluginExecutionContext pluginContext = new AgentTaskPluginExecutionContext
            {
                Inputs = inputs,
                Repositories = context.Repositories,
                Endpoints = context.Endpoints
            };
            // variables
            foreach (var publicVar in runtimeVariables.Public)
            {
                pluginContext.Variables[publicVar.Key] = publicVar.Value;
            }
            foreach (var publicVar in runtimeVariables.Private)
            {
                pluginContext.Variables[publicVar.Key] = new VariableValue(publicVar.Value, true);
            }
            // task variables (used by wrapper task)
            foreach (var publicVar in context.TaskVariables.Public)
            {
                pluginContext.TaskVariables[publicVar.Key] = publicVar.Value;
            }
            foreach (var publicVar in context.TaskVariables.Private)
            {
                pluginContext.TaskVariables[publicVar.Key] = new VariableValue(publicVar.Value, true);
            }

            using (var processInvoker = HostContext.CreateService<IProcessInvoker>())
            {
                var redirectStandardIn = new InputQueue<string>();
                redirectStandardIn.Enqueue(JsonUtility.ToString(pluginContext));

                processInvoker.OutputDataReceived += outputHandler;
                processInvoker.ErrorDataReceived += outputHandler;

                // Execute the process. Exit code 0 should always be returned.
                // A non-zero exit code indicates infrastructural failure.
                // Task failure should be communicated over STDOUT using ## commands.
                await processInvoker.ExecuteAsync(workingDirectory: workingDirectory,
                                                  fileName: file,
                                                  arguments: arguments,
                                                  environment: environment,
                                                  requireExitCodeZero: true,
                                                  outputEncoding: Encoding.UTF8,
                                                  killProcessOnCancel: false,
                                                  redirectStandardIn: redirectStandardIn,
                                                  cancellationToken: context.CancellationToken);
            }
        }

        public void ProcessCommand(IExecutionContext context, Command command)
        {
            // queue async command task to run agent plugin.
            context.Debug($"Process {command.Area}.{command.Event} command through agent plugin in backend.");
            if (!_supportedLoggingCommands.ContainsKey(command.Area) ||
                !_supportedLoggingCommands[command.Area].ContainsKey(command.Event))
            {
                throw new NotSupportedException(command.ToString());
            }

            var plugin = _supportedLoggingCommands[command.Area][command.Event];
            ArgUtil.NotNull(plugin, nameof(plugin));
            ArgUtil.NotNullOrEmpty(plugin.DisplayName, nameof(plugin.DisplayName));

            // construct plugin context
            AgentCommandPluginExecutionContext pluginContext = new AgentCommandPluginExecutionContext
            {
                Data = command.Data,
                Properties = command.Properties,
                Endpoints = context.Endpoints,
            };
            // variables
            foreach (var publicVar in context.Variables.Public)
            {
                pluginContext.Variables[publicVar.Key] = publicVar.Value;
            }
            foreach (var publicVar in context.Variables.Private)
            {
                pluginContext.Variables[publicVar.Key] = new VariableValue(publicVar.Value, true);
            }

            var commandContext = HostContext.CreateService<IAsyncCommandContext>();
            commandContext.InitializeCommandContext(context, plugin.DisplayName);
            commandContext.Task = ProcessPluginCommandAsync(commandContext, pluginContext, plugin.CommandPluginTypeName, command, context.CancellationToken);
            context.AsyncCommands.Add(commandContext);
        }

        private async Task ProcessPluginCommandAsync(IAsyncCommandContext context, AgentCommandPluginExecutionContext pluginContext, string plugin, Command command, CancellationToken token)
        {
            // Resolve the working directory.
            string workingDirectory = HostContext.GetDirectory(WellKnownDirectory.Work);
            ArgUtil.Directory(workingDirectory, nameof(workingDirectory));

            // Agent.PluginHost
            string file = Path.Combine(HostContext.GetDirectory(WellKnownDirectory.Bin), $"Agent.PluginHost{Util.IOUtil.ExeExtension}");

            // Agent.PluginHost's arguments
            string arguments = $"command \"{plugin}\"";

            // Execute the process. Exit code 0 should always be returned.
            // A non-zero exit code indicates infrastructural failure.
            // Any content coming from STDERR will indicate the command process failed.
            // We can't use ## command for plugin to communicate, since we are already processing ## command
            using (var processInvoker = HostContext.CreateService<IProcessInvoker>())
            {
                object stderrLock = new object();
                List<string> stderr = new List<string>();
                processInvoker.OutputDataReceived += (object sender, ProcessDataReceivedEventArgs e) =>
                {
                    context.Output(e.Data);
                };
                processInvoker.ErrorDataReceived += (object sender, ProcessDataReceivedEventArgs e) =>
                {
                    lock (stderrLock)
                    {
                        stderr.Add(e.Data);
                    };
                };

                var redirectStandardIn = new InputQueue<string>();
                redirectStandardIn.Enqueue(JsonUtility.ToString(pluginContext));

                int returnCode = await processInvoker.ExecuteAsync(workingDirectory: workingDirectory,
                                                                   fileName: file,
                                                                   arguments: arguments,
                                                                   environment: null,
                                                                   requireExitCodeZero: false,
                                                                   outputEncoding: null,
                                                                   killProcessOnCancel: false,
                                                                   redirectStandardIn: redirectStandardIn,
                                                                   cancellationToken: token);

                if (returnCode != 0)
                {
                    context.Output(string.Join(Environment.NewLine, stderr));
                    throw new ProcessExitCodeException(returnCode, file, arguments);
                }
                else if (stderr.Count > 0)
                {
                    throw new InvalidOperationException(string.Join(Environment.NewLine, stderr));
                }
                else
                {
                    // Everything works fine.
                    // Return code is 0.
                    // No STDERR comes out.
                }
            }
        }

        private Assembly ResolveAssembly(AssemblyLoadContext context, AssemblyName assembly)
        {
            string assemblyFilename = assembly.Name + ".dll";
            return context.LoadFromAssemblyPath(Path.Combine(HostContext.GetDirectory(WellKnownDirectory.Bin), assemblyFilename));
        }
    }

    public class AgentCommandPluginInfo
    {
        public string CommandPluginTypeName { get; set; }
        public string DisplayName { get; set; }
    }

    public class AgentTaskPluginInfo
    {
        public string TaskPluginPreJobTypeName { get; set; }
        public string TaskPluginTypeName { get; set; }
        public string TaskPluginPostJobTypeName { get; set; }
    }
}<|MERGE_RESOLUTION|>--- conflicted
+++ resolved
@@ -39,11 +39,8 @@
             "Agent.Plugins.PipelineCache.SavePipelineCacheV0, Agent.Plugins",
             "Agent.Plugins.PipelineCache.RestorePipelineCacheV0, Agent.Plugins",
             "Agent.Plugins.PipelineArtifact.DownloadPipelineArtifactTaskV1_1_1, Agent.Plugins",
-<<<<<<< HEAD
-=======
             "Agent.Plugins.PipelineArtifact.DownloadPipelineArtifactTaskV1_1_2, Agent.Plugins",
             "Agent.Plugins.PipelineArtifact.DownloadPipelineArtifactTaskV1_1_3, Agent.Plugins"
->>>>>>> f02680b5
         };
 
         private readonly HashSet<string> _commandPlugins = new HashSet<string>();
