using Microsoft.TeamFoundation.DistributedTask.WebApi;
using Agent.Sdk;
using Microsoft.VisualStudio.Services.Agent.Util;
using Microsoft.VisualStudio.Services.WebApi;
using System;
using System.Collections.Generic;
using System.IO;
using System.Reflection;
using System.Runtime.Loader;
using System.Threading;
using System.Threading.Tasks;
using System.Text;
using Microsoft.TeamFoundation.Framework.Common;

namespace Microsoft.VisualStudio.Services.Agent.Worker
{
    [ServiceLocator(Default = typeof(AgentPluginManager))]
    public interface IAgentPluginManager : IAgentService
    {
        AgentTaskPluginInfo GetPluginTask(Guid taskId, string taskVersion);
        AgentCommandPluginInfo GetPluginCommad(string commandArea, string commandEvent);
        Task RunPluginTaskAsync(IExecutionContext context, string plugin, Dictionary<string, string> inputs, Dictionary<string, string> environment, Variables runtimeVariables, EventHandler<ProcessDataReceivedEventArgs> outputHandler);
        void ProcessCommand(IExecutionContext context, Command command);
    }

    public sealed class AgentPluginManager : AgentService, IAgentPluginManager
    {
        private readonly Dictionary<string, Dictionary<string, AgentCommandPluginInfo>> _supportedLoggingCommands = new Dictionary<string, Dictionary<string, AgentCommandPluginInfo>>(StringComparer.OrdinalIgnoreCase);
        private readonly Dictionary<Guid, Dictionary<string, AgentTaskPluginInfo>> _supportedTasks = new Dictionary<Guid, Dictionary<string, AgentTaskPluginInfo>>();

        private readonly HashSet<string> _taskPlugins = new HashSet<string>()
        {
            "Agent.Plugins.Repository.CheckoutTask, Agent.Plugins",
            "Agent.Plugins.Repository.CleanupTask, Agent.Plugins",
            "Agent.Plugins.PipelineArtifact.DownloadPipelineArtifactTask, Agent.Plugins",
            "Agent.Plugins.PipelineArtifact.PublishPipelineArtifactTask, Agent.Plugins",
<<<<<<< HEAD
            "Agent.Plugins.TestResults.TestResultsPublisherPlugin, Agent.Plugins"
=======
            "Agent.Plugins.PipelineArtifact.DownloadPipelineArtifactTaskV1, Agent.Plugins",
            "Agent.Plugins.PipelineArtifact.DownloadPipelineArtifactTaskV1_1_0, Agent.Plugins"
>>>>>>> 7f56bf1c
        };

        private readonly HashSet<string> _commandPlugins = new HashSet<string>();

        public override void Initialize(IHostContext hostContext)
        {
            base.Initialize(hostContext);

            // Load task plugins
            foreach (var pluginTypeName in _taskPlugins)
            {
                IAgentTaskPlugin taskPlugin = null;
                AssemblyLoadContext.Default.Resolving += ResolveAssembly;
                try
                {
                    Trace.Info($"Load task plugin from '{pluginTypeName}'.");
                    Type type = Type.GetType(pluginTypeName, throwOnError: true);
                    taskPlugin = Activator.CreateInstance(type) as IAgentTaskPlugin;
                }
                finally
                {
                    AssemblyLoadContext.Default.Resolving -= ResolveAssembly;
                }

                ArgUtil.NotNull(taskPlugin, nameof(taskPlugin));
                ArgUtil.NotNull(taskPlugin.Id, nameof(taskPlugin.Id));
                ArgUtil.NotNullOrEmpty(taskPlugin.Version, nameof(taskPlugin.Version));
                ArgUtil.NotNullOrEmpty(taskPlugin.Stage, nameof(taskPlugin.Stage));
                if (!_supportedTasks.ContainsKey(taskPlugin.Id))
                {
                    _supportedTasks[taskPlugin.Id] = new Dictionary<string, AgentTaskPluginInfo>(StringComparer.OrdinalIgnoreCase);
                }

                if (!_supportedTasks[taskPlugin.Id].ContainsKey(taskPlugin.Version))
                {
                    _supportedTasks[taskPlugin.Id][taskPlugin.Version] = new AgentTaskPluginInfo();
                }

                Trace.Info($"Loaded task plugin id '{taskPlugin.Id}' ({taskPlugin.Version}) ({taskPlugin.Stage}).");
                if (taskPlugin.Stage == "pre")
                {
                    _supportedTasks[taskPlugin.Id][taskPlugin.Version].TaskPluginPreJobTypeName = pluginTypeName;
                }
                else if (taskPlugin.Stage == "main")
                {
                    _supportedTasks[taskPlugin.Id][taskPlugin.Version].TaskPluginTypeName = pluginTypeName;
                }
                else if (taskPlugin.Stage == "post")
                {
                    _supportedTasks[taskPlugin.Id][taskPlugin.Version].TaskPluginPostJobTypeName = pluginTypeName;
                }
            }

            // Load command plugin
            foreach (var pluginTypeName in _commandPlugins)
            {
                IAgentCommandPlugin commandPlugin = null;
                AssemblyLoadContext.Default.Resolving += ResolveAssembly;
                try
                {
                    Trace.Info($"Load command plugin from '{pluginTypeName}'.");
                    Type type = Type.GetType(pluginTypeName, throwOnError: true);
                    commandPlugin = Activator.CreateInstance(type) as IAgentCommandPlugin;
                }
                finally
                {
                    AssemblyLoadContext.Default.Resolving -= ResolveAssembly;
                }

                ArgUtil.NotNull(commandPlugin, nameof(commandPlugin));
                ArgUtil.NotNullOrEmpty(commandPlugin.Area, nameof(commandPlugin.Area));
                ArgUtil.NotNullOrEmpty(commandPlugin.Event, nameof(commandPlugin.Event));
                ArgUtil.NotNullOrEmpty(commandPlugin.DisplayName, nameof(commandPlugin.DisplayName));

                if (!_supportedLoggingCommands.ContainsKey(commandPlugin.Area))
                {
                    _supportedLoggingCommands[commandPlugin.Area] = new Dictionary<string, AgentCommandPluginInfo>(StringComparer.OrdinalIgnoreCase);
                }

                Trace.Info($"Loaded command plugin to handle '##vso[{commandPlugin.Area}.{commandPlugin.Event}]'.");
                _supportedLoggingCommands[commandPlugin.Area][commandPlugin.Event] = new AgentCommandPluginInfo() { CommandPluginTypeName = pluginTypeName, DisplayName = commandPlugin.DisplayName };
            }
        }

        public AgentTaskPluginInfo GetPluginTask(Guid taskId, string taskVersion)
        {
            if (_supportedTasks.ContainsKey(taskId) && _supportedTasks[taskId].ContainsKey(taskVersion))
            {
                return _supportedTasks[taskId][taskVersion];
            }
            else
            {
                return null;
            }
        }

        public AgentCommandPluginInfo GetPluginCommad(string commandArea, string commandEvent)
        {
            if (_supportedLoggingCommands.ContainsKey(commandArea) && _supportedLoggingCommands[commandArea].ContainsKey(commandEvent))
            {
                return _supportedLoggingCommands[commandArea][commandEvent];
            }
            else
            {
                return null;
            }
        }

        public async Task RunPluginTaskAsync(IExecutionContext context, string plugin, Dictionary<string, string> inputs, Dictionary<string, string> environment, Variables runtimeVariables, EventHandler<ProcessDataReceivedEventArgs> outputHandler)
        {
            ArgUtil.NotNullOrEmpty(plugin, nameof(plugin));

            // Only allow plugins we defined
            if (!_taskPlugins.Contains(plugin))
            {
                throw new NotSupportedException(plugin);
            }

            // Resolve the working directory.
            string workingDirectory = HostContext.GetDirectory(WellKnownDirectory.Work);
            ArgUtil.Directory(workingDirectory, nameof(workingDirectory));

            // Agent.PluginHost
            string file = Path.Combine(HostContext.GetDirectory(WellKnownDirectory.Bin), $"Agent.PluginHost{Util.IOUtil.ExeExtension}");
            ArgUtil.File(file, $"Agent.PluginHost{Util.IOUtil.ExeExtension}");

            // Agent.PluginHost's arguments
            string arguments = $"task \"{plugin}\"";

            // construct plugin context
            AgentTaskPluginExecutionContext pluginContext = new AgentTaskPluginExecutionContext
            {
                Inputs = inputs,
                Repositories = context.Repositories,
                Endpoints = context.Endpoints
            };
            // variables
            foreach (var publicVar in runtimeVariables.Public)
            {
                pluginContext.Variables[publicVar.Key] = publicVar.Value;
            }
            foreach (var publicVar in runtimeVariables.Private)
            {
                pluginContext.Variables[publicVar.Key] = new VariableValue(publicVar.Value, true);
            }
            // task variables (used by wrapper task)
            foreach (var publicVar in context.TaskVariables.Public)
            {
                pluginContext.TaskVariables[publicVar.Key] = publicVar.Value;
            }
            foreach (var publicVar in context.TaskVariables.Private)
            {
                pluginContext.TaskVariables[publicVar.Key] = new VariableValue(publicVar.Value, true);
            }

            using (var processInvoker = HostContext.CreateService<IProcessInvoker>())
            {
                var redirectStandardIn = new InputQueue<string>();
                redirectStandardIn.Enqueue(JsonUtility.ToString(pluginContext));

                processInvoker.OutputDataReceived += outputHandler;
                processInvoker.ErrorDataReceived += outputHandler;

                // Execute the process. Exit code 0 should always be returned.
                // A non-zero exit code indicates infrastructural failure.
                // Task failure should be communicated over STDOUT using ## commands.
                await processInvoker.ExecuteAsync(workingDirectory: workingDirectory,
                                                  fileName: file,
                                                  arguments: arguments,
                                                  environment: environment,
                                                  requireExitCodeZero: true,
                                                  outputEncoding: Encoding.UTF8,
                                                  killProcessOnCancel: false,
                                                  redirectStandardIn: redirectStandardIn,
                                                  cancellationToken: context.CancellationToken);
            }
        }

        public void ProcessCommand(IExecutionContext context, Command command)
        {
            // queue async command task to run agent plugin.
            context.Debug($"Process {command.Area}.{command.Event} command through agent plugin in backend.");
            if (!_supportedLoggingCommands.ContainsKey(command.Area) ||
                !_supportedLoggingCommands[command.Area].ContainsKey(command.Event))
            {
                throw new NotSupportedException(command.ToString());
            }

            var plugin = _supportedLoggingCommands[command.Area][command.Event];
            ArgUtil.NotNull(plugin, nameof(plugin));
            ArgUtil.NotNullOrEmpty(plugin.DisplayName, nameof(plugin.DisplayName));

            // construct plugin context
            AgentCommandPluginExecutionContext pluginContext = new AgentCommandPluginExecutionContext
            {
                Data = command.Data,
                Properties = command.Properties,
                Endpoints = context.Endpoints,
            };
            // variables
            foreach (var publicVar in context.Variables.Public)
            {
                pluginContext.Variables[publicVar.Key] = publicVar.Value;
            }
            foreach (var publicVar in context.Variables.Private)
            {
                pluginContext.Variables[publicVar.Key] = new VariableValue(publicVar.Value, true);
            }

            var commandContext = HostContext.CreateService<IAsyncCommandContext>();
            commandContext.InitializeCommandContext(context, plugin.DisplayName);
            commandContext.Task = ProcessPluginCommandAsync(commandContext, pluginContext, plugin.CommandPluginTypeName, command, context.CancellationToken);
            context.AsyncCommands.Add(commandContext);
        }

        private async Task ProcessPluginCommandAsync(IAsyncCommandContext context, AgentCommandPluginExecutionContext pluginContext, string plugin, Command command, CancellationToken token)
        {
            // Resolve the working directory.
            string workingDirectory = HostContext.GetDirectory(WellKnownDirectory.Work);
            ArgUtil.Directory(workingDirectory, nameof(workingDirectory));

            // Agent.PluginHost
            string file = Path.Combine(HostContext.GetDirectory(WellKnownDirectory.Bin), $"Agent.PluginHost{Util.IOUtil.ExeExtension}");

            // Agent.PluginHost's arguments
            string arguments = $"command \"{plugin}\"";

            // Execute the process. Exit code 0 should always be returned.
            // A non-zero exit code indicates infrastructural failure.
            // Any content coming from STDERR will indicate the command process failed.
            // We can't use ## command for plugin to communicate, since we are already processing ## command
            using (var processInvoker = HostContext.CreateService<IProcessInvoker>())
            {
                object stderrLock = new object();
                List<string> stderr = new List<string>();
                processInvoker.OutputDataReceived += (object sender, ProcessDataReceivedEventArgs e) =>
                {
                    context.Output(e.Data);
                };
                processInvoker.ErrorDataReceived += (object sender, ProcessDataReceivedEventArgs e) =>
                {
                    lock (stderrLock)
                    {
                        stderr.Add(e.Data);
                    };
                };

                var redirectStandardIn = new InputQueue<string>();
                redirectStandardIn.Enqueue(JsonUtility.ToString(pluginContext));

                int returnCode = await processInvoker.ExecuteAsync(workingDirectory: workingDirectory,
                                                                   fileName: file,
                                                                   arguments: arguments,
                                                                   environment: null,
                                                                   requireExitCodeZero: false,
                                                                   outputEncoding: null,
                                                                   killProcessOnCancel: false,
                                                                   redirectStandardIn: redirectStandardIn,
                                                                   cancellationToken: token);

                if (returnCode != 0)
                {
                    context.Output(string.Join(Environment.NewLine, stderr));
                    throw new ProcessExitCodeException(returnCode, file, arguments);
                }
                else if (stderr.Count > 0)
                {
                    throw new InvalidOperationException(string.Join(Environment.NewLine, stderr));
                }
                else
                {
                    // Everything works fine.
                    // Return code is 0.
                    // No STDERR comes out.
                }
            }
        }

        private Assembly ResolveAssembly(AssemblyLoadContext context, AssemblyName assembly)
        {
            string assemblyFilename = assembly.Name + ".dll";
            return context.LoadFromAssemblyPath(Path.Combine(HostContext.GetDirectory(WellKnownDirectory.Bin), assemblyFilename));
        }
    }

    public class AgentCommandPluginInfo
    {
        public string CommandPluginTypeName { get; set; }
        public string DisplayName { get; set; }
    }

    public class AgentTaskPluginInfo
    {
        public string TaskPluginPreJobTypeName { get; set; }
        public string TaskPluginTypeName { get; set; }
        public string TaskPluginPostJobTypeName { get; set; }
    }
}<|MERGE_RESOLUTION|>--- conflicted
+++ resolved
@@ -34,12 +34,9 @@
             "Agent.Plugins.Repository.CleanupTask, Agent.Plugins",
             "Agent.Plugins.PipelineArtifact.DownloadPipelineArtifactTask, Agent.Plugins",
             "Agent.Plugins.PipelineArtifact.PublishPipelineArtifactTask, Agent.Plugins",
-<<<<<<< HEAD
-            "Agent.Plugins.TestResults.TestResultsPublisherPlugin, Agent.Plugins"
-=======
+            "Agent.Plugins.TestResults.TestResultsPublisherPlugin, Agent.Plugins",
             "Agent.Plugins.PipelineArtifact.DownloadPipelineArtifactTaskV1, Agent.Plugins",
             "Agent.Plugins.PipelineArtifact.DownloadPipelineArtifactTaskV1_1_0, Agent.Plugins"
->>>>>>> 7f56bf1c
         };
 
         private readonly HashSet<string> _commandPlugins = new HashSet<string>();
