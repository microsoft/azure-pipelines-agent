// Copyright (c) Microsoft Corporation.
// Licensed under the MIT License.

using Agent.Sdk;
using Microsoft.TeamFoundation.DistributedTask.WebApi;
using Microsoft.VisualStudio.Services.Agent.Util;
using System;
using System.Collections.Generic;
using System.Threading;
using System.Threading.Tasks;
using Microsoft.TeamFoundation.DistributedTask.Expressions;
using Pipelines = Microsoft.TeamFoundation.DistributedTask.Pipelines;
<<<<<<< HEAD
using Microsoft.VisualStudio.Services.CircuitBreaker;
=======
>>>>>>> c4e9eec1
using Agent.Sdk.Knob;

namespace Microsoft.VisualStudio.Services.Agent.Worker
{
    public interface IStep
    {
        IExpressionNode Condition { get; set; }
        bool ContinueOnError { get; }
        string DisplayName { get; }
        Pipelines.StepTarget Target { get; }
        bool Enabled { get; }
        IExecutionContext ExecutionContext { get; set; }
        TimeSpan? Timeout { get; }
        Task RunAsync();
    }

    [ServiceLocator(Default = typeof(StepsRunner))]
    public interface IStepsRunner : IAgentService
    {
        Task RunAsync(IExecutionContext Context, IList<IStep> steps);
    }

    public sealed class StepsRunner : AgentService, IStepsRunner
    {
        // StepsRunner should never throw exception to caller
        public async Task RunAsync(IExecutionContext jobContext, IList<IStep> steps)
        {
            ArgUtil.NotNull(jobContext, nameof(jobContext));
            ArgUtil.NotNull(steps, nameof(steps));

            // TaskResult:
            //  Abandoned (Server set this.)
            //  Canceled
            //  Failed
            //  Skipped
            //  Succeeded
            //  SucceededWithIssues
            CancellationTokenRegistration? jobCancelRegister = null;
            int stepIndex = 0;
            jobContext.Variables.Agent_JobStatus = jobContext.Result ?? TaskResult.Succeeded;
            foreach (IStep step in steps)
            {
                Trace.Info($"Processing step: DisplayName='{step.DisplayName}', ContinueOnError={step.ContinueOnError}, Enabled={step.Enabled}");
                ArgUtil.Equal(true, step.Enabled, nameof(step.Enabled));
                ArgUtil.NotNull(step.ExecutionContext, nameof(step.ExecutionContext));
                ArgUtil.NotNull(step.ExecutionContext.Variables, nameof(step.ExecutionContext.Variables));
                stepIndex++;

                // Start.
                step.ExecutionContext.Start();
                var taskStep = step as ITaskRunner;
                if (taskStep != null)
                {
                    HostContext.WritePerfCounter($"TaskStart_{taskStep.Task.Reference.Name}_{stepIndex}");
                }

                // Variable expansion.
                step.ExecutionContext.SetStepTarget(step.Target);
                List<string> expansionWarnings;
                step.ExecutionContext.Variables.RecalculateExpanded(out expansionWarnings);
                expansionWarnings?.ForEach(x => step.ExecutionContext.Warning(x));

                var expressionManager = HostContext.GetService<IExpressionManager>();
                try
                {
                    ArgUtil.NotNull(jobContext, nameof(jobContext)); // I am not sure why this is needed, but static analysis flagged all uses of jobContext below this point
                    // Register job cancellation call back only if job cancellation token not been fire before each step run
                    if (!jobContext.CancellationToken.IsCancellationRequested)
                    {
                        // Test the condition again. The job was canceled after the condition was originally evaluated.
                        jobCancelRegister = jobContext.CancellationToken.Register(() =>
                        {
                            // mark job as cancelled
                            jobContext.Result = TaskResult.Canceled;
                            jobContext.Variables.Agent_JobStatus = jobContext.Result;

                            step.ExecutionContext.Debug($"Re-evaluate condition on job cancellation for step: '{step.DisplayName}'.");
                            ConditionResult conditionReTestResult;
                            if (HostContext.AgentShutdownToken.IsCancellationRequested)
                            {
                                step.ExecutionContext.Debug($"Skip Re-evaluate condition on agent shutdown.");
                                conditionReTestResult = false;
                            }
                            else
                            {
                                try
                                {
                                    conditionReTestResult = expressionManager.Evaluate(step.ExecutionContext, step.Condition, hostTracingOnly: true);
                                }
                                catch (Exception ex)
                                {
                                    // Cancel the step since we get exception while re-evaluate step condition.
                                    Trace.Info("Caught exception from expression when re-test condition on job cancellation.");
                                    step.ExecutionContext.Error(ex);
                                    conditionReTestResult = false;
                                }
                            }

                            if (!conditionReTestResult.Value)
                            {
                                // Cancel the step.
                                Trace.Info("Cancel current running step.");
                                step.ExecutionContext.CancelToken();
                            }
                        });
                    }
                    else
                    {
                        if (jobContext.Result != TaskResult.Canceled)
                        {
                            // mark job as cancelled
                            jobContext.Result = TaskResult.Canceled;
                            jobContext.Variables.Agent_JobStatus = jobContext.Result;
                        }
                    }

                    // Evaluate condition.
                    step.ExecutionContext.Debug($"Evaluating condition for step: '{step.DisplayName}'");
                    Exception conditionEvaluateError = null;
                    ConditionResult conditionResult;
                    if (HostContext.AgentShutdownToken.IsCancellationRequested)
                    {
                        step.ExecutionContext.Debug($"Skip evaluate condition on agent shutdown.");
                        conditionResult = false;
                    }
                    else
                    {
                        try
                        {
                            conditionResult = expressionManager.Evaluate(step.ExecutionContext, step.Condition);
                        }
                        catch (Exception ex)
                        {
                            Trace.Info("Caught exception from expression.");
                            Trace.Error(ex);
                            conditionResult = false;
                            conditionEvaluateError = ex;
                        }
                    }

                    // no evaluate error but condition is false
                    if (!conditionResult.Value && conditionEvaluateError == null)
                    {
                        // Condition == false
                        Trace.Info("Skipping step due to condition evaluation.");
                        step.ExecutionContext.Complete(TaskResult.Skipped, resultCode: conditionResult.Trace);
                        continue;
                    }

                    if (conditionEvaluateError != null)
                    {
                        // fail the step since there is an evaluate error.
                        step.ExecutionContext.Error(conditionEvaluateError);
                        step.ExecutionContext.Complete(TaskResult.Failed);
                    }
                    else
                    {
                        // Run the step.
                        await RunStepAsync(step, jobContext.CancellationToken);
                    }
                }
                finally
                {
                    if (jobCancelRegister != null)
                    {
                        jobCancelRegister?.Dispose();
                        jobCancelRegister = null;
                    }
                }

                // Update the job result.
                if (step.ExecutionContext.Result == TaskResult.SucceededWithIssues ||
                    step.ExecutionContext.Result == TaskResult.Failed)
                {
                    Trace.Info($"Update job result with current step result '{step.ExecutionContext.Result}'.");
                    jobContext.Result = TaskResultUtil.MergeTaskResults(jobContext.Result, step.ExecutionContext.Result.Value);
                    jobContext.Variables.Agent_JobStatus = jobContext.Result;
                }
                else
                {
                    Trace.Info($"No need for updating job result with current step result '{step.ExecutionContext.Result}'.");
                }

                if (taskStep != null)
                {
                    HostContext.WritePerfCounter($"TaskCompleted_{taskStep.Task.Reference.Name}_{stepIndex}");
                }

                Trace.Info($"Current state: job state = '{jobContext.Result}'");
            }
        }

        private async Task RunStepAsync(IStep step, CancellationToken jobCancellationToken)
        {
            // Start the step.
            Trace.Info("Starting the step.");
            step.ExecutionContext.Section(StringUtil.Loc("StepStarting", step.DisplayName));
            step.ExecutionContext.SetTimeout(timeout: step.Timeout);

            step.ExecutionContext.Variables.Set(Constants.Variables.Task.SkipTranslatorForCheckout, Boolean.FalseString);

            // Windows may not be on the UTF8 codepage; try to fix that
            await SwitchToUtf8Codepage(step);

            try
            {
                await step.RunAsync();
            }
            catch (OperationCanceledException ex)
            {
                if (step.ExecutionContext.CancellationToken.IsCancellationRequested &&
                    !jobCancellationToken.IsCancellationRequested)
                {
                    Trace.Error($"Caught timeout exception from step: {ex.Message}");
                    step.ExecutionContext.Error(StringUtil.Loc("StepTimedOut"));
                    step.ExecutionContext.Result = TaskResult.Failed;
                }
                else
                {
                    // Log the exception and cancel the step.
                    Trace.Error($"Caught cancellation exception from step: {ex}");
                    step.ExecutionContext.Error(ex);
                    step.ExecutionContext.Result = TaskResult.Canceled;
                }
            }
            catch (Exception ex)
            {
                // Log the error and fail the step.
                Trace.Error($"Caught exception from step: {ex}");
                step.ExecutionContext.Error(ex);
                step.ExecutionContext.Result = TaskResult.Failed;
            }

            // Wait till all async commands finish.
            foreach (var command in step.ExecutionContext.AsyncCommands ?? new List<IAsyncCommandContext>())
            {
                try
                {
                    // wait async command to finish.
                    await command.WaitAsync();
                }
                catch (OperationCanceledException ex)
                {
                    if (step.ExecutionContext.CancellationToken.IsCancellationRequested &&
                        !jobCancellationToken.IsCancellationRequested)
                    {
                        // Log the timeout error, set step result to falied if the current result is not canceled.
                        Trace.Error($"Caught timeout exception from async command {command.Name}: {ex}");
                        step.ExecutionContext.Error(StringUtil.Loc("StepTimedOut"));

                        // if the step already canceled, don't set it to failed.
                        step.ExecutionContext.CommandResult = TaskResultUtil.MergeTaskResults(step.ExecutionContext.CommandResult, TaskResult.Failed);
                    }
                    else
                    {
                        // log and save the OperationCanceledException, set step result to canceled if the current result is not failed.
                        Trace.Error($"Caught cancellation exception from async command {command.Name}: {ex}");
                        step.ExecutionContext.Error(ex);

                        // if the step already failed, don't set it to canceled.
                        step.ExecutionContext.CommandResult = TaskResultUtil.MergeTaskResults(step.ExecutionContext.CommandResult, TaskResult.Canceled);
                    }
                }
                catch (Exception ex)
                {
                    // Log the error, set step result to falied if the current result is not canceled.
                    Trace.Error($"Caught exception from async command {command.Name}: {ex}");
                    step.ExecutionContext.Error(ex);

                    // if the step already canceled, don't set it to failed.
                    step.ExecutionContext.CommandResult = TaskResultUtil.MergeTaskResults(step.ExecutionContext.CommandResult, TaskResult.Failed);
                }
            }

            // Merge executioncontext result with command result
            if (step.ExecutionContext.CommandResult != null)
            {
                step.ExecutionContext.Result = TaskResultUtil.MergeTaskResults(step.ExecutionContext.Result, step.ExecutionContext.CommandResult.Value);
            }

            // Fixup the step result if ContinueOnError.
            if (step.ExecutionContext.Result == TaskResult.Failed && step.ContinueOnError)
            {
                step.ExecutionContext.Result = TaskResult.SucceededWithIssues;
                Trace.Info($"Updated step result: {step.ExecutionContext.Result}");
            }
            else
            {
                Trace.Info($"Step result: {step.ExecutionContext.Result}");
            }

            // Complete the step context.
            step.ExecutionContext.Section(StringUtil.Loc("StepFinishing", step.DisplayName));
            step.ExecutionContext.Complete();
<<<<<<< HEAD

            if (!AgentKnobs.DisableDrainQueuesAfterTask.GetValue(step.ExecutionContext).AsBoolean())
            {
                try
                {
                    // We need to drain the queues after a task just in case if
                    // there are a lot of items since it can cause some UI hangs.
                    await JobServerQueue.DrainQueues();
                }
                catch (Exception ex)
                {
                    Trace.Error($"Error has occurred while draining queues, it can cause some UI glitches but it doesn't affect a pipeline execution itself: {ex}");
                    step.ExecutionContext.Error(ex);
                }
            }
=======
>>>>>>> c4e9eec1
        }

        private async Task SwitchToUtf8Codepage(IStep step)
        {
            if (!PlatformUtil.RunningOnWindows)
            {
                return;
            }

            try
            {
                if (step.ExecutionContext.Variables.Retain_Default_Encoding != true && Console.InputEncoding.CodePage != 65001)
                {
                    using (var p = HostContext.CreateService<IProcessInvoker>())
                    {
                        // Use UTF8 code page
                        int exitCode = await p.ExecuteAsync(workingDirectory: HostContext.GetDirectory(WellKnownDirectory.Work),
                                                fileName: WhichUtil.Which("chcp", true, Trace),
                                                arguments: "65001",
                                                environment: null,
                                                requireExitCodeZero: false,
                                                outputEncoding: null,
                                                killProcessOnCancel: false,
                                                redirectStandardIn: null,
                                                inheritConsoleHandler: true,
                                                continueAfterCancelProcessTreeKillAttempt: ProcessInvoker.ContinueAfterCancelProcessTreeKillAttemptDefault,
                                                cancellationToken: step.ExecutionContext.CancellationToken);
                        if (exitCode == 0)
                        {
                            Trace.Info("Successfully returned to code page 65001 (UTF8)");
                        }
                        else
                        {
                            Trace.Warning($"'chcp 65001' failed with exit code {exitCode}");
                        }
                    }
                }
            }
            catch (Exception ex)
            {
                Trace.Warning($"'chcp 65001' failed with exception {ex.Message}");
            }
        }
    }
}<|MERGE_RESOLUTION|>--- conflicted
+++ resolved
@@ -10,10 +10,6 @@
 using System.Threading.Tasks;
 using Microsoft.TeamFoundation.DistributedTask.Expressions;
 using Pipelines = Microsoft.TeamFoundation.DistributedTask.Pipelines;
-<<<<<<< HEAD
-using Microsoft.VisualStudio.Services.CircuitBreaker;
-=======
->>>>>>> c4e9eec1
 using Agent.Sdk.Knob;
 
 namespace Microsoft.VisualStudio.Services.Agent.Worker
@@ -308,24 +304,6 @@
             // Complete the step context.
             step.ExecutionContext.Section(StringUtil.Loc("StepFinishing", step.DisplayName));
             step.ExecutionContext.Complete();
-<<<<<<< HEAD
-
-            if (!AgentKnobs.DisableDrainQueuesAfterTask.GetValue(step.ExecutionContext).AsBoolean())
-            {
-                try
-                {
-                    // We need to drain the queues after a task just in case if
-                    // there are a lot of items since it can cause some UI hangs.
-                    await JobServerQueue.DrainQueues();
-                }
-                catch (Exception ex)
-                {
-                    Trace.Error($"Error has occurred while draining queues, it can cause some UI glitches but it doesn't affect a pipeline execution itself: {ex}");
-                    step.ExecutionContext.Error(ex);
-                }
-            }
-=======
->>>>>>> c4e9eec1
         }
 
         private async Task SwitchToUtf8Codepage(IStep step)
