--- conflicted
+++ resolved
@@ -191,9 +191,6 @@
             return string.Join(Environment.NewLine, result.Output ?? new List<string>());
         }
 
-<<<<<<< HEAD
-        protected async Task<TfsVCPorcelainCommandResult> TryRunPorcelainCommandAsync(FormatTags formatFlags, bool ignoreStderr, params string[] args)
-=======
         private string WriteCommandToFile(string command)
         {
             Guid guid = Guid.NewGuid();
@@ -204,7 +201,6 @@
         }
 
         protected async Task<TfsVCPorcelainCommandResult> TryRunPorcelainCommandAsync(FormatFlags formatFlags, bool ignoreStderr, params string[] args)
->>>>>>> 16c782e1
         {
             // Validation.
             ArgUtil.NotNull(args, nameof(args));
@@ -279,9 +275,6 @@
             }
         }
 
-<<<<<<< HEAD
-        private string FormatArguments(FormatTags formatFlags, params string[] args)
-=======
         private void CleanupTfsVCOutput(ref TfsVCPorcelainCommandResult command, string executedCommand)
         {
             // tf.exe removes double quotes from the output, we also replace it in the input command to correctly find the extra output
@@ -293,7 +286,6 @@
         }
 
         private string FormatArguments(FormatFlags formatFlags, params string[] args)
->>>>>>> 16c782e1
         {
             // Validation.
             ArgUtil.NotNull(args, nameof(args));
