--- conflicted
+++ resolved
@@ -252,16 +252,14 @@
         // git lfs fetch origin [ref]
         public async Task<int> GitLFSFetch(IExecutionContext context, string repositoryPath, string remoteName, string refSpec, string additionalCommandLine, CancellationToken cancellationToken)
         {
-<<<<<<< HEAD
+            ArgUtil.NotNull(context, nameof(context));
+
             string lfsconfig = ".lfsconfig";
             context.Debug($"Checkout {lfsconfig} for git repository at: {repositoryPath} remote: {remoteName}.");
 
             // default options for git checkout .lfsconfig
             string options = StringUtil.Format($"{refSpec} -- {lfsconfig}");
             await ExecuteGitCommandAsync(context, repositoryPath, "checkout", options, additionalCommandLine, cancellationToken);
-=======
-            ArgUtil.NotNull(context, nameof(context));
->>>>>>> cc99348f
 
             context.Debug($"Fetch LFS objects for git repository at: {repositoryPath} remote: {remoteName}.");
 
