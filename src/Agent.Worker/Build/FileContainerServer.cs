--- conflicted
+++ resolved
@@ -96,6 +96,8 @@
 
                 try
                 {
+                    var uploadToBlob = String.Equals(context.GetVariableValueOrDefault(WellKnownDistributedTaskVariables.UploadBuildArtifactsToBlob), "true", StringComparison.InvariantCultureIgnoreCase)
+                         && !AgentKnobs.DisableBuildArtifactsToBlob.GetValue(context).AsBoolean();
                     var uploadToBlob = String.Equals(context.GetVariableValueOrDefault("agent.UploadBuildArtifactsToBlob"), "true", StringComparison.InvariantCultureIgnoreCase);
 
                     // try upload all files for the first time.
@@ -169,21 +171,6 @@
                 return uploadResult;
             }
 
-<<<<<<< HEAD
-=======
-            var uploadToBlob = String.Equals(context.GetVariableValueOrDefault(WellKnownDistributedTaskVariables.UploadBuildArtifactsToBlob), "true", StringComparison.InvariantCultureIgnoreCase)
-                && !AgentKnobs.DisableBuildArtifactsToBlob.GetValue(context).AsBoolean();
-            if (uploadToBlob)
-            {
-                var verbose = String.Equals(context.GetVariableValueOrDefault("system.debug"), "true", StringComparison.InvariantCultureIgnoreCase);
-                var (dedupClient, clientTelemetry) = await DedupManifestArtifactClientFactory.Instance
-                    .CreateDedupClientAsync(verbose, (str) => context.Output(str), this._connection, token);
-                
-                _dedupClient = dedupClient;
-                _blobTelemetry = clientTelemetry;
-            }
-
->>>>>>> 0cb486eb
             // ensure the file upload queue is empty.
             if (!_fileUploadQueue.IsEmpty)
             {
