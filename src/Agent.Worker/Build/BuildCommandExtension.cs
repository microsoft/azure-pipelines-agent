// Copyright (c) Microsoft Corporation.
// Licensed under the MIT License.

using Microsoft.TeamFoundation.Build.WebApi;
using Microsoft.TeamFoundation.DistributedTask.WebApi;
using Microsoft.VisualStudio.Services.Agent.Util;
using System;
using System.Collections.Generic;
using System.IO;
using System.Linq;
using System.Threading;
using System.Threading.Tasks;
using Microsoft.VisualStudio.Services.WebApi;

namespace Microsoft.VisualStudio.Services.Agent.Worker.Build
{
    public sealed class BuildCommandExtension: BaseWorkerCommandExtension
    {
        public BuildCommandExtension()
        {
            CommandArea = "build";
            SupportedHostTypes = HostTypes.All;
            InstallWorkerCommand(new ProcessBuildUploadLogCommand());
            InstallWorkerCommand(new ProcessBuildUploadSummaryCommand());
            InstallWorkerCommand(new ProcessBuildUpdateBuildNumberCommand());
            InstallWorkerCommand(new ProcessBuildAddBuildTagCommand());
        }
    }

    public class ProcessBuildUploadLogCommand: IWorkerCommand
    {
        public string Name => "uploadlog";
        public List<string> Aliases => null;
        public void Execute(IExecutionContext context, Command command)
        {
<<<<<<< HEAD
            string data = command.Data;
            if (context.Container != null)
            {
                // Translate file path back from container path
                data = context.Container.TranslateToHostPath(data);
            }

=======
            // Translate file path back from container path
            data = context.TranslateToHostPath(data);
            
>>>>>>> ebdbb061
            if (!string.IsNullOrEmpty(data) && File.Exists(data))
            {
                context.QueueAttachFile(CoreAttachmentType.Log, "CustomToolLog", data);
            }
            else
            {
                throw new Exception(StringUtil.Loc("CustomLogDoesNotExist", data ?? string.Empty));
            }
        }
    }

    // ##VSO[build.uploadsummary] command has been deprecated
    // Leave the implementation on agent for back compat
    public class ProcessBuildUploadSummaryCommand: IWorkerCommand
    {
        public string Name => "uploadsummary";
        public List<string> Aliases => null;
        public void Execute(IExecutionContext context, Command command)
        {
<<<<<<< HEAD
            string data = command.Data;
            if (context.Container != null)
            {
                // Translate file path back from container path
                data = context.Container.TranslateToHostPath(data);
            }

=======
            // Translate file path back from container path
            data = context.TranslateToHostPath(data);
            
>>>>>>> ebdbb061
            if (!string.IsNullOrEmpty(data) && File.Exists(data))
            {
                var fileName = Path.GetFileName(data);
                context.QueueAttachFile(CoreAttachmentType.Summary, StringUtil.Format($"CustomMarkDownSummary-{fileName}"), data);
            }
            else
            {
                throw new Exception(StringUtil.Loc("CustomMarkDownSummaryDoesNotExist", data ?? string.Empty));
            }
        }
    }

    public class ProcessBuildUpdateBuildNumberCommand: IWorkerCommand
    {
        public string Name => "updatebuildnumber";
        public List<string> Aliases => null;
        public void Execute(IExecutionContext context, Command command)
        {
            ArgUtil.NotNull(context, nameof(context));
            ArgUtil.NotNull(context.Endpoints, nameof(context.Endpoints));

            string data = command.Data;

            Guid projectId = context.Variables.System_TeamProjectId ?? Guid.Empty;
            ArgUtil.NotEmpty(projectId, nameof(projectId));

            int? buildId = context.Variables.Build_BuildId;
            ArgUtil.NotNull(buildId, nameof(buildId));

            if (!String.IsNullOrEmpty(data))
            {
                // update build number within Context.
                context.Variables.Set(BuildVariables.BuildNumber, data);

                // queue async command task to update build number.
                context.Debug($"Update build number for build: {buildId.Value} to: {data} at backend.");
                var commandContext = context.GetHostContext().CreateService<IAsyncCommandContext>();
                commandContext.InitializeCommandContext(context, StringUtil.Loc("UpdateBuildNumber"));
                commandContext.Task = UpdateBuildNumberAsync(commandContext,
                                                             WorkerUtilities.GetVssConnection(context),
                                                             projectId,
                                                             buildId.Value,
                                                             data,
                                                             context.CancellationToken);

                context.AsyncCommands.Add(commandContext);
            }
            else
            {
                throw new Exception(StringUtil.Loc("BuildNumberRequired"));
            }
        }

        private async Task UpdateBuildNumberAsync(
            IAsyncCommandContext context,
            VssConnection connection,
            Guid projectId,
            int buildId,
            string buildNumber,
            CancellationToken cancellationToken)
        {
            BuildServer buildServer = new BuildServer(connection, projectId);
            var build = await buildServer.UpdateBuildNumber(buildId, buildNumber, cancellationToken);
            context.Output(StringUtil.Loc("UpdateBuildNumberForBuild", build.BuildNumber, build.Id));
        }
    }

    public class ProcessBuildAddBuildTagCommand: IWorkerCommand
    {
        public string Name => "addbuildtag";
        public List<string> Aliases => null;
        public void Execute(IExecutionContext context, Command command)
        {
            ArgUtil.NotNull(context, nameof(context));
            ArgUtil.NotNull(context.Endpoints, nameof(context.Endpoints));

            string data = command.Data;

            Guid projectId = context.Variables.System_TeamProjectId ?? Guid.Empty;
            ArgUtil.NotEmpty(projectId, nameof(projectId));

            int? buildId = context.Variables.Build_BuildId;
            ArgUtil.NotNull(buildId, nameof(buildId));

            if (!string.IsNullOrEmpty(data))
            {
                // queue async command task to associate artifact.
                context.Debug($"Add build tag: {data} to build: {buildId.Value} at backend.");
                var commandContext = context.GetHostContext().CreateService<IAsyncCommandContext>();
                commandContext.InitializeCommandContext(context, StringUtil.Loc("AddBuildTag"));
                commandContext.Task = AddBuildTagAsync(commandContext,
                                                       WorkerUtilities.GetVssConnection(context),
                                                       projectId,
                                                       buildId.Value,
                                                       data,
                                                       context.CancellationToken);
                context.AsyncCommands.Add(commandContext);
            }
            else
            {
                throw new Exception(StringUtil.Loc("BuildTagRequired"));
            }
        }

        private async Task AddBuildTagAsync(
            IAsyncCommandContext context,
            VssConnection connection,
            Guid projectId,
            int buildId,
            string buildTag,
            CancellationToken cancellationToken)
        {
            BuildServer buildServer = new BuildServer(connection, projectId);
            var tags = await buildServer.AddBuildTag(buildId, buildTag, cancellationToken);

            if (tags == null || !tags.Any(t => t.Equals(buildTag, StringComparison.OrdinalIgnoreCase)))
            {
                throw new Exception(StringUtil.Loc("BuildTagAddFailed", buildTag));
            }
            else
            {
                context.Output(StringUtil.Loc("BuildTagsForBuild", buildId, String.Join(", ", tags)));
            }
        }
    }
}<|MERGE_RESOLUTION|>--- conflicted
+++ resolved
@@ -33,19 +33,8 @@
         public List<string> Aliases => null;
         public void Execute(IExecutionContext context, Command command)
         {
-<<<<<<< HEAD
-            string data = command.Data;
-            if (context.Container != null)
-            {
-                // Translate file path back from container path
-                data = context.Container.TranslateToHostPath(data);
-            }
-
-=======
             // Translate file path back from container path
             data = context.TranslateToHostPath(data);
-            
->>>>>>> ebdbb061
             if (!string.IsNullOrEmpty(data) && File.Exists(data))
             {
                 context.QueueAttachFile(CoreAttachmentType.Log, "CustomToolLog", data);
@@ -65,19 +54,8 @@
         public List<string> Aliases => null;
         public void Execute(IExecutionContext context, Command command)
         {
-<<<<<<< HEAD
-            string data = command.Data;
-            if (context.Container != null)
-            {
-                // Translate file path back from container path
-                data = context.Container.TranslateToHostPath(data);
-            }
-
-=======
             // Translate file path back from container path
             data = context.TranslateToHostPath(data);
-            
->>>>>>> ebdbb061
             if (!string.IsNullOrEmpty(data) && File.Exists(data))
             {
                 var fileName = Path.GetFileName(data);
