--- conflicted
+++ resolved
@@ -156,23 +156,10 @@
             bool isNewFile = string.IsNullOrEmpty(modifiedConfig.FileLocation);
             if (isNewFile && topLevelConfig != null)
             {
-<<<<<<< HEAD
-                // Convert legacy format to the new format.
-                config = new TrackingConfig(
-                    executionContext,
-                    legacyConfig,
-                    // The repository type and sources folder wasn't stored in the legacy format - only the
-                    // build folder was stored. Since the hash key has changed, it is
-                    // unknown what the source folder was named. Just set the folder name
-                    // to "s" so the property isn't left blank.
-                    repositoryType: string.Empty,
-                    sourcesDirectoryNameOnly: Constants.Build.Path.SourcesDirectory);
-=======
                 // Update the top-level tracking config.
                 Trace.Verbose("Updating top level config.");
                 topLevelConfig.LastBuildDirectoryCreatedOn = DateTimeOffset.Now;
                 WriteToFile(GetTopLevelTrackingFileLocation(), topLevelConfig);
->>>>>>> 1bce5c7d
             }
         }
 
