// Copyright (c) Microsoft Corporation.
// Licensed under the MIT License.

using Agent.Sdk;
using Microsoft.TeamFoundation.DistributedTask.WebApi;
using Pipelines = Microsoft.TeamFoundation.DistributedTask.Pipelines;
using Microsoft.VisualStudio.Services.Agent.Util;
using Newtonsoft.Json;
using System;
using System.Collections.Generic;
using System.IO;
using System.IO.Compression;
using System.Linq;
using System.Threading;
using System.Threading.Tasks;
using Microsoft.VisualStudio.Services.Common;

namespace Microsoft.VisualStudio.Services.Agent.Worker
{
    [ServiceLocator(Default = typeof(TaskManager))]
    public interface ITaskManager : IAgentService
    {
        Task DownloadAsync(IExecutionContext executionContext, IEnumerable<Pipelines.JobStep> steps);

        Definition Load(Pipelines.TaskStep task);
    }

    public sealed class TaskManager : AgentService, ITaskManager
    {
        private const int _defaultFileStreamBufferSize = 4096;

        //81920 is the default used by System.IO.Stream.CopyTo and is under the large object heap threshold (85k). 
        private const int _defaultCopyBufferSize = 81920;

        public async Task DownloadAsync(IExecutionContext executionContext, IEnumerable<Pipelines.JobStep> steps)
        {
            ArgUtil.NotNull(executionContext, nameof(executionContext));
            ArgUtil.NotNull(steps, nameof(steps));

            executionContext.Output(StringUtil.Loc("EnsureTasksExist"));

            IEnumerable<Pipelines.TaskStep> tasks = steps.OfType<Pipelines.TaskStep>();

            //remove duplicate, disabled and built-in tasks
            IEnumerable<Pipelines.TaskStep> uniqueTasks =
                from task in tasks
                group task by new
                {
                    task.Reference.Id,
                    task.Reference.Version
                }
                into taskGrouping
                select taskGrouping.First();

            if (uniqueTasks.Count() == 0)
            {
                executionContext.Debug("There is no required tasks need to download.");
                return;
            }

            foreach (var task in uniqueTasks.Select(x => x.Reference))
            {
                if (task.Id == Pipelines.PipelineConstants.CheckoutTask.Id && task.Version == Pipelines.PipelineConstants.CheckoutTask.Version)
                {
                    Trace.Info("Skip download checkout task.");
                    continue;
                }
                await DownloadAsync(executionContext, task);
            }
        }

        public Definition Load(Pipelines.TaskStep task)
        {
            // Validate args.
            Trace.Entering();
            ArgUtil.NotNull(task, nameof(task));

            if (task.Reference.Id == Pipelines.PipelineConstants.CheckoutTask.Id && task.Reference.Version == Pipelines.PipelineConstants.CheckoutTask.Version)
            {
                var checkoutTask = new Definition()
                {
                    Directory = HostContext.GetDirectory(WellKnownDirectory.Tasks),
                    Data = new DefinitionData()
                    {
                        Author = Pipelines.PipelineConstants.CheckoutTask.Author,
                        Description = Pipelines.PipelineConstants.CheckoutTask.Description,
                        FriendlyName = Pipelines.PipelineConstants.CheckoutTask.FriendlyName,
                        HelpMarkDown = Pipelines.PipelineConstants.CheckoutTask.HelpMarkDown,
                        Inputs = Pipelines.PipelineConstants.CheckoutTask.Inputs.ToArray(),
                        Execution = StringUtil.ConvertFromJson<ExecutionData>(StringUtil.ConvertToJson(Pipelines.PipelineConstants.CheckoutTask.Execution)),
                        PostJobExecution = StringUtil.ConvertFromJson<ExecutionData>(StringUtil.ConvertToJson(Pipelines.PipelineConstants.CheckoutTask.PostJobExecution))
                    }
                };

                return checkoutTask;
            }

            // Initialize the definition wrapper object.
            var definition = new Definition() { Directory = GetDirectory(task.Reference) };

            // Deserialize the JSON.
            string file = Path.Combine(definition.Directory, Constants.Path.TaskJsonFile);
            Trace.Info($"Loading task definition '{file}'.");
            string json = File.ReadAllText(file);
            definition.Data = JsonConvert.DeserializeObject<DefinitionData>(json);

            // Replace the macros within the handler data sections.
            foreach (HandlerData handlerData in (definition.Data?.Execution?.All as IEnumerable<HandlerData> ?? new HandlerData[0]))
            {
                handlerData?.ReplaceMacros(HostContext, definition);
            }

            return definition;
        }

        private async Task DownloadAsync(IExecutionContext executionContext, Pipelines.TaskStepDefinitionReference task)
        {
            Trace.Entering();
            ArgUtil.NotNull(executionContext, nameof(executionContext));
            ArgUtil.NotNull(task, nameof(task));
            ArgUtil.NotNullOrEmpty(task.Version, nameof(task.Version));
            var taskServer = HostContext.GetService<ITaskServer>();

            // first check to see if we already have the task
            string destDirectory = GetDirectory(task);
            Trace.Info($"Ensuring task exists: ID '{task.Id}', version '{task.Version}', name '{task.Name}', directory '{destDirectory}'.");
            if (File.Exists(destDirectory + ".completed"))
            {
                executionContext.Debug($"Task '{task.Name}' already downloaded at '{destDirectory}'.");
                return;
            }

            // delete existing task folder.
            Trace.Verbose("Deleting task destination folder: {0}", destDirectory);
            IOUtil.DeleteDirectory(destDirectory, CancellationToken.None);

            // Inform the user that a download is taking place. The download could take a while if
            // the task zip is large. It would be nice to print the localized name, but it is not
            // available from the reference included in the job message.
            executionContext.Output(StringUtil.Loc("DownloadingTask0", task.Name, task.Version));
            string zipFile = string.Empty;
            var version = new TaskVersion(task.Version);

            //download and extract task in a temp folder and rename it on success
            string tempDirectory = Path.Combine(HostContext.GetDirectory(WellKnownDirectory.Tasks), "_temp_" + Guid.NewGuid());
            try
            {
                Directory.CreateDirectory(tempDirectory);
                int retryCount = 0;

                // Allow up to 20 * 60s for any task to be downloaded from service. 
                // Base on Kusto, the longest we have on the service today is over 850 seconds.
                // Timeout limit can be overwrite by environment variable
                if (!int.TryParse(Environment.GetEnvironmentVariable("VSTS_TASK_DOWNLOAD_TIMEOUT") ?? string.Empty, out int timeoutSeconds))
                {
                    timeoutSeconds = 20 * 60;
                }

                while (retryCount < 3)
                {
                    using (var taskDownloadTimeout = new CancellationTokenSource(TimeSpan.FromSeconds(timeoutSeconds)))
                    using (var taskDownloadCancellation = CancellationTokenSource.CreateLinkedTokenSource(taskDownloadTimeout.Token, executionContext.CancellationToken))
                    {
                        try
                        {
                            zipFile = Path.Combine(tempDirectory, string.Format("{0}.zip", Guid.NewGuid()));

                            //open zip stream in async mode
                            using (FileStream fs = new FileStream(zipFile, FileMode.Create, FileAccess.Write, FileShare.None, bufferSize: _defaultFileStreamBufferSize, useAsync: true))
                            using (Stream result = await taskServer.GetTaskContentZipAsync(task.Id, version, taskDownloadCancellation.Token))
                            {
                                await result.CopyToAsync(fs, _defaultCopyBufferSize, taskDownloadCancellation.Token);
                                await fs.FlushAsync(taskDownloadCancellation.Token);

                                // download succeed, break out the retry loop.
                                break;
                            }
                        }
                        catch (OperationCanceledException) when (executionContext.CancellationToken.IsCancellationRequested)
                        {
                            Trace.Info($"Task download has been cancelled.");
                            throw;
                        }
                        catch (Exception ex) when (retryCount < 2)
                        {
                            retryCount++;
                            Trace.Error($"Fail to download task '{task.Id} ({task.Name}/{task.Version})' -- Attempt: {retryCount}");
                            Trace.Error(ex);
                            if (taskDownloadTimeout.Token.IsCancellationRequested)
                            {
                                // task download didn't finish within timeout
                                executionContext.Warning(StringUtil.Loc("TaskDownloadTimeout", task.Name, timeoutSeconds));
                            }
                            else
                            {
                                executionContext.Warning(StringUtil.Loc("TaskDownloadFailed", task.Name, ex.Message));
                                if (ex.InnerException != null) {
                                    executionContext.Warning("Inner Exception: {ex.InnerException.Message}");
                                }
                            }
                        }
                    }

                    if (String.IsNullOrEmpty(Environment.GetEnvironmentVariable("VSTS_TASK_DOWNLOAD_NO_BACKOFF")))
                    {
                        var backOff = BackoffTimerHelper.GetRandomBackoff(TimeSpan.FromSeconds(10), TimeSpan.FromSeconds(30));
                        executionContext.Warning($"Back off {backOff.TotalSeconds} seconds before retry.");
                        await Task.Delay(backOff);
                    }
                }

                Directory.CreateDirectory(destDirectory);
                ZipFile.ExtractToDirectory(zipFile, destDirectory);

                Trace.Verbose("Create watermark file indicate task download succeed.");
                File.WriteAllText(destDirectory + ".completed", DateTime.UtcNow.ToString());

                executionContext.Debug($"Task '{task.Name}' has been downloaded into '{destDirectory}'.");
                Trace.Info("Finished getting task.");
            }
            finally
            {
                try
                {
                    //if the temp folder wasn't moved -> wipe it
                    if (Directory.Exists(tempDirectory))
                    {
                        Trace.Verbose("Deleting task temp folder: {0}", tempDirectory);
                        IOUtil.DeleteDirectory(tempDirectory, CancellationToken.None); // Don't cancel this cleanup and should be pretty fast.
                    }
                }
                catch (Exception ex)
                {
                    //it is not critical if we fail to delete the temp folder
                    Trace.Warning("Failed to delete temp folder '{0}'. Exception: {1}", tempDirectory, ex);
                    executionContext.Warning(StringUtil.Loc("FailedDeletingTempDirectory0Message1", tempDirectory, ex.Message));
                }
            }
        }

        private string GetDirectory(Pipelines.TaskStepDefinitionReference task)
        {
            ArgUtil.NotEmpty(task.Id, nameof(task.Id));
            ArgUtil.NotNull(task.Name, nameof(task.Name));
            ArgUtil.NotNullOrEmpty(task.Version, nameof(task.Version));
            return Path.Combine(
                HostContext.GetDirectory(WellKnownDirectory.Tasks),
                $"{task.Name}_{task.Id}",
                task.Version);
        }
    }

    public sealed class Definition
    {
        public DefinitionData Data { get; set; }
        public string Directory { get; set; }
    }

    public sealed class DefinitionData
    {
        public string FriendlyName { get; set; }
        public string Description { get; set; }
        public string HelpMarkDown { get; set; }
        public string HelpUrl { get; set; }
        public string Author { get; set; }
        public OutputVariable[] OutputVariables { get; set; }
        public TaskInputDefinition[] Inputs { get; set; }
        public ExecutionData PreJobExecution { get; set; }
        public ExecutionData Execution { get; set; }
        public ExecutionData PostJobExecution { get; set; }
    }

    public sealed class OutputVariable
    {
        public string Name { get; set; }
        public string Description { get; set; }
    }

    public sealed class ExecutionData
    {
        private readonly List<HandlerData> _all = new List<HandlerData>();
        private AzurePowerShellHandlerData _azurePowerShell;
        private NodeHandlerData _node;
        private Node10HandlerData _node10;
        private PowerShellHandlerData _powerShell;
        private PowerShell3HandlerData _powerShell3;
        private PowerShellExeHandlerData _powerShellExe;
        private ProcessHandlerData _process;
        private AgentPluginHandlerData _agentPlugin;

        [JsonIgnore]
        public List<HandlerData> All => _all;

        [JsonProperty(NullValueHandling = NullValueHandling.Ignore)]
        public AzurePowerShellHandlerData AzurePowerShell
        {
            get
            {
                return _azurePowerShell;
            }

            set
            {
                if (PlatformUtil.RunningOnWindows && !PlatformUtil.IsX86)
                {
                    _azurePowerShell = value;
                    Add(value);
                }
            }
        }

        public NodeHandlerData Node
        {
            get
            {
                return _node;
            }

            set
            {
                _node = value;
                Add(value);
            }
        }

        public Node10HandlerData Node10
        {
            get
            {
                return _node10;
            }

            set
            {
                _node10 = value;
                Add(value);
            }
        }

        [JsonProperty(NullValueHandling = NullValueHandling.Ignore)]
        public PowerShellHandlerData PowerShell
        {
            get
            {
                return _powerShell;
            }

            set
            {
                if (PlatformUtil.RunningOnWindows && !PlatformUtil.IsX86)
                {
                    _powerShell = value;
                    Add(value);
                }
            }
        }

        [JsonProperty(NullValueHandling = NullValueHandling.Ignore)]
        public PowerShell3HandlerData PowerShell3
        {
            get
            {
                return _powerShell3;
            }

            set
            {
                if (PlatformUtil.RunningOnWindows)
                {
                    _powerShell3 = value;
                    Add(value);
                }
            }
        }

        [JsonProperty(NullValueHandling = NullValueHandling.Ignore)]
        public PowerShellExeHandlerData PowerShellExe
        {
            get
            {
                return _powerShellExe;
            }

            set
            {
                if (PlatformUtil.RunningOnWindows)
                {
                    _powerShellExe = value;
                    Add(value);
                }
            }
        }

        [JsonProperty(NullValueHandling = NullValueHandling.Ignore)]
        public ProcessHandlerData Process
        {
            get
            {
                return _process;
            }

            set
            {
                if (PlatformUtil.RunningOnWindows)
                {
                    _process = value;
                    Add(value);
                }
            }
        }

        public AgentPluginHandlerData AgentPlugin
        {
            get
            {
                return _agentPlugin;
            }

            set
            {
                _agentPlugin = value;
                Add(value);
            }
        }

        private void Add(HandlerData data)
        {
            if (data != null)
            {
                _all.Add(data);
            }
        }
    }

    public abstract class HandlerData
    {
        public Dictionary<string, string> Inputs { get; }

        public string[] Platforms { get; set; }

        [JsonIgnore]
        public abstract int Priority { get; }

        public string Target
        {
            get
            {
                return GetInput(nameof(Target));
            }

            set
            {
                SetInput(nameof(Target), value);
            }
        }

        public HandlerData()
        {
            Inputs = new Dictionary<string, string>(StringComparer.OrdinalIgnoreCase);
        }

        public bool PreferredOnPlatform(PlatformUtil.OS os)
        {
<<<<<<< HEAD
            if (os == PlatformUtil.OS.Windows)
            {
                return Platforms?.Any(x => string.Equals(x, os.ToString(), StringComparison.OrdinalIgnoreCase)) ?? false;
            }
=======
            if (PlatformUtil.RunningOnWindows)
            {
                return Platforms?.Any(x => string.Equals(x, "windows", StringComparison.OrdinalIgnoreCase)) ?? false;
            }

>>>>>>> cc4a011c
            return false;
        }

        public void ReplaceMacros(IHostContext context, Definition definition)
        {
            var handlerVariables = new Dictionary<string, string>(StringComparer.OrdinalIgnoreCase);
            handlerVariables["currentdirectory"] = definition.Directory;
            VarUtil.ExpandValues(context, source: handlerVariables, target: Inputs);
        }

        protected string GetInput(string name)
        {
            string value;
            if (Inputs.TryGetValue(name, out value))
            {
                return value ?? string.Empty;
            }

            return string.Empty;
        }

        protected void SetInput(string name, string value)
        {
            Inputs[name] = value;
        }
    }

    public abstract class BaseNodeHandlerData : HandlerData
    {
        public string WorkingDirectory
        {
            get
            {
                return GetInput(nameof(WorkingDirectory));
            }

            set
            {
                SetInput(nameof(WorkingDirectory), value);
            }
        }
    }

    public sealed class NodeHandlerData : BaseNodeHandlerData
    {
        public override int Priority => 2;
    }

    public sealed class Node10HandlerData : BaseNodeHandlerData
    {
        public override int Priority => 1;
    }

    public sealed class PowerShell3HandlerData : HandlerData
    {
        public override int Priority => 3;
    }

    public sealed class PowerShellHandlerData : HandlerData
    {
        public string ArgumentFormat
        {
            get
            {
                return GetInput(nameof(ArgumentFormat));
            }

            set
            {
                SetInput(nameof(ArgumentFormat), value);
            }
        }

        public override int Priority => 4;

        public string WorkingDirectory
        {
            get
            {
                return GetInput(nameof(WorkingDirectory));
            }

            set
            {
                SetInput(nameof(WorkingDirectory), value);
            }
        }
    }

    public sealed class AzurePowerShellHandlerData : HandlerData
    {
        public string ArgumentFormat
        {
            get
            {
                return GetInput(nameof(ArgumentFormat));
            }

            set
            {
                SetInput(nameof(ArgumentFormat), value);
            }
        }

        public override int Priority => 5;

        public string WorkingDirectory
        {
            get
            {
                return GetInput(nameof(WorkingDirectory));
            }

            set
            {
                SetInput(nameof(WorkingDirectory), value);
            }
        }
    }

    public sealed class PowerShellExeHandlerData : HandlerData
    {
        public string ArgumentFormat
        {
            get
            {
                return GetInput(nameof(ArgumentFormat));
            }

            set
            {
                SetInput(nameof(ArgumentFormat), value);
            }
        }

        public string FailOnStandardError
        {
            get
            {
                return GetInput(nameof(FailOnStandardError));
            }

            set
            {
                SetInput(nameof(FailOnStandardError), value);
            }
        }

        public string InlineScript
        {
            get
            {
                return GetInput(nameof(InlineScript));
            }

            set
            {
                SetInput(nameof(InlineScript), value);
            }
        }

        public override int Priority => 5;

        public string ScriptType
        {
            get
            {
                return GetInput(nameof(ScriptType));
            }

            set
            {
                SetInput(nameof(ScriptType), value);
            }
        }

        public string WorkingDirectory
        {
            get
            {
                return GetInput(nameof(WorkingDirectory));
            }

            set
            {
                SetInput(nameof(WorkingDirectory), value);
            }
        }
    }

    public sealed class ProcessHandlerData : HandlerData
    {
        public string ArgumentFormat
        {
            get
            {
                return GetInput(nameof(ArgumentFormat));
            }

            set
            {
                SetInput(nameof(ArgumentFormat), value);
            }
        }

        public string ModifyEnvironment
        {
            get
            {
                return GetInput(nameof(ModifyEnvironment));
            }

            set
            {
                SetInput(nameof(ModifyEnvironment), value);
            }
        }

        public override int Priority => 6;

        public string WorkingDirectory
        {
            get
            {
                return GetInput(nameof(WorkingDirectory));
            }

            set
            {
                SetInput(nameof(WorkingDirectory), value);
            }
        }
    }

    public sealed class AgentPluginHandlerData : HandlerData
    {
        public override int Priority => 0;
    }
}<|MERGE_RESOLUTION|>--- conflicted
+++ resolved
@@ -29,7 +29,7 @@
     {
         private const int _defaultFileStreamBufferSize = 4096;
 
-        //81920 is the default used by System.IO.Stream.CopyTo and is under the large object heap threshold (85k). 
+        //81920 is the default used by System.IO.Stream.CopyTo and is under the large object heap threshold (85k).
         private const int _defaultCopyBufferSize = 81920;
 
         public async Task DownloadAsync(IExecutionContext executionContext, IEnumerable<Pipelines.JobStep> steps)
@@ -148,7 +148,7 @@
                 Directory.CreateDirectory(tempDirectory);
                 int retryCount = 0;
 
-                // Allow up to 20 * 60s for any task to be downloaded from service. 
+                // Allow up to 20 * 60s for any task to be downloaded from service.
                 // Base on Kusto, the longest we have on the service today is over 850 seconds.
                 // Timeout limit can be overwrite by environment variable
                 if (!int.TryParse(Environment.GetEnvironmentVariable("VSTS_TASK_DOWNLOAD_TIMEOUT") ?? string.Empty, out int timeoutSeconds))
@@ -461,18 +461,10 @@
 
         public bool PreferredOnPlatform(PlatformUtil.OS os)
         {
-<<<<<<< HEAD
             if (os == PlatformUtil.OS.Windows)
             {
                 return Platforms?.Any(x => string.Equals(x, os.ToString(), StringComparison.OrdinalIgnoreCase)) ?? false;
             }
-=======
-            if (PlatformUtil.RunningOnWindows)
-            {
-                return Platforms?.Any(x => string.Equals(x, "windows", StringComparison.OrdinalIgnoreCase)) ?? false;
-            }
-
->>>>>>> cc4a011c
             return false;
         }
 
