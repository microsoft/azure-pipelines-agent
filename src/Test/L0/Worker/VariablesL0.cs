--- conflicted
+++ resolved
@@ -758,7 +758,6 @@
         [Fact]
         [Trait("Level", "L0")]
         [Trait("Category", "Worker")]
-<<<<<<< HEAD
         public void Unset()
         {
             using (TestHostContext hc = new TestHostContext(this))
@@ -789,7 +788,9 @@
                 Assert.Equal("bar", variables.Get("foo"));
                 scope.Dispose();
                 Assert.Equal(null, variables.Get("foo"));
-=======
+            }
+        }
+
         public void CopyInto_Basic()
         {
             using (TestHostContext hc = new TestHostContext(this))
@@ -815,7 +816,6 @@
                 Assert.Equal("bar", dict1["foo"]);
                 Assert.Equal(new VariableValue("bah", true), dict1["boo"]);
 
->>>>>>> 7fc04a14
             }
         }
     }
