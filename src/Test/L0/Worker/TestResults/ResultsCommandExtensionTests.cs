﻿using Microsoft.TeamFoundation.DistributedTask.WebApi;
using Microsoft.TeamFoundation.TestClient.PublishTestResults;
using Microsoft.TeamFoundation.TestManagement.WebApi;
using Microsoft.VisualStudio.Services.Agent.Util;
using Microsoft.VisualStudio.Services.Agent.Worker;
using Microsoft.VisualStudio.Services.Agent.Worker.Telemetry;
using Microsoft.VisualStudio.Services.Agent.Worker.TestResults;
using Microsoft.VisualStudio.Services.WebPlatform;
using Moq;
using System;
using System.Collections.Generic;
using System.Globalization;
using System.IO;
using System.Linq;
using System.Runtime.CompilerServices;
using System.Text;
using System.Threading;
using System.Threading.Tasks;
using Xunit;

namespace Microsoft.VisualStudio.Services.Agent.Tests.Worker.TestResults
{
    public sealed class ResultsCommandTests
    {
        private Mock<IExecutionContext> _ec;
        private List<string> _warnings = new List<string>();
        private List<string> _errors = new List<string>();
        private Mock<IAsyncCommandContext> _mockCommandContext;
<<<<<<< HEAD
        private Mock<ITestRunDataPublisher> _mockTestRunDataPublisher;
        private Mock<IExtensionManager> _mockExtensionManager;
        private Mock<IParser> _mockParser;
=======
        private Mock<ICustomerIntelligenceServer> _mockCustomerIntelligenceServer;
>>>>>>> d21f588c
        private TestHostContext _hc;
        private Variables _variables;

        public ResultsCommandTests()
        {
            _mockTestRunDataPublisher = new Mock<ITestRunDataPublisher>();
            var mockTestRun = MockTestRun();
            _mockTestRunDataPublisher.Setup(x => x.PublishAsync(It.IsAny<TestRunContext>(), It.IsAny<List<TestRunData>>(), It.IsAny<PublishOptions>(), It.IsAny<CancellationToken>())).ReturnsAsync(mockTestRun);

            _mockParser = new Mock<IParser>();
            TestDataProvider mockTestRunData = MockParserData();
            _mockParser.Setup(x => x.Name).Returns("mockResults");
            _mockParser.Setup(x => x.ParseTestResultFiles(It.IsAny<IExecutionContext>(), It.IsAny<TestRunContext>(), It.IsAny<List<String>>())).Returns(mockTestRunData);

<<<<<<< HEAD
=======
            _mockTestRunPublisher = new Mock<ITestRunPublisher>();

            _mockCustomerIntelligenceServer = new Mock<ICustomerIntelligenceServer>();
            _mockCustomerIntelligenceServer.Setup(x => x.PublishEventsAsync(It.IsAny<CustomerIntelligenceEvent[]>()));
>>>>>>> d21f588c
        }

        [Fact]
        [Trait("Level", "L0")]
        [Trait("Category", "PublishTestResults")]
        public void Publish_NullTestRunner()
        {
            SetupMocks();
            var resultCommand = new ResultsCommandExtension();
            resultCommand.Initialize(_hc);
            var command = new Command("results", "publish");
            command.Properties.Add("resultFiles", "ResultFile.txt");

            Assert.Throws<ArgumentException>(() => resultCommand.ProcessCommand(_ec.Object, command));
        }

        [Fact]
        [Trait("Level", "L0")]
        [Trait("Category", "PublishTestResults")]
        public void Publish_InvalidTestRunner()
        {
            SetupMocks();
            var resultCommand = new ResultsCommandExtension();
            resultCommand.Initialize(_hc);
            var command = new Command("results", "publish");
            command.Properties.Add("resultFiles", "ResultFile.txt");
            command.Properties.Add("type", "MyTestRunner");
            Assert.Throws<ArgumentException>(() => resultCommand.ProcessCommand(_ec.Object, command));
        }

        [Fact]
        [Trait("Level", "L0")]
        [Trait("Category", "PublishTestResults")]
        public void Publish_NullTestResultFiles()
        {
            SetupMocks();
            var resultCommand = new ResultsCommandExtension();
            resultCommand.Initialize(_hc);
            var command = new Command("results", "publish");
            Assert.Throws<ArgumentException>(() => resultCommand.ProcessCommand(_ec.Object, command));
        }

        [Fact]
        [Trait("Level", "L0")]
        [Trait("Category", "PublishTestResults")]
        public void Publish_InvalidJUnitResultFile()
        {
            SetupMocks();

            string jUnitFilePath = "JUnitSampleResults.txt";
            File.WriteAllText(jUnitFilePath, "badformat", Encoding.UTF8);

            var resultCommand = new ResultsCommandExtension();
            resultCommand.Initialize(_hc);
            var command = new Command("results", "publish");
            command.Properties.Add("resultFiles", jUnitFilePath);
            command.Properties.Add("type", "JUnit");

            try
            {
                resultCommand.ProcessCommand(_ec.Object, command);
            }
            finally
            {
                File.Delete(jUnitFilePath);
            }

            Assert.Equal(0, _errors.Count());
            Assert.Equal(1, _warnings.Count());
            Assert.True(_warnings[0].Contains("Failed to read "+ jUnitFilePath));
        }

        [Fact]
        [Trait("Level", "L0")]
        [Trait("Category", "PublishTestResults")]
        public void Publish_InvalidNUnitResultFile()
        {
            SetupMocks();

            string jUnitFilePath = "NUnitSampleResults.txt";
            File.WriteAllText(jUnitFilePath, "badformat", Encoding.UTF8);

            var resultCommand = new ResultsCommandExtension();
            resultCommand.Initialize(_hc);
            var command = new Command("results", "publish");
            command.Properties.Add("resultFiles", jUnitFilePath);
            command.Properties.Add("type", "NUnit");

            try
            {
                resultCommand.ProcessCommand(_ec.Object, command);
            }
            finally
            {
                File.Delete(jUnitFilePath);
            }

            Assert.Equal(0, _errors.Count());
            Assert.Equal(1, _warnings.Count());
            Assert.True(_warnings[0].Contains("Failed to read " + jUnitFilePath));
        }

        [Fact]
        [Trait("Level", "L0")]
        [Trait("Category", "PublishTestResults")]
        public void Publish_DataIsHonoredWhenTestResultsFieldIsNotSpecified()
        {
            SetupMocks();
            
            var resultCommand = new ResultsCommandExtension();
            resultCommand.Initialize(_hc);
            var command = new Command("results", "publish");
            command.Properties.Add("type", "mockResults");
            command.Data = "testfile1,testfile2";
            resultCommand.ProcessCommand(_ec.Object, command);

            Assert.Equal(0, _errors.Count());
        }
        
        private List<TestRun> MockTestRun()
        {
            List<TestRun> testRunList = new List<TestRun>();
            TestRun testRun = new TestRun();
            testRun.Name = "Mock test run";
            testRunList.Add(testRun);

            return testRunList;
        }

        private TestDataProvider MockParserData()
        {
            List<TestRunData> mockTestRunData = new List<TestRunData>();
            TestRunData testRunData1 = new TestRunData(new RunCreateModel("First"));
            TestRunData testRunData2 = new TestRunData(new RunCreateModel("Second"));
            var buildData1 = new BuildData()
            {
                BuildAttachments = new List<BuildAttachment>()
                {
                    new BuildAttachment() { AllowDuplicateUploads= true, Filename="file", Metadata= null, TestLogType=TestLogType.Intermediate, TestLogCompressionType = TestLogCompressionType.None }
                }
            };

            var buildData2 = new BuildData()
            {
                BuildAttachments = new List<BuildAttachment>()
                {
                    new BuildAttachment() { AllowDuplicateUploads= true, Filename="file", Metadata= null, TestLogType=TestLogType.Intermediate, TestLogCompressionType = TestLogCompressionType.None }
                }
            };

            mockTestRunData.Add(testRunData1);
            mockTestRunData.Add(testRunData2);

            return new TestDataProvider(new List<TestData>()
            {
                new TestData() { TestRunData = testRunData1, BuildData = buildData1},
                new TestData() { TestRunData = testRunData2, BuildData = buildData1}
            });
        }


        private void SetupMocks([CallerMemberName] string name = "", bool includePipelineVariables = false)
        {
            _hc = new TestHostContext(this, name);

            _hc.SetSingleton(_mockTestRunDataPublisher.Object);
            _hc.SetSingleton(_mockParser.Object);

            _hc.SetSingleton(_mockCustomerIntelligenceServer.Object);

            _mockExtensionManager = new Mock<IExtensionManager>();
            _mockExtensionManager.Setup(x => x.GetExtensions<IParser>()).Returns(new List<IParser> { _mockParser.Object, new JUnitParser(), new NUnitParser() });
            _hc.SetSingleton(_mockExtensionManager.Object);

            _mockCommandContext = new Mock<IAsyncCommandContext>();
            _hc.EnqueueInstance(_mockCommandContext.Object);

            var endpointAuthorization = new EndpointAuthorization()
            {
                Scheme = EndpointAuthorizationSchemes.OAuth
            };
            List<string> warnings;
            _variables = new Variables(_hc, new Dictionary<string, VariableValue>(), out warnings);
            _variables.Set("build.buildId", "1");
            if(includePipelineVariables)
            {
                _variables.Set("system.jobName", "job1");
                _variables.Set("system.phaseName", "phase1");
                _variables.Set("system.stageName", "stage1");
                _variables.Set("system.jobAttempt", "1");
                _variables.Set("system.phaseAttempt", "1");
                _variables.Set("system.stageAttempt", "1");
            }
            endpointAuthorization.Parameters[EndpointAuthorizationParameters.AccessToken] = "accesstoken";

            _ec = new Mock<IExecutionContext>();
            _ec.Setup(x => x.Endpoints).Returns(new List<ServiceEndpoint> { new ServiceEndpoint { Url = new Uri("http://dummyurl"), Name = WellKnownServiceEndpointNames.SystemVssConnection, Authorization = endpointAuthorization } });
            _ec.Setup(x => x.Variables).Returns(_variables);
            var asyncCommands = new List<IAsyncCommandContext>();
            _ec.Setup(x => x.AsyncCommands).Returns(asyncCommands);
            _ec.Setup(x => x.AddIssue(It.IsAny<Issue>()))
            .Callback<Issue>
            ((issue) =>
            {
                if (issue.Type == IssueType.Warning)
                {
                    _warnings.Add(issue.Message);
                }
                else if (issue.Type == IssueType.Error)
                {
                    _errors.Add(issue.Message);
                }
            });
        }
    }
}<|MERGE_RESOLUTION|>--- conflicted
+++ resolved
@@ -26,13 +26,11 @@
         private List<string> _warnings = new List<string>();
         private List<string> _errors = new List<string>();
         private Mock<IAsyncCommandContext> _mockCommandContext;
-<<<<<<< HEAD
         private Mock<ITestRunDataPublisher> _mockTestRunDataPublisher;
         private Mock<IExtensionManager> _mockExtensionManager;
         private Mock<IParser> _mockParser;
-=======
         private Mock<ICustomerIntelligenceServer> _mockCustomerIntelligenceServer;
->>>>>>> d21f588c
+
         private TestHostContext _hc;
         private Variables _variables;
 
@@ -46,14 +44,9 @@
             TestDataProvider mockTestRunData = MockParserData();
             _mockParser.Setup(x => x.Name).Returns("mockResults");
             _mockParser.Setup(x => x.ParseTestResultFiles(It.IsAny<IExecutionContext>(), It.IsAny<TestRunContext>(), It.IsAny<List<String>>())).Returns(mockTestRunData);
-
-<<<<<<< HEAD
-=======
-            _mockTestRunPublisher = new Mock<ITestRunPublisher>();
-
+            
             _mockCustomerIntelligenceServer = new Mock<ICustomerIntelligenceServer>();
             _mockCustomerIntelligenceServer.Setup(x => x.PublishEventsAsync(It.IsAny<CustomerIntelligenceEvent[]>()));
->>>>>>> d21f588c
         }
 
         [Fact]
