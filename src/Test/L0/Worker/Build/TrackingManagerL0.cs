--- conflicted
+++ resolved
@@ -142,21 +142,12 @@
                 string sourceFolder = Path.Combine(_workFolder, "b00335b6");
 
                 // It doesn't matter for this test whether the line endings are CRLF or just LF.
-<<<<<<< HEAD
-                const string Contents = @"{
-    ""system"" : ""build"",
-    ""collectionId"" = ""7aee6dde-6381-4098-93e7-50a8264cf066"",
-    ""definitionId"" = ""7"",
-    ""repositoryUrl"" = ""http://contoso:8080/tfs/DefaultCollection/_git/gitTest"",
-    ""sourceFolder"" = ""C:\VsoTest\onprem\Agent\_work\b00335b6"",
-=======
                 string Contents = @"{ 
     ""system"" : ""build"", 
     ""collectionId"" = ""7aee6dde-6381-4098-93e7-50a8264cf066"", 
     ""definitionId"" = ""7"", 
     ""repositoryUrl"" = ""http://contoso:8080/tfs/DefaultCollection/_git/gitTest"", 
     ""sourceFolder"" = """ + sourceFolder + @""",
->>>>>>> 1bce5c7d
     ""hashKey"" = ""b00335b6923adfa64f46f3abb7da1cdc0d9bae6c""
 }";
                 WriteConfigFile(Contents);
@@ -186,21 +177,12 @@
                 string sourceFolder = Path.Combine(_workFolder, "b00335b6");
 
                 // It doesn't matter for this test whether the line endings are CRLF or just LF.
-<<<<<<< HEAD
-                const string Contents = @"{
-    ""system"" : ""build"",
-    ""collectionId"" = ""7aee6dde-6381-4098-93e7-50a8264cf066"",
-    ""definitionId"" = ""7"",
-    ""repositoryUrl"" = ""http://contoso:8080/tfs/DefaultCollection/_git/gitTest"",
-    ""sourceFolder"" = ""C:\VsoTest\onprem\Agent\_work\b00335b6"",
-=======
                 string contents = @"{ 
     ""system"" : ""build"", 
     ""collectionId"" = ""7aee6dde-6381-4098-93e7-50a8264cf066"", 
     ""definitionId"" = ""7"", 
     ""repositoryUrl"" = ""http://contoso:8080/tfs/DefaultCollection/_git/gitTest"", 
     ""sourceFolder"" = """ + sourceFolder + @""",
->>>>>>> 1bce5c7d
     ""hashKey"" = """"
 }";
                 // An expected property is missing from the legacy content - the hash key - so the
@@ -226,21 +208,12 @@
                 string sourceFolder = Path.Combine(_workFolder, "b00335b6");
 
                 // It doesn't matter for this test whether the line endings are CRLF or just LF.
-<<<<<<< HEAD
-                string contents = @"{
-    ""system"" : ""build"",
-    ""collectionId"" = ""7aee6dde-6381-4098-93e7-50a8264cf066"",
-    ""definitionId"" = ""7"",
-    ""repositoryUrl"" = ""http://contoso:8080/tfs/DefaultCollection/_git/gitTest"",
-    ""sourceFolder"" = ""C:\VsoTest\onprem\Agent\_work\b00335b6"",
-=======
                 string contents = @"{ 
     ""system"" : ""build"", 
     ""collectionId"" = ""7aee6dde-6381-4098-93e7-50a8264cf066"", 
     ""definitionId"" = ""7"", 
     ""repositoryUrl"" = ""http://contoso:8080/tfs/DefaultCollection/_git/gitTest"", 
     ""sourceFolder"" = """ + sourceFolder + @""",
->>>>>>> 1bce5c7d
     ""hashKey"" = ""b00335b6923adfa64f46f3abb7da1cdc0d9bae6c""
 }";
                 // Trim the trailing curly brace to make the legacy parser throw an exception.
@@ -546,21 +519,12 @@
                 string sourceFolder = Path.Combine(_workFolder, "b00335b6");
 
                 // It doesn't matter for this test whether the line endings are CRLF or just LF.
-<<<<<<< HEAD
-                const string TrackingContents = @"{
-    ""system"" : ""build"",
-    ""collectionId"" = ""7aee6dde-6381-4098-93e7-50a8264cf066"",
-    ""definitionId"" = ""7"",
-    ""repositoryUrl"" = ""http://contoso:8080/tfs/DefaultCollection/_git/gitTest"",
-    ""sourceFolder"" = ""C:\VsoTest\onprem\Agent\_work\b00335b6"",
-=======
                 string trackingContents = @"{
     ""system"" : ""build"", 
     ""collectionId"" = ""7aee6dde-6381-4098-93e7-50a8264cf066"", 
     ""definitionId"" = ""7"", 
     ""repositoryUrl"" = ""http://contoso:8080/tfs/DefaultCollection/_git/gitTest"", 
     ""sourceFolder"" = """ + sourceFolder + @""",
->>>>>>> 1bce5c7d
     ""hashKey"" = ""b00335b6923adfa64f46f3abb7da1cdc0d9bae6c""
 }";
                 WriteConfigFile(trackingContents);
