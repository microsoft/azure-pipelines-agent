--- conflicted
+++ resolved
@@ -112,8 +112,6 @@
             var expectedAgents = new List<TaskAgent>();
             _agentServer.Setup(x => x.GetAgentsAsync(It.IsAny<int>(), It.IsAny<string>())).Returns(Task.FromResult(expectedAgents));
 
-<<<<<<< HEAD
-=======
             var expectedAgent = new TaskAgent(_expectedAgentName);
             expectedAgent.Id = 1;
             expectedAgent.Authorization = new TaskAgentAuthorization
@@ -121,7 +119,7 @@
                 ClientId = Guid.NewGuid(),
                 AuthorizationUrl = new Uri("http://localhost:8080/tfs"),
             };
->>>>>>> dd6e87c7
+
             _agentServer.Setup(x => x.AddAgentAsync(It.IsAny<int>(), It.IsAny<TaskAgent>())).Returns(Task.FromResult(expectedAgent));
             _agentServer.Setup(x => x.UpdateAgentAsync(It.IsAny<int>(), It.IsAny<TaskAgent>())).Returns(Task.FromResult(expectedAgent));
 
