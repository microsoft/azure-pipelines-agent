--- conflicted
+++ resolved
@@ -379,10 +379,6 @@
                     containerInfo.MountVolumes.Add(new MountVolume("/var/run/docker.sock", "/var/run/docker.sock"));
                 }
             }
-<<<<<<< HEAD
-#endif
-=======
->>>>>>> 9867e83d
             return containerInfo;
         }
 
