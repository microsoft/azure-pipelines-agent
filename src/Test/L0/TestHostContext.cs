// Copyright (c) Microsoft Corporation.
// Licensed under the MIT License.

using Microsoft.VisualStudio.Services.Agent.Util;
using System;
using System.Collections.Concurrent;
using System.Globalization;
using System.IO;
using System.Runtime.CompilerServices;
using System.Threading;
using System.Threading.Tasks;
using System.Runtime.Loader;
using System.Reflection;
using Microsoft.TeamFoundation.DistributedTask.Logging;
using System.Net.Http.Headers;
using Agent.Sdk;
using Agent.Sdk.Knob;
using Agent.Sdk.SecretMasking;
using Pipelines = Microsoft.TeamFoundation.DistributedTask.Pipelines;

namespace Microsoft.VisualStudio.Services.Agent.Tests
{
    public sealed class TestHostContext : IHostContext, IDisposable
    {
        private readonly ConcurrentDictionary<Type, ConcurrentQueue<object>> _serviceInstances = new ConcurrentDictionary<Type, ConcurrentQueue<object>>();
        private readonly ConcurrentDictionary<Type, object> _serviceSingletons = new ConcurrentDictionary<Type, object>();
        private readonly ITraceManager _traceManager;
        private readonly Terminal _term;
        private readonly ILoggedSecretMasker _secretMasker;
        private CancellationTokenSource _agentShutdownTokenSource = new CancellationTokenSource();
        private CancellationTokenSource _workerShutdownForTimeoutTokenSource = new CancellationTokenSource();
        private string _suiteName;
        private string _testName;
        private Tracing _trace;
        private AssemblyLoadContext _loadContext;
        private string _tempDirectoryRoot = Path.Combine(Path.GetTempPath(), Guid.NewGuid().ToString("D"));
        private StartupType _startupType;
        public event EventHandler Unloading;
        public CancellationToken AgentShutdownToken => _agentShutdownTokenSource.Token;
        public CancellationToken WorkerShutdownForTimeout => _workerShutdownForTimeoutTokenSource.Token;
        public ShutdownReason AgentShutdownReason { get; private set; }
        public ILoggedSecretMasker SecretMasker => _secretMasker;

        [System.Diagnostics.CodeAnalysis.SuppressMessage("Microsoft.Maintainability", "CA2000:Dispose objects before losing scope")]
        public TestHostContext(object testClass, [CallerMemberName] string testName = "", bool useNewSecretMasker = true)
        {
            ArgUtil.NotNull(testClass, nameof(testClass));
            ArgUtil.NotNullOrEmpty(testName, nameof(testName));
            _loadContext = AssemblyLoadContext.GetLoadContext(typeof(TestHostContext).GetTypeInfo().Assembly);
            _loadContext.Unloading += LoadContext_Unloading;
            _testName = testName;

            // Trim the test assembly's root namespace from the test class's full name.
            _suiteName = testClass.GetType().FullName.Replace(
                typeof(TestHostContext).Namespace,
                string.Empty,
                StringComparison.OrdinalIgnoreCase);

            if (_suiteName.StartsWith("."))
            {
                _suiteName = _suiteName[1..];
            }

            _suiteName = _suiteName.Replace(".", "_", StringComparison.OrdinalIgnoreCase);

            // Setup the trace manager.
            TraceFileName = Path.Combine(TestUtil.GetSrcPath(), "Test", "TestLogs", $"trace_{_suiteName}_{_testName}.log");

            if (File.Exists(TraceFileName))
            {
                try
                {
                    File.Delete(TraceFileName);
                }
                catch (IOException)
                {
                    // If another parallel test still holds the file open, fall back to a unique name
                    string dir = Path.GetDirectoryName(TraceFileName);
                    string name = Path.GetFileNameWithoutExtension(TraceFileName);
                    string ext = Path.GetExtension(TraceFileName);
                    TraceFileName = Path.Combine(dir, $"{name}_{Guid.NewGuid():N}{ext}");
                }
            }

            var traceListener = new HostTraceListener(TraceFileName);
            traceListener.DisableConsoleReporting = true;
            _secretMasker = LoggedSecretMasker.Create(useNewSecretMasker ? new OssSecretMasker() : new LegacySecretMasker());
            _secretMasker.AddValueEncoder(ValueEncoders.JsonStringEscape, origin: "Test");
            _secretMasker.AddValueEncoder(ValueEncoders.UriDataEscape, origin: "Test");
            _secretMasker.AddValueEncoder(ValueEncoders.BackslashEscape, origin: "Test");
            _secretMasker.AddRegex(AdditionalMaskingRegexes.UrlSecretPattern, origin: "Test");
            _traceManager = new TraceManager(traceListener, _secretMasker, this);
            // Make the trace manager available via GetService in tests
            SetSingleton<ITraceManager>(_traceManager);
            _trace = GetTrace(nameof(TestHostContext));
            _secretMasker.SetTrace(_trace);

            // inject a terminal in silent mode so all console output
            // goes to the test trace file
            _term = new Terminal();
            _term.Silent = true;
            SetSingleton<ITerminal>(_term);
            EnqueueInstance<ITerminal>(_term);

            if (!TestUtil.IsWindows())
            {
                string eulaFile = Path.Combine(GetDirectory(WellKnownDirectory.Root), "license.html");
                File.WriteAllText(eulaFile, "testeulafile");
            }
        }

        public CultureInfo DefaultCulture { get; private set; }

        public string TraceFileName { get; private set; }

        public StartupType StartupType
        {
            get
            {
                return _startupType;
            }
            set
            {
                _startupType = value;
            }
        }

        public ProductInfoHeaderValue UserAgent => new ProductInfoHeaderValue("L0Test", "0.0");

        public async Task Delay(TimeSpan delay, CancellationToken token)
        {
            await Task.Delay(TimeSpan.Zero);
        }

        public T CreateService<T>() where T : class, IAgentService
        {
            _trace.Verbose($"Create service: '{typeof(T).Name}'");

            // Dequeue a registered instance.
            object service;
            ConcurrentQueue<object> queue;
            if (!_serviceInstances.TryGetValue(typeof(T), out queue) ||
                !queue.TryDequeue(out service))
            {
                throw new Exception($"Unable to dequeue a registered instance for type '{typeof(T).FullName}'.");
            }

            var s = service as T;
            s.Initialize(this);
            return s;
        }

        public T GetService<T>() where T : class, IAgentService
        {
            _trace.Verbose($"Get service: '{typeof(T).Name}'");

            // Get the registered singleton instance.
            object service;
            if (!_serviceSingletons.TryGetValue(typeof(T), out service))
            {
                throw new Exception($"Singleton instance not registered for type '{typeof(T).FullName}'.");
            }

            T s = service as T;
            s.Initialize(this);
            return s;
        }

        public void EnqueueInstance<T>(T instance) where T : class, IAgentService
        {
            // Enqueue a service instance to be returned by CreateService.
            if (object.ReferenceEquals(instance, null))
            {
                throw new ArgumentNullException(nameof(instance));
            }

            ConcurrentQueue<object> queue = _serviceInstances.GetOrAdd(
                key: typeof(T),
                valueFactory: x => new ConcurrentQueue<object>());
            queue.Enqueue(instance);
        }

        public void SetDefaultCulture(string name)
        {
            DefaultCulture = new CultureInfo(name);
        }

        public void SetSingleton<T>(T singleton) where T : class, IAgentService
        {
            // Set the singleton instance to be returned by GetService.
            if (object.ReferenceEquals(singleton, null))
            {
                throw new ArgumentNullException(nameof(singleton));
            }

            _serviceSingletons[typeof(T)] = singleton;
        }

        public string GetDirectory(WellKnownDirectory directory)
        {
            string path;
            switch (directory)
            {
                case WellKnownDirectory.Bin:
                    path = Path.GetDirectoryName(Assembly.GetEntryAssembly().Location);
                    break;

                case WellKnownDirectory.Externals:
                    path = Path.Combine(
                        GetDirectory(WellKnownDirectory.Root),
                        Constants.Path.ExternalsDirectory);
                    break;

                case WellKnownDirectory.LegacyPSHost:
                    path = Path.Combine(
                        GetDirectory(WellKnownDirectory.Externals),
                        Constants.Path.LegacyPSHostDirectory);
                    break;

                case WellKnownDirectory.LegacyPSHostLegacy:
                    path = Path.Combine(
                        GetDirectory(WellKnownDirectory.Externals),
                        Constants.Path.LegacyPSHostLegacyDirectory);
                    break;

                case WellKnownDirectory.Root:
                    path = new DirectoryInfo(GetDirectory(WellKnownDirectory.Bin)).Parent.FullName;
                    break;

                case WellKnownDirectory.ServerOM:
                    path = Path.Combine(
                        GetDirectory(WellKnownDirectory.Externals),
                        Constants.Path.ServerOMDirectory);
                    break;

                case WellKnownDirectory.ServerOMLegacy:
                    path = Path.Combine(
                        GetDirectory(WellKnownDirectory.Externals),
                        Constants.Path.ServerOMLegacyDirectory);
                    break;

                case WellKnownDirectory.ServerOMLatest:
                    path = Path.Combine(
                        GetDirectory(WellKnownDirectory.Externals),
                        Constants.Path.ServerOMLatestDirectory);
                    break;

                case WellKnownDirectory.Tf:
                    path = Path.Combine(
                        GetDirectory(WellKnownDirectory.Externals),
                        Constants.Path.TfDirectory);
                    break;

                case WellKnownDirectory.TfLegacy:
                    path = Path.Combine(
                        GetDirectory(WellKnownDirectory.Externals),
                        Constants.Path.TfLegacyDirectory);
                    break;

                case WellKnownDirectory.TfLatest:
                    path = Path.Combine(
                        GetDirectory(WellKnownDirectory.Externals),
                        Constants.Path.TfLatestDirectory);
                    break;

<<<<<<< HEAD
                case WellKnownDirectory.TfArchiveLatest:
                    path = Path.Combine(
                        GetDirectory(WellKnownDirectory.Externals),
                        Constants.Path.TfArchiveLatestDirectory);
                    break;

                case WellKnownDirectory.VstsomTfCommon:
                    path = Path.Combine(
                        GetDirectory(WellKnownDirectory.Externals),
                        Constants.Path.VstsomTfCommonDirectory);
                    break;

=======
>>>>>>> 383e8670
                case WellKnownDirectory.Tee:
                    path = Path.Combine(
                        GetDirectory(WellKnownDirectory.Externals),
                        Constants.Path.TeeDirectory);
                    break;

                case WellKnownDirectory.Temp:
                    path = Path.Combine(
                        GetDirectory(WellKnownDirectory.Work),
                        Constants.Path.TempDirectory);
                    break;

                case WellKnownDirectory.Tasks:
                    path = Path.Combine(
                        GetDirectory(WellKnownDirectory.Work),
                        Constants.Path.TasksDirectory);
                    break;

                case WellKnownDirectory.TaskZips:
                    path = Path.Combine(
                        GetDirectory(WellKnownDirectory.Work),
                        Constants.Path.TaskZipsDirectory);
                    break;

                case WellKnownDirectory.Tools:
                    path = Environment.GetEnvironmentVariable("AGENT_TOOLSDIRECTORY") ?? Environment.GetEnvironmentVariable(Constants.Variables.Agent.ToolsDirectory);
                    if (string.IsNullOrEmpty(path))
                    {
                        path = Path.Combine(
                            GetDirectory(WellKnownDirectory.Work),
                            Constants.Path.ToolDirectory);
                    }
                    break;

                case WellKnownDirectory.Update:
                    path = Path.Combine(
                        GetDirectory(WellKnownDirectory.Work),
                        Constants.Path.UpdateDirectory);
                    break;

                case WellKnownDirectory.Work:
                    path = Path.Combine(
                        _tempDirectoryRoot,
                        WellKnownDirectory.Work.ToString());
                    break;

                default:
                    throw new NotSupportedException($"Unexpected well known directory: '{directory}'");
            }

            _trace.Info($"Well known directory '{directory}': '{path}'");
            return path;
        }

        public string GetDiagDirectory(HostType hostType = HostType.Undefined)
        {
            return Path.Combine(
                        GetDirectory(WellKnownDirectory.Root),
                        Constants.Path.DiagDirectory);
        }

        public string GetConfigFile(WellKnownConfigFile configFile)
        {
            string path;
            switch (configFile)
            {
                case WellKnownConfigFile.Agent:
                    path = Path.Combine(
                        GetDirectory(WellKnownDirectory.Root),
                        ".agent");
                    break;

                case WellKnownConfigFile.Credentials:
                    path = Path.Combine(
                        GetDirectory(WellKnownDirectory.Root),
                        ".credentials");
                    break;

                case WellKnownConfigFile.RSACredentials:
                    path = Path.Combine(
                        GetDirectory(WellKnownDirectory.Root),
                        ".credentials_rsaparams");
                    break;

                case WellKnownConfigFile.Service:
                    path = Path.Combine(
                        GetDirectory(WellKnownDirectory.Root),
                        ".service");
                    break;

                case WellKnownConfigFile.CredentialStore:
                    path = (TestUtil.IsMacOS())
                        ? Path.Combine(
                            GetDirectory(WellKnownDirectory.Root),
                            ".credential_store.keychain")
                        : Path.Combine(
                            GetDirectory(WellKnownDirectory.Root),
                            ".credential_store");
                    break;

                case WellKnownConfigFile.Certificates:
                    path = Path.Combine(
                        GetDirectory(WellKnownDirectory.Root),
                        ".certificates");
                    break;

                case WellKnownConfigFile.Proxy:
                    path = Path.Combine(
                        GetDirectory(WellKnownDirectory.Root),
                        ".proxy");
                    break;

                case WellKnownConfigFile.ProxyCredentials:
                    path = Path.Combine(
                        GetDirectory(WellKnownDirectory.Root),
                        ".proxycredentials");
                    break;

                case WellKnownConfigFile.ProxyBypass:
                    path = Path.Combine(
                        GetDirectory(WellKnownDirectory.Root),
                        ".proxybypass");
                    break;

                case WellKnownConfigFile.Autologon:
                    path = Path.Combine(
                        GetDirectory(WellKnownDirectory.Root),
                        ".autologon");
                    break;

                case WellKnownConfigFile.Options:
                    path = Path.Combine(
                        GetDirectory(WellKnownDirectory.Root),
                        ".options");
                    break;

                case WellKnownConfigFile.SetupInfo:
                    path = Path.Combine(
                        GetDirectory(WellKnownDirectory.Root),
                        ".setup_info");
                    break;

                case WellKnownConfigFile.TaskExceptionList:
                    path = Path.Combine(
                        GetDirectory(WellKnownDirectory.Bin),
                        "tasks-exception-list.json");
                    break;

                default:
                    throw new NotSupportedException($"Unexpected well known config file: '{configFile}'");
            }

            _trace.Info($"Well known config file '{configFile}': '{path}'");
            return path;
        }

        // simple convenience factory so each suite/test gets a different trace file per run
        public Tracing GetTrace()
        {
            Tracing trace = GetTrace($"{_suiteName}_{_testName}");
            trace.Info($"Starting {_testName}");
            return trace;
        }

        // allow tests to retrieve their tracing output and assert things about it
        public string GetTraceContent()
        {
            var temp = Path.Combine(Path.GetTempPath(), Guid.NewGuid().ToString());
            try
            {
                File.Copy(TraceFileName, temp);
                return File.ReadAllText(temp);
            }
            finally
            {
                File.Delete(temp);
            }
        }

        public Tracing GetTrace(string name)
        {
            return _traceManager[name];
        }

        public ContainerInfo CreateContainerInfo(Pipelines.ContainerResource container, Boolean isJobContainer = true)
        {
            ContainerInfo containerInfo = new ContainerInfo(container, isJobContainer);
            if (TestUtil.IsWindows())
            {
                // Tool cache folder may come from ENV, so we need a unique folder to avoid collision
                containerInfo.PathMappings[this.GetDirectory(WellKnownDirectory.Tools)] = "C:\\__t";
                containerInfo.PathMappings[this.GetDirectory(WellKnownDirectory.Work)] = "C:\\__w";
                containerInfo.PathMappings[this.GetDirectory(WellKnownDirectory.Root)] = "C:\\__a";
                // add -v '\\.\pipe\docker_engine:\\.\pipe\docker_engine' when they are available (17.09)
            }
            else
            {
                // Tool cache folder may come from ENV, so we need a unique folder to avoid collision
                containerInfo.PathMappings[this.GetDirectory(WellKnownDirectory.Tools)] = "/__t";
                containerInfo.PathMappings[this.GetDirectory(WellKnownDirectory.Work)] = "/__w";
                containerInfo.PathMappings[this.GetDirectory(WellKnownDirectory.Root)] = "/__a";
                if (containerInfo.IsJobContainer)
                {
                    containerInfo.MountVolumes.Add(new MountVolume("/var/run/docker.sock", "/var/run/docker.sock"));
                }
            }
            return containerInfo;
        }

        public void ShutdownAgent(ShutdownReason reason)
        {
            ArgUtil.NotNull(reason, nameof(reason));
            AgentShutdownReason = reason;
            _agentShutdownTokenSource.Cancel();
        }

        public void ShutdownWorkerForTimeout()
        {
            _workerShutdownForTimeoutTokenSource.Cancel();
        }

        public void WritePerfCounter(string counter)
        {
        }

        string IKnobValueContext.GetVariableValueOrDefault(string variableName)
        {
            // Return null for unknown variables to allow knob fallback to other sources
            return null;
        }

        IScopedEnvironment IKnobValueContext.GetScopedEnvironment()
        {
            return new SystemEnvironment();
        }

        public void Dispose()
        {
            Dispose(true);
            GC.SuppressFinalize(this);
        }

        private void Dispose(bool disposing)
        {
            if (disposing)
            {
                if (_loadContext != null)
                {
                    _loadContext.Unloading -= LoadContext_Unloading;
                    _loadContext = null;
                }
                _traceManager?.Dispose();
                _term?.Dispose();
                _trace?.Dispose();
                _secretMasker?.Dispose();
                _agentShutdownTokenSource?.Dispose();
                _workerShutdownForTimeoutTokenSource?.Dispose();
                try
                {
                    Directory.Delete(_tempDirectoryRoot);
                }
                catch (Exception)
                {
                    // eat exception on dispose
                }
            }
        }

        private void LoadContext_Unloading(AssemblyLoadContext obj)
        {
            if (Unloading != null)
            {
                Unloading(this, null);
            }
        }
    }
}<|MERGE_RESOLUTION|>--- conflicted
+++ resolved
@@ -263,21 +263,6 @@
                         Constants.Path.TfLatestDirectory);
                     break;
 
-<<<<<<< HEAD
-                case WellKnownDirectory.TfArchiveLatest:
-                    path = Path.Combine(
-                        GetDirectory(WellKnownDirectory.Externals),
-                        Constants.Path.TfArchiveLatestDirectory);
-                    break;
-
-                case WellKnownDirectory.VstsomTfCommon:
-                    path = Path.Combine(
-                        GetDirectory(WellKnownDirectory.Externals),
-                        Constants.Path.VstsomTfCommonDirectory);
-                    break;
-
-=======
->>>>>>> 383e8670
                 case WellKnownDirectory.Tee:
                     path = Path.Combine(
                         GetDirectory(WellKnownDirectory.Externals),
