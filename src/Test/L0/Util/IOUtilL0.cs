<<<<<<< HEAD
using Agent.Sdk;
=======
// Copyright (c) Microsoft Corporation.
// Licensed under the MIT License.

>>>>>>> 4d2dc241
using Microsoft.VisualStudio.Services.Agent.Util;
using System;
using System.IO;
using System.Threading;
using System.Threading.Tasks;
using Xunit;

namespace Microsoft.VisualStudio.Services.Agent.Tests.Util
{
    public sealed class IOUtilL0
    {
        [Fact]
        [Trait("Level", "L0")]
        [Trait("Category", "Common")]
        public void Delete_DeletesDirectory()
        {
            using (TestHostContext hc = new TestHostContext(this))
            {
                Tracing trace = hc.GetTrace();

                // Arrange: Create a directory with a file.
                string directory = Path.Combine(hc.GetDirectory(WellKnownDirectory.Bin), Path.GetRandomFileName());
                string file = Path.Combine(directory, "some file");
                try
                {
                    Directory.CreateDirectory(directory);
                    File.WriteAllText(path: file, contents: "some contents");

                    // Act.
                    IOUtil.Delete(directory, CancellationToken.None);

                    // Assert.
                    Assert.False(Directory.Exists(directory));
                }
                finally
                {
                    // Cleanup.
                    if (Directory.Exists(directory))
                    {
                        Directory.Delete(directory, recursive: true);
                    }
                }
            }
        }

        [Fact]
        [Trait("Level", "L0")]
        [Trait("Category", "Common")]
        public void Delete_DeletesFile()
        {
            using (TestHostContext hc = new TestHostContext(this))
            {
                Tracing trace = hc.GetTrace();

                // Arrange: Create a directory with a file.
                string directory = Path.Combine(hc.GetDirectory(WellKnownDirectory.Bin), Path.GetRandomFileName());
                string file = Path.Combine(directory, "some file");
                try
                {
                    Directory.CreateDirectory(directory);
                    File.WriteAllText(path: file, contents: "some contents");

                    // Act.
                    IOUtil.Delete(file, CancellationToken.None);

                    // Assert.
                    Assert.False(File.Exists(file));
                }
                finally
                {
                    // Cleanup.
                    if (Directory.Exists(directory))
                    {
                        Directory.Delete(directory, recursive: true);
                    }
                }
            }
        }

        [Fact]
        [Trait("Level", "L0")]
        [Trait("Category", "Common")]
        public void DeleteDirectory_DeletesDirectoriesRecursively()
        {
            using (TestHostContext hc = new TestHostContext(this))
            {
                Tracing trace = hc.GetTrace();

                // Arrange: Create a directory with a grandchild directory.
                string directory = Path.Combine(hc.GetDirectory(WellKnownDirectory.Bin), Path.GetRandomFileName());
                try
                {
                    Directory.CreateDirectory(Path.Combine(directory, "some child directory", "some grandchild directory"));

                    // Act.
                    IOUtil.DeleteDirectory(directory, CancellationToken.None);

                    // Assert.
                    Assert.False(Directory.Exists(directory));
                }
                finally
                {
                    // Cleanup.
                    if (Directory.Exists(directory))
                    {
                        Directory.Delete(directory, recursive: true);
                    }
                }
            }
        }

        [Fact]
        [Trait("Level", "L0")]
        [Trait("Category", "Common")]
        public async Task DeleteDirectory_DeletesDirectoryReparsePointChain()
        {
            using (TestHostContext hc = new TestHostContext(this))
            {
                Tracing trace = hc.GetTrace();

                // Arrange: Create the following structure:
                //   randomDir
                //   randomDir/<guid 1> -> <guid 2>
                //   randomDir/<guid 2> -> <guid 3>
                //   randomDir/<guid 3> -> <guid 4>
                //   randomDir/<guid 4> -> <guid 5>
                //   randomDir/<guid 5> -> targetDir
                //   randomDir/targetDir
                //   randomDir/targetDir/file.txt
                //
                // The purpose of this test is to verify that DirectoryNotFoundException is gracefully handled when
                // deleting a chain of reparse point directories. Since the reparse points are named in a random order,
                // the DirectoryNotFoundException case is likely to be encountered.
                string randomDir = Path.Combine(hc.GetDirectory(WellKnownDirectory.Bin), Path.GetRandomFileName());
                try
                {
                    string targetDir = Directory.CreateDirectory(Path.Combine(randomDir, "targetDir")).FullName;
                    string file = Path.Combine(targetDir, "file.txt");
                    File.WriteAllText(path: file, contents: "some contents");
                    string linkDir1 = Path.Combine(randomDir, $"{Guid.NewGuid()}_linkDir1");
                    string linkDir2 = Path.Combine(randomDir, $"{Guid.NewGuid()}_linkDir2");
                    string linkDir3 = Path.Combine(randomDir, $"{Guid.NewGuid()}_linkDir3");
                    string linkDir4 = Path.Combine(randomDir, $"{Guid.NewGuid()}_linkDir4");
                    string linkDir5 = Path.Combine(randomDir, $"{Guid.NewGuid()}_linkDir5");
                    await CreateDirectoryReparsePoint(context: hc, link: linkDir1, target: linkDir2);
                    await CreateDirectoryReparsePoint(context: hc, link: linkDir2, target: linkDir3);
                    await CreateDirectoryReparsePoint(context: hc, link: linkDir3, target: linkDir4);
                    await CreateDirectoryReparsePoint(context: hc, link: linkDir4, target: linkDir5);
                    await CreateDirectoryReparsePoint(context: hc, link: linkDir5, target: targetDir);

                    // Sanity check to verify the link was created properly:
                    Assert.True(Directory.Exists(linkDir1));
                    Assert.True(new DirectoryInfo(linkDir1).Attributes.HasFlag(FileAttributes.ReparsePoint));
                    Assert.True(File.Exists(Path.Combine(linkDir1, "file.txt")));

                    // Act.
                    IOUtil.DeleteDirectory(randomDir, CancellationToken.None);

                    // Assert.
                    Assert.False(Directory.Exists(linkDir1));
                    Assert.False(Directory.Exists(targetDir));
                    Assert.False(File.Exists(file));
                    Assert.False(Directory.Exists(randomDir));
                }
                finally
                {
                    // Cleanup.
                    if (Directory.Exists(randomDir))
                    {
                        Directory.Delete(randomDir, recursive: true);
                    }
                }
            }
        }

        [Fact]
        [Trait("Level", "L0")]
        [Trait("Category", "Common")]
        public async Task DeleteDirectory_DeletesDirectoryReparsePointsBeforeDirectories()
        {
            using (TestHostContext hc = new TestHostContext(this))
            {
                Tracing trace = hc.GetTrace();

                // Arrange: Create the following structure:
                //   randomDir
                //   randomDir/linkDir -> targetDir
                //   randomDir/targetDir
                //   randomDir/targetDir/file.txt
                //
                // The accuracy of this test relies on an assumption that IOUtil sorts the directories in
                // descending order before deleting them - either by length or by default sort order.
                string randomDir = Path.Combine(hc.GetDirectory(WellKnownDirectory.Bin), Path.GetRandomFileName());
                try
                {
                    string targetDir = Directory.CreateDirectory(Path.Combine(randomDir, "targetDir")).FullName;
                    string file = Path.Combine(targetDir, "file.txt");
                    File.WriteAllText(path: file, contents: "some contents");
                    string linkDir = Path.Combine(randomDir, "linkDir");
                    await CreateDirectoryReparsePoint(context: hc, link: linkDir, target: targetDir);

                    // Sanity check to verify the link was created properly:
                    Assert.True(Directory.Exists(linkDir));
                    Assert.True(new DirectoryInfo(linkDir).Attributes.HasFlag(FileAttributes.ReparsePoint));
                    Assert.True(File.Exists(Path.Combine(linkDir, "file.txt")));

                    // Act.
                    IOUtil.DeleteDirectory(randomDir, CancellationToken.None);

                    // Assert.
                    Assert.False(Directory.Exists(linkDir));
                    Assert.False(Directory.Exists(targetDir));
                    Assert.False(File.Exists(file));
                    Assert.False(Directory.Exists(randomDir));
                }
                finally
                {
                    // Cleanup.
                    if (Directory.Exists(randomDir))
                    {
                        Directory.Delete(randomDir, recursive: true);
                    }
                }
            }
        }

        [Fact]
        [Trait("Level", "L0")]
        [Trait("Category", "Common")]
        public void DeleteDirectory_DeletesFilesRecursively()
        {
            using (TestHostContext hc = new TestHostContext(this))
            {
                Tracing trace = hc.GetTrace();

                // Arrange: Create a directory with a grandchild file.
                string directory = Path.Combine(hc.GetDirectory(WellKnownDirectory.Bin), Path.GetRandomFileName());
                try
                {
                    string file = Path.Combine(directory, "some subdirectory", "some file");
                    Directory.CreateDirectory(Path.GetDirectoryName(file));
                    File.WriteAllText(path: file, contents: "some contents");

                    // Act.
                    IOUtil.DeleteDirectory(directory, CancellationToken.None);

                    // Assert.
                    Assert.False(Directory.Exists(directory));
                }
                finally
                {
                    // Cleanup.
                    if (Directory.Exists(directory))
                    {
                        Directory.Delete(directory, recursive: true);
                    }
                }
            }
        }

        [Fact]
        [Trait("Level", "L0")]
        [Trait("Category", "Common")]
        public void DeleteDirectory_DeletesReadOnlyDirectories()
        {
            using (TestHostContext hc = new TestHostContext(this))
            {
                Tracing trace = hc.GetTrace();

                // Arrange: Create a directory with a read-only subdirectory.
                string directory = Path.Combine(hc.GetDirectory(WellKnownDirectory.Bin), Path.GetRandomFileName());
                string subdirectory = Path.Combine(directory, "some subdirectory");
                try
                {
                    var subdirectoryInfo = new DirectoryInfo(subdirectory);
                    subdirectoryInfo.Create();
                    subdirectoryInfo.Attributes = subdirectoryInfo.Attributes | FileAttributes.ReadOnly;

                    // Act.
                    IOUtil.DeleteDirectory(directory, CancellationToken.None);

                    // Assert.
                    Assert.False(Directory.Exists(directory));
                }
                finally
                {
                    // Cleanup.
                    var subdirectoryInfo = new DirectoryInfo(subdirectory);
                    if (subdirectoryInfo.Exists)
                    {
                        subdirectoryInfo.Attributes = subdirectoryInfo.Attributes & ~FileAttributes.ReadOnly;
                    }

                    if (Directory.Exists(directory))
                    {
                        Directory.Delete(directory, recursive: true);
                    }
                }
            }
        }

        [Fact]
        [Trait("Level", "L0")]
        [Trait("Category", "Common")]
        public void DeleteDirectory_DeletesReadOnlyRootDirectory()
        {
            using (TestHostContext hc = new TestHostContext(this))
            {
                Tracing trace = hc.GetTrace();

                // Arrange: Create a read-only directory.
                string directory = Path.Combine(hc.GetDirectory(WellKnownDirectory.Bin), Path.GetRandomFileName());
                try
                {
                    var directoryInfo = new DirectoryInfo(directory);
                    directoryInfo.Create();
                    directoryInfo.Attributes = directoryInfo.Attributes | FileAttributes.ReadOnly;

                    // Act.
                    IOUtil.DeleteDirectory(directory, CancellationToken.None);

                    // Assert.
                    Assert.False(Directory.Exists(directory));
                }
                finally
                {
                    // Cleanup.
                    var directoryInfo = new DirectoryInfo(directory);
                    if (directoryInfo.Exists)
                    {
                        directoryInfo.Attributes = directoryInfo.Attributes & ~FileAttributes.ReadOnly;
                        directoryInfo.Delete();
                    }
                }
            }
        }

        [Fact]
        [Trait("Level", "L0")]
        [Trait("Category", "Common")]
        public void DeleteDirectory_DeletesReadOnlyFiles()
        {
            using (TestHostContext hc = new TestHostContext(this))
            {
                Tracing trace = hc.GetTrace();

                // Arrange: Create a directory with a read-only file.
                string directory = Path.Combine(hc.GetDirectory(WellKnownDirectory.Bin), Path.GetRandomFileName());
                string file = Path.Combine(directory, "some file");
                try
                {
                    Directory.CreateDirectory(directory);
                    File.WriteAllText(path: file, contents: "some contents");
                    File.SetAttributes(file, File.GetAttributes(file) | FileAttributes.ReadOnly);

                    // Act.
                    IOUtil.DeleteDirectory(directory, CancellationToken.None);

                    // Assert.
                    Assert.False(Directory.Exists(directory));
                }
                finally
                {
                    // Cleanup.
                    if (File.Exists(file))
                    {
                        File.SetAttributes(file, File.GetAttributes(file) & ~FileAttributes.ReadOnly);
                    }

                    if (Directory.Exists(directory))
                    {
                        Directory.Delete(directory, recursive: true);
                    }
                }
            }
        }

        [Fact]
        [Trait("Level", "L0")]
        [Trait("Category", "Common")]
        public async Task DeleteDirectory_DoesNotFollowDirectoryReparsePoint()
        {
            using (TestHostContext hc = new TestHostContext(this))
            {
                Tracing trace = hc.GetTrace();

                // Arrange: Create the following structure:
                //   randomDir
                //   randomDir/targetDir
                //   randomDir/targetDir/file.txt
                //   randomDir/linkDir -> targetDir
                string randomDir = Path.Combine(hc.GetDirectory(WellKnownDirectory.Bin), Path.GetRandomFileName());
                try
                {
                    string targetDir = Directory.CreateDirectory(Path.Combine(randomDir, "targetDir")).FullName;
                    string file = Path.Combine(targetDir, "file.txt");
                    File.WriteAllText(path: file, contents: "some contents");
                    string linkDir = Path.Combine(randomDir, "linkDir");
                    await CreateDirectoryReparsePoint(context: hc, link: linkDir, target: targetDir);

                    // Sanity check to verify the link was created properly:
                    Assert.True(Directory.Exists(linkDir));
                    Assert.True(new DirectoryInfo(linkDir).Attributes.HasFlag(FileAttributes.ReparsePoint));
                    Assert.True(File.Exists(Path.Combine(linkDir, "file.txt")));

                    // Act.
                    IOUtil.DeleteDirectory(linkDir, CancellationToken.None);

                    // Assert.
                    Assert.False(Directory.Exists(linkDir));
                    Assert.True(Directory.Exists(targetDir));
                    Assert.True(File.Exists(file));
                }
                finally
                {
                    // Cleanup.
                    if (Directory.Exists(randomDir))
                    {
                        Directory.Delete(randomDir, recursive: true);
                    }
                }
            }
        }

        [Fact]
        [Trait("Level", "L0")]
        [Trait("Category", "Common")]
        public async Task DeleteDirectory_DoesNotFollowNestLevel1DirectoryReparsePoint()
        {
            using (TestHostContext hc = new TestHostContext(this))
            {
                Tracing trace = hc.GetTrace();

                // Arrange: Create the following structure:
                //   randomDir
                //   randomDir/targetDir
                //   randomDir/targetDir/file.txt
                //   randomDir/subDir
                //   randomDir/subDir/linkDir -> ../targetDir
                string randomDir = Path.Combine(hc.GetDirectory(WellKnownDirectory.Bin), Path.GetRandomFileName());
                try
                {
                    string targetDir = Directory.CreateDirectory(Path.Combine(randomDir, "targetDir")).FullName;
                    string file = Path.Combine(targetDir, "file.txt");
                    File.WriteAllText(path: file, contents: "some contents");
                    string subDir = Directory.CreateDirectory(Path.Combine(randomDir, "subDir")).FullName;
                    string linkDir = Path.Combine(subDir, "linkDir");
                    await CreateDirectoryReparsePoint(context: hc, link: linkDir, target: targetDir);

                    // Sanity check to verify the link was created properly:
                    Assert.True(Directory.Exists(linkDir));
                    Assert.True(new DirectoryInfo(linkDir).Attributes.HasFlag(FileAttributes.ReparsePoint));
                    Assert.True(File.Exists(Path.Combine(linkDir, "file.txt")));

                    // Act.
                    IOUtil.DeleteDirectory(subDir, CancellationToken.None);

                    // Assert.
                    Assert.False(Directory.Exists(subDir));
                    Assert.True(Directory.Exists(targetDir));
                    Assert.True(File.Exists(file));
                }
                finally
                {
                    // Cleanup.
                    if (Directory.Exists(randomDir))
                    {
                        Directory.Delete(randomDir, recursive: true);
                    }
                }
            }
        }

        [Fact]
        [Trait("Level", "L0")]
        [Trait("Category", "Common")]
        public async Task DeleteDirectory_DoesNotFollowNestLevel2DirectoryReparsePoint()
        {
            using (TestHostContext hc = new TestHostContext(this))
            {
                Tracing trace = hc.GetTrace();

                // Arrange: Create the following structure:
                //   randomDir
                //   randomDir/targetDir
                //   randomDir/targetDir/file.txt
                //   randomDir/subDir1
                //   randomDir/subDir1/subDir2
                //   randomDir/subDir1/subDir2/linkDir -> ../../targetDir
                string randomDir = Path.Combine(hc.GetDirectory(WellKnownDirectory.Bin), Path.GetRandomFileName());
                try
                {
                    string targetDir = Directory.CreateDirectory(Path.Combine(randomDir, "targetDir")).FullName;
                    string file = Path.Combine(targetDir, "file.txt");
                    File.WriteAllText(path: file, contents: "some contents");
                    string subDir1 = Directory.CreateDirectory(Path.Combine(randomDir, "subDir1")).FullName;
                    string subDir2 = Directory.CreateDirectory(Path.Combine(subDir1, "subDir2")).FullName;
                    string linkDir = Path.Combine(subDir2, "linkDir");
                    await CreateDirectoryReparsePoint(context: hc, link: linkDir, target: targetDir);

                    // Sanity check to verify the link was created properly:
                    Assert.True(Directory.Exists(linkDir));
                    Assert.True(new DirectoryInfo(linkDir).Attributes.HasFlag(FileAttributes.ReparsePoint));
                    Assert.True(File.Exists(Path.Combine(linkDir, "file.txt")));

                    // Act.
                    IOUtil.DeleteDirectory(subDir1, CancellationToken.None);

                    // Assert.
                    Assert.False(Directory.Exists(subDir1));
                    Assert.True(Directory.Exists(targetDir));
                    Assert.True(File.Exists(file));
                }
                finally
                {
                    // Cleanup.
                    if (Directory.Exists(randomDir))
                    {
                        Directory.Delete(randomDir, recursive: true);
                    }
                }
            }
        }

        [Fact]
        [Trait("Level", "L0")]
        [Trait("Category", "Common")]
        public void DeleteDirectory_IgnoresFile()
        {
            using (TestHostContext hc = new TestHostContext(this))
            {
                Tracing trace = hc.GetTrace();

                // Arrange: Create a directory with a file.
                string directory = Path.Combine(hc.GetDirectory(WellKnownDirectory.Bin), Path.GetRandomFileName());
                string file = Path.Combine(directory, "some file");
                try
                {
                    Directory.CreateDirectory(directory);
                    File.WriteAllText(path: file, contents: "some contents");

                    // Act: Call "DeleteDirectory" against the file. The method should not blow up and
                    // should simply ignore the file since it is not a directory.
                    IOUtil.DeleteDirectory(file, CancellationToken.None);

                    // Assert.
                    Assert.True(File.Exists(file));
                }
                finally
                {
                    // Cleanup.
                    if (Directory.Exists(directory))
                    {
                        Directory.Delete(directory, recursive: true);
                    }
                }
            }
        }

        [Fact]
        [Trait("Level", "L0")]
        [Trait("Category", "Common")]
        public void DeleteFile_DeletesFile()
        {
            using (TestHostContext hc = new TestHostContext(this))
            {
                Tracing trace = hc.GetTrace();

                // Arrange: Create a directory with a file.
                string directory = Path.Combine(hc.GetDirectory(WellKnownDirectory.Bin), Path.GetRandomFileName());
                string file = Path.Combine(directory, "some file");
                try
                {
                    Directory.CreateDirectory(directory);
                    File.WriteAllText(path: file, contents: "some contents");

                    // Act.
                    IOUtil.DeleteFile(file);

                    // Assert.
                    Assert.False(File.Exists(file));
                }
                finally
                {
                    // Cleanup.
                    if (Directory.Exists(directory))
                    {
                        Directory.Delete(directory, recursive: true);
                    }
                }
            }
        }

        [Fact]
        [Trait("Level", "L0")]
        [Trait("Category", "Common")]
        public void DeleteFile_DeletesReadOnlyFile()
        {
            using (TestHostContext hc = new TestHostContext(this))
            {
                Tracing trace = hc.GetTrace();

                // Arrange: Create a directory with a read-only file.
                string directory = Path.Combine(hc.GetDirectory(WellKnownDirectory.Bin), Path.GetRandomFileName());
                string file = Path.Combine(directory, "some file");
                try
                {
                    Directory.CreateDirectory(directory);
                    File.WriteAllText(path: file, contents: "some contents");
                    File.SetAttributes(file, File.GetAttributes(file) | FileAttributes.ReadOnly);

                    // Act.
                    IOUtil.DeleteFile(file);

                    // Assert.
                    Assert.False(File.Exists(file));
                }
                finally
                {
                    // Cleanup.
                    if (File.Exists(file))
                    {
                        File.SetAttributes(file, File.GetAttributes(file) & ~FileAttributes.ReadOnly);
                    }

                    if (Directory.Exists(directory))
                    {
                        Directory.Delete(directory, recursive: true);
                    }
                }
            }
        }

        [Fact]
        [Trait("Level", "L0")]
        [Trait("Category", "Common")]
        public void DeleteFile_IgnoresDirectory()
        {
            using (TestHostContext hc = new TestHostContext(this))
            {
                Tracing trace = hc.GetTrace();

                // Arrange: Create a directory.
                string directory = Path.Combine(hc.GetDirectory(WellKnownDirectory.Bin), Path.GetRandomFileName());
                try
                {
                    Directory.CreateDirectory(directory);

                    // Act: Call "DeleteFile" against a directory. The method should not blow up and
                    // should simply ignore the directory since it is not a file.
                    IOUtil.DeleteFile(directory);

                    // Assert.
                    Assert.True(Directory.Exists(directory));
                }
                finally
                {
                    // Cleanup.
                    if (Directory.Exists(directory))
                    {
                        Directory.Delete(directory, recursive: true);
                    }
                }
            }
        }

        [Fact]
        [Trait("Level", "L0")]
        [Trait("Category", "Common")]
        public void GetRelativePath()
        {
            using (TestHostContext hc = new TestHostContext(this))
            {
                Tracing trace = hc.GetTrace();

                string relativePath;
#if OS_WINDOWS
                /// MakeRelative(@"d:\src\project\foo.cpp", @"d:\src") -> @"project\foo.cpp"
                // Act.
                relativePath = IOUtil.MakeRelative(@"d:\src\project\foo.cpp", @"d:\src");
                // Assert.
                Assert.True(string.Equals(relativePath, @"project\foo.cpp", StringComparison.OrdinalIgnoreCase), $"RelativePath does not expected: {relativePath}");

                /// MakeRelative(@"d:\", @"d:\specs") -> @"d:\"
                // Act.
                relativePath = IOUtil.MakeRelative(@"d:\", @"d:\specs");
                // Assert.
                Assert.True(string.Equals(relativePath, @"d:\", StringComparison.OrdinalIgnoreCase), $"RelativePath does not expected: {relativePath}");

                /// MakeRelative(@"d:\src\project\foo.cpp", @"d:\src\proj") -> @"d:\src\project\foo.cpp"
                // Act.
                relativePath = IOUtil.MakeRelative(@"d:\src\project\foo.cpp", @"d:\src\proj");
                // Assert.
                Assert.True(string.Equals(relativePath, @"d:\src\project\foo.cpp", StringComparison.OrdinalIgnoreCase), $"RelativePath does not expected: {relativePath}");

                /// MakeRelative(@"d:\src\project\foo", @"d:\src") -> @"project\foo"
                // Act.
                relativePath = IOUtil.MakeRelative(@"d:\src\project\foo", @"d:\src");
                // Assert.
                Assert.True(string.Equals(relativePath, @"project\foo", StringComparison.OrdinalIgnoreCase), $"RelativePath does not expected: {relativePath}");

                /// MakeRelative(@"d:\src\project\foo.cpp", @"d:\src\project\foo.cpp") -> @""
                // Act.
                relativePath = IOUtil.MakeRelative(@"d:\src\project", @"d:\src\project");
                // Assert.
                Assert.True(string.Equals(relativePath, string.Empty, StringComparison.OrdinalIgnoreCase), $"RelativePath does not expected: {relativePath}");

                /// MakeRelative(@"d:/src/project/foo.cpp", @"d:/src") -> @"project/foo.cpp"
                // Act.
                relativePath = IOUtil.MakeRelative(@"d:/src/project/foo.cpp", @"d:/src");
                // Assert.
                Assert.True(string.Equals(relativePath, @"project\foo.cpp", StringComparison.OrdinalIgnoreCase), $"RelativePath does not expected: {relativePath}");

                /// MakeRelative(@"d:/src/project/foo.cpp", @"d:\src") -> @"d:/src/project/foo.cpp"
                // Act.
                relativePath = IOUtil.MakeRelative(@"d:/src/project/foo.cpp", @"d:/src");
                // Assert.
                Assert.True(string.Equals(relativePath, @"project\foo.cpp", StringComparison.OrdinalIgnoreCase), $"RelativePath does not expected: {relativePath}");

                /// MakeRelative(@"d:/src/project/foo", @"d:/src") -> @"project/foo"
                // Act.
                relativePath = IOUtil.MakeRelative(@"d:/src/project/foo", @"d:/src");
                // Assert.
                Assert.True(string.Equals(relativePath, @"project\foo", StringComparison.OrdinalIgnoreCase), $"RelativePath does not expected: {relativePath}");

                /// MakeRelative(@"d\src\project", @"d:/src/project") -> @""
                // Act.
                relativePath = IOUtil.MakeRelative(@"d:\src\project", @"d:/src/project");
                // Assert.
                Assert.True(string.Equals(relativePath, string.Empty, StringComparison.OrdinalIgnoreCase), $"RelativePath does not expected: {relativePath}");
#else
                /// MakeRelative(@"/user/src/project/foo.cpp", @"/user/src") -> @"project/foo.cpp"
                // Act.
                relativePath = IOUtil.MakeRelative(@"/user/src/project/foo.cpp", @"/user/src");
                // Assert.
                Assert.True(string.Equals(relativePath, @"project/foo.cpp", StringComparison.OrdinalIgnoreCase), $"RelativePath does not expected: {relativePath}");

                /// MakeRelative(@"/user", @"/user/specs") -> @"/user"
                // Act.
                relativePath = IOUtil.MakeRelative(@"/user", @"/user/specs");
                // Assert.
                Assert.True(string.Equals(relativePath, @"/user", StringComparison.OrdinalIgnoreCase), $"RelativePath does not expected: {relativePath}");

                /// MakeRelative(@"/user/src/project/foo.cpp", @"/user/src/proj") -> @"/user/src/project/foo.cpp"
                // Act.
                relativePath = IOUtil.MakeRelative(@"/user/src/project/foo.cpp", @"/user/src/proj");
                // Assert.
                Assert.True(string.Equals(relativePath, @"/user/src/project/foo.cpp", StringComparison.OrdinalIgnoreCase), $"RelativePath does not expected: {relativePath}");

                /// MakeRelative(@"/user/src/project/foo", @"/user/src") -> @"project/foo"
                // Act.
                relativePath = IOUtil.MakeRelative(@"/user/src/project/foo", @"/user/src");
                // Assert.
                Assert.True(string.Equals(relativePath, @"project/foo", StringComparison.OrdinalIgnoreCase), $"RelativePath does not expected: {relativePath}");

                /// MakeRelative(@"/user/src/project", @"/user/src/project") -> @""
                // Act.
                relativePath = IOUtil.MakeRelative(@"/user/src/project", @"/user/src/project");
                // Assert.
                Assert.True(string.Equals(relativePath, string.Empty, StringComparison.OrdinalIgnoreCase), $"RelativePath does not expected: {relativePath}");
#endif
            }
        }

        [Fact]
        [Trait("Level", "L0")]
        [Trait("Category", "Common")]
        public void ResolvePath()
        {
            using (TestHostContext hc = new TestHostContext(this))
            {
                Tracing trace = hc.GetTrace();

                string resolvePath;
#if OS_WINDOWS
                // Act.
                resolvePath = IOUtil.ResolvePath(@"d:\src\project\", @"foo");
                // Assert.
                Assert.True(string.Equals(resolvePath, @"d:\src\project\foo", StringComparison.OrdinalIgnoreCase), $"resolvePath does not expected: {resolvePath}");

                // Act.
                resolvePath = IOUtil.ResolvePath(@"d:\", @"specs");
                // Assert.
                Assert.True(string.Equals(resolvePath, @"d:\specs", StringComparison.OrdinalIgnoreCase), $"resolvePath does not expected: {resolvePath}");

                // Act.
                resolvePath = IOUtil.ResolvePath(@"d:\src\project\", @"src\proj");
                // Assert.
                Assert.True(string.Equals(resolvePath, @"d:\src\project\src\proj", StringComparison.OrdinalIgnoreCase), $"resolvePath does not expected: {resolvePath}");

                // Act.
                resolvePath = IOUtil.ResolvePath(@"d:\src\project\foo", @"..");
                // Assert.
                Assert.True(string.Equals(resolvePath, @"d:\src\project", StringComparison.OrdinalIgnoreCase), $"resolvePath does not expected: {resolvePath}");

                // Act.
                resolvePath = IOUtil.ResolvePath(@"d:\src\project", @"..\..\");
                // Assert.
                Assert.True(string.Equals(resolvePath, @"d:\", StringComparison.OrdinalIgnoreCase), $"resolvePath does not expected: {resolvePath}");

                // Act.
                resolvePath = IOUtil.ResolvePath(@"d:/src/project", @"../.");
                // Assert.
                Assert.True(string.Equals(resolvePath, @"d:\src", StringComparison.OrdinalIgnoreCase), $"resolvePath does not expected: {resolvePath}");

                // Act.
                resolvePath = IOUtil.ResolvePath(@"d:/src/project/", @"../../foo");
                // Assert.
                Assert.True(string.Equals(resolvePath, @"d:\foo", StringComparison.OrdinalIgnoreCase), $"resolvePath does not expected: {resolvePath}");

                // Act.
                resolvePath = IOUtil.ResolvePath(@"d:/src/project/foo", @".././bar/.././../foo");
                // Assert.
                Assert.True(string.Equals(resolvePath, @"d:\src\foo", StringComparison.OrdinalIgnoreCase), $"resolvePath does not expected: {resolvePath}");

                // Act.
                resolvePath = IOUtil.ResolvePath(@"d:\", @".");
                // Assert.
                Assert.True(string.Equals(resolvePath, @"d:\", StringComparison.OrdinalIgnoreCase), $"resolvePath does not expected: {resolvePath}");
#else
                // Act.
                resolvePath = IOUtil.ResolvePath(@"/user/src/project", @"foo");
                // Assert.
                Assert.True(string.Equals(resolvePath, @"/user/src/project/foo", StringComparison.OrdinalIgnoreCase), $"RelativePath does not expected: {resolvePath}");

                // Act.
                resolvePath = IOUtil.ResolvePath(@"/root", @"./user/./specs");
                // Assert.
                Assert.True(string.Equals(resolvePath, @"/root/user/specs", StringComparison.OrdinalIgnoreCase), $"RelativePath does not expected: {resolvePath}");

                // Act.
                resolvePath = IOUtil.ResolvePath(@"/", @"user/specs/.");
                // Assert.
                Assert.True(string.Equals(resolvePath, @"/user/specs", StringComparison.OrdinalIgnoreCase), $"RelativePath does not expected: {resolvePath}");

                // Act.
                resolvePath = IOUtil.ResolvePath(@"/user/src/project", @"../");
                // Assert.
                Assert.True(string.Equals(resolvePath, @"/user/src", StringComparison.OrdinalIgnoreCase), $"RelativePath does not expected: {resolvePath}");

                // Act.
                resolvePath = IOUtil.ResolvePath(@"/user/src/project", @"../../");
                // Assert.
                Assert.True(string.Equals(resolvePath, @"/user", StringComparison.OrdinalIgnoreCase), $"RelativePath does not expected: {resolvePath}");

                // Act.
                resolvePath = IOUtil.ResolvePath(@"/user/src/project/foo", @"../../../../user/./src");
                // Assert.
                Assert.True(string.Equals(resolvePath, @"/user/src", StringComparison.OrdinalIgnoreCase), $"RelativePath does not expected: {resolvePath}");

                // Act.
                resolvePath = IOUtil.ResolvePath(@"/user/src", @"../../.");
                // Assert.
                Assert.True(string.Equals(resolvePath, @"/", StringComparison.OrdinalIgnoreCase), $"RelativePath does not expected: {resolvePath}");

                // Act.
                resolvePath = IOUtil.ResolvePath(@"/", @"./");
                // Assert.
                Assert.True(string.Equals(resolvePath, @"/", StringComparison.OrdinalIgnoreCase), $"RelativePath does not expected: {resolvePath}");
#endif
            }
        }

        [Fact]
        [Trait("Level", "L0")]
        [Trait("Category", "Common")]
        public void ValidateExecutePermission_DoesNotExceedFailsafe()
        {
            using (TestHostContext hc = new TestHostContext(this))
            {
                Tracing trace = hc.GetTrace();

                // Arrange: Create a directory.
                string directory = Path.Combine(hc.GetDirectory(WellKnownDirectory.Bin), Path.GetRandomFileName());
                try
                {
                    Directory.CreateDirectory(directory);

                    // Act/Assert: Call "ValidateExecutePermission". The method should not blow up.
                    IOUtil.ValidateExecutePermission(directory);
                }
                finally
                {
                    // Cleanup.
                    if (Directory.Exists(directory))
                    {
                        Directory.Delete(directory, recursive: true);
                    }
                }
            }
        }

        [Fact]
        [Trait("Level", "L0")]
        [Trait("Category", "Common")]
        public void ValidateExecutePermission_ExceedsFailsafe()
        {
            using (TestHostContext hc = new TestHostContext(this))
            {
                Tracing trace = hc.GetTrace();

                // Arrange: Create a deep directory.
                string directory = Path.Combine(hc.GetDirectory(WellKnownDirectory.Bin), Path.GetRandomFileName(), "1", "2", "3", "4", "5", "6", "7", "8", "9", "10", "11", "12", "13", "14", "15", "16", "17", "18", "19", "20");
                try
                {
                    Directory.CreateDirectory(directory);
                    Environment.SetEnvironmentVariable("AGENT_TEST_VALIDATE_EXECUTE_PERMISSIONS_FAILSAFE", "20");

                    try
                    {
                        // Act: Call "ValidateExecutePermission". The method should throw since
                        // it exceeds the failsafe recursion depth.
                        IOUtil.ValidateExecutePermission(directory);

                        // Assert.
                        throw new Exception("Should have thrown not supported exception.");
                    }
                    catch (NotSupportedException)
                    {
                    }
                }
                finally
                {
                    // Cleanup.
                    if (Directory.Exists(directory))
                    {
                        Directory.Delete(directory, recursive: true);
                    }
                }
            }
        }

        private static async Task CreateDirectoryReparsePoint(IHostContext context, string link, string target)
        {
#if OS_WINDOWS
            string fileName = Environment.GetEnvironmentVariable("ComSpec");
            string arguments = $@"/c ""mklink /J ""{link}"" {target}""""";
#else
            string fileName = "/bin/ln";
            string arguments = $@"-s ""{target}"" ""{link}""";
#endif
            ArgUtil.File(fileName, nameof(fileName));
            using (var processInvoker = new ProcessInvokerWrapper())
            {
                processInvoker.Initialize(context);
                await processInvoker.ExecuteAsync(
                    workingDirectory: context.GetDirectory(WellKnownDirectory.Bin),
                    fileName: fileName,
                    arguments: arguments,
                    environment: null,
                    requireExitCodeZero: true,
                    cancellationToken: CancellationToken.None);
            }
        }

        [Fact]
        [Trait("Level", "L0")]
        [Trait("Category", "Common")]
        public void GetDirectoryName_LinuxStyle()
        {
            using (TestHostContext hc = new TestHostContext(this))
            {
                Tracing trace = hc.GetTrace();
                string[,] testcases = new string [,] {
                    {"/foo/bar", "/foo"},
                    {"/foo", "/"},
                    {"/foo\\ bar/blah", "/foo\\ bar"}
                };

                for (int i=0; i<testcases.GetLength(0); i++)
                {
                    var path = IOUtil.GetDirectoryName(testcases[i,0], PlatformUtil.OS.Linux);
                    var expected = testcases[i,1];
                    Assert.Equal(expected, path);
                }
            }
        }

        [Fact]
        [Trait("Level", "L0")]
        [Trait("Category", "Common")]
        public void GetDirectoryName_WindowsStyle()
        {
            using (TestHostContext hc = new TestHostContext(this))
            {
                Tracing trace = hc.GetTrace();
                string[,] testcases = new string [,] {
                    {"c:\\foo\\bar", "c:\\foo"},
                    {"c:/foo/bar", "c:\\foo"}
                };

                for (int i=0; i<testcases.GetLength(0); i++)
                {
                    var path = IOUtil.GetDirectoryName(testcases[i,0], PlatformUtil.OS.Windows);
                    var expected = testcases[i,1];
                    Assert.Equal(expected, path);
                }
            }
        }
    }
}<|MERGE_RESOLUTION|>--- conflicted
+++ resolved
@@ -1,10 +1,7 @@
-<<<<<<< HEAD
-using Agent.Sdk;
-=======
 // Copyright (c) Microsoft Corporation.
 // Licensed under the MIT License.
 
->>>>>>> 4d2dc241
+using Agent.Sdk;
 using Microsoft.VisualStudio.Services.Agent.Util;
 using System;
 using System.IO;
