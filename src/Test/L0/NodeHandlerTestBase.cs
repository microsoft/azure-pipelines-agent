--- conflicted
+++ resolved
@@ -46,20 +46,6 @@
             }
         }
 
-<<<<<<< HEAD
-        /// <summary>
-        /// Execute a test scenario and assert the expected behavior (defaults to strategy mode).
-        /// </summary>
-        // protected void RunScenarioAndAssert(TestScenario scenario)
-        // {
-        //     RunScenarioAndAssert(scenario, useStrategy: true);
-        // }
-
-        /// <summary>
-        /// Execute a test scenario and assert the expected behavior with strategy selection.
-        /// </summary>
-=======
->>>>>>> 05a617ed
         protected void RunScenarioAndAssert(TestScenario scenario, bool useStrategy)
         {
             ResetEnvironment();
@@ -205,7 +191,6 @@
                                        string.IsNullOrEmpty(scenario.LegacyExpectedNode);
             
             if (isEquivalentScenario)
-<<<<<<< HEAD
             {
                 // Equivalent scenarios: same behavior for both modes, use shared ExpectedNode
                 return new ScenarioExpectations
@@ -216,18 +201,6 @@
             }
             else
             {
-=======
-            {
-                // Equivalent scenarios: same behavior for both modes, use shared ExpectedNode
-                return new ScenarioExpectations
-                {
-                    ExpectedNode = scenario.ExpectedNode,
-                    ExpectedError = null
-                };
-            }
-            else
-            {
->>>>>>> 05a617ed
                 // Divergent scenarios: different behavior between legacy and strategy
                 if (useStrategy)
                 {
