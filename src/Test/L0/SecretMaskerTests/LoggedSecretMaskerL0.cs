--- conflicted
+++ resolved
@@ -90,9 +90,6 @@
         [Trait("Category", "SecretMasker")]
         public void LoggedSecretMasker_Skipping_ShortSecrets()
         {
-<<<<<<< HEAD
-            var lsm = new LoggedSecretMasker(_secretMasker);
-=======
             var lsm = new LoggedSecretMasker(_secretMasker)
             {
                 MinSecretLength = 3
@@ -100,7 +97,6 @@
 
             lsm.AddValue("1");
             var resultMessage = lsm.MaskSecrets(@"123");
->>>>>>> c4e9eec1
 
             Assert.Equal("123", resultMessage);
         }
@@ -111,10 +107,7 @@
         public void LoggedSecretMasker_Sets_MinSecretLength_To_MaxValue()
         {
             var lsm = new LoggedSecretMasker(_secretMasker);
-<<<<<<< HEAD
-=======
             var expectedMinSecretsLengthValue = LoggedSecretMasker.MinSecretLengthLimit;
->>>>>>> c4e9eec1
 
             lsm.MinSecretLength = LoggedSecretMasker.MinSecretLengthLimit + 1;
 
