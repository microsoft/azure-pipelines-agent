// Copyright (c) Microsoft Corporation.
// Licensed under the MIT License.

using Microsoft.VisualStudio.Services.Agent.Util;
using System.IO;
using System.Runtime.CompilerServices;
using System.Runtime.InteropServices;
using Xunit;

namespace Microsoft.VisualStudio.Services.Agent.Tests
{
    public static class TestUtil
    {
        private const string Src = "src";
        private const string TestData = "TestData";

        public static string GetProjectPath(string name = "Test")
        {
            ArgUtil.NotNullOrEmpty(name, nameof(name));
            string projectDir = Path.Combine(
                GetSrcPath(),
                name);
            Assert.True(Directory.Exists(projectDir));
            return projectDir;
        }

        private static string GetThisFilePath([CallerFilePath] string path = null)
        {
            return path;
        }

        public static string GetSrcPath()
        {
            string L0dir = Path.GetDirectoryName(GetThisFilePath());
            string testDir = Path.GetDirectoryName(L0dir);
            string srcDir = Path.GetDirectoryName(testDir);
            ArgUtil.Directory(srcDir, nameof(srcDir));
            Assert.Equal(Src, Path.GetFileName(srcDir));
            return srcDir;
        }

        public static string GetTestDataPath()
        {
            string testDataDir = Path.Combine(GetProjectPath(), TestData);
            Assert.True(Directory.Exists(testDataDir));
            return testDataDir;
        }

<<<<<<< HEAD
        public static string WriteAllTextToTempFile(string content, string extension=null)
        {
            string file = Path.GetTempFileName();
            if (!string.IsNullOrEmpty(extension))
            {
                file = Path.ChangeExtension(file, extension);
            }
            File.WriteAllText(file, content);
            return file;
        }
=======
        public static bool IsLinux() => RuntimeInformation.IsOSPlatform(OSPlatform.Linux);
        public static bool IsMacOS() => RuntimeInformation.IsOSPlatform(OSPlatform.OSX);
        public static bool IsWindows() => RuntimeInformation.IsOSPlatform(OSPlatform.Windows);
>>>>>>> 1bce5c7d
    }
}<|MERGE_RESOLUTION|>--- conflicted
+++ resolved
@@ -46,7 +46,6 @@
             return testDataDir;
         }
 
-<<<<<<< HEAD
         public static string WriteAllTextToTempFile(string content, string extension=null)
         {
             string file = Path.GetTempFileName();
@@ -57,10 +56,9 @@
             File.WriteAllText(file, content);
             return file;
         }
-=======
+
         public static bool IsLinux() => RuntimeInformation.IsOSPlatform(OSPlatform.Linux);
         public static bool IsMacOS() => RuntimeInformation.IsOSPlatform(OSPlatform.OSX);
         public static bool IsWindows() => RuntimeInformation.IsOSPlatform(OSPlatform.Windows);
->>>>>>> 1bce5c7d
     }
 }