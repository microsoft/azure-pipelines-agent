﻿<Project Sdk="Microsoft.NET.Sdk">

  <PropertyGroup>
    <TargetFramework>netcoreapp2.1</TargetFramework>
    <RuntimeIdentifiers>win-x64;win-x86;linux-x64;linux-arm;rhel.6-x64;osx-x64</RuntimeIdentifiers>
    <TargetLatestRuntimePatch>true</TargetLatestRuntimePatch>
    <AssetTargetFallback>portable-net45+win8</AssetTargetFallback>
    <NoWarn>NU1701;NU1603;NU1603;</NoWarn>
  </PropertyGroup>

  <ItemGroup>
    <ProjectReference Include="..\Agent.Listener\Agent.Listener.csproj" />
    <ProjectReference Include="..\Microsoft.VisualStudio.Services.Agent\Microsoft.VisualStudio.Services.Agent.csproj" />
    <ProjectReference Include="..\Agent.Worker\Agent.Worker.csproj" />
    <ProjectReference Include="..\Agent.Plugins\Agent.Plugins.csproj" />
  </ItemGroup>

  <ItemGroup>
    <PackageReference Include="azuredevops-testresultparser" Version="1.0.1" />
    <PackageReference Include="Microsoft.NET.Test.Sdk" Version="15.0.0" />
    <PackageReference Include="Moq" Version="4.6.36-alpha" />
    <PackageReference Include="System.Buffers" Version="4.3.0" />
    <PackageReference Include="System.Reflection.TypeExtensions" Version="4.4.0" />
    <PackageReference Include="System.Threading.ThreadPool" Version="4.3.0" />
<<<<<<< HEAD
    <PackageReference Include="vss-api-netcore" Version="0.5.122-private" />
    <PackageReference Include="Moq" Version="4.6.36-alpha" />
    <PackageReference Include="azuredevops-testresultparser" Version="1.0.1" />
=======
    <PackageReference Include="vss-api-netcore" Version="0.5.121-private" />
    <PackageReference Include="xunit" Version="2.2.0" />
    <PackageReference Include="xunit.runner.visualstudio" Version="2.2.0" />
>>>>>>> 1c578ee4
  </ItemGroup>

  <PropertyGroup Condition=" '$(Configuration)' == 'Debug' ">
    <DebugType>portable</DebugType>
  </PropertyGroup>
  
  <PropertyGroup Condition="'$([System.Runtime.InteropServices.RuntimeInformation]::IsOSPlatform($([System.Runtime.InteropServices.OSPlatform]::Windows)))' == 'true' AND '$(PackageRuntime)' == 'win-x64'">
    <DefineConstants>OS_WINDOWS;X64;TRACE</DefineConstants>
  </PropertyGroup>
  <PropertyGroup Condition="'$([System.Runtime.InteropServices.RuntimeInformation]::IsOSPlatform($([System.Runtime.InteropServices.OSPlatform]::Windows)))' == 'true' AND '$(PackageRuntime)' == 'win-x86'">
    <DefineConstants>OS_WINDOWS;X86;TRACE</DefineConstants>
  </PropertyGroup>
  <PropertyGroup Condition="'$([System.Runtime.InteropServices.RuntimeInformation]::IsOSPlatform($([System.Runtime.InteropServices.OSPlatform]::Windows)))' == 'true' AND '$(Configuration)' == 'Debug' AND '$(PackageRuntime)' == 'win-x64'">
    <DefineConstants>OS_WINDOWS;X64;DEBUG;TRACE</DefineConstants>
  </PropertyGroup>
  <PropertyGroup Condition="'$([System.Runtime.InteropServices.RuntimeInformation]::IsOSPlatform($([System.Runtime.InteropServices.OSPlatform]::Windows)))' == 'true' AND '$(Configuration)' == 'Debug' AND '$(PackageRuntime)' == 'win-x86'">
    <DefineConstants>OS_WINDOWS;X86;DEBUG;TRACE</DefineConstants>
  </PropertyGroup>
  
  <PropertyGroup Condition="'$([System.Runtime.InteropServices.RuntimeInformation]::IsOSPlatform($([System.Runtime.InteropServices.OSPlatform]::OSX)))' == 'true'">
    <DefineConstants>OS_OSX;X64;TRACE</DefineConstants>
  </PropertyGroup>
  <PropertyGroup Condition="'$([System.Runtime.InteropServices.RuntimeInformation]::IsOSPlatform($([System.Runtime.InteropServices.OSPlatform]::OSX)))' == 'true' AND '$(Configuration)' == 'Debug'">
    <DefineConstants>OS_OSX;DEBUG;X64;TRACE</DefineConstants>
  </PropertyGroup>

  <PropertyGroup Condition="'$([System.Runtime.InteropServices.RuntimeInformation]::IsOSPlatform($([System.Runtime.InteropServices.OSPlatform]::Linux)))' == 'true' AND '$(PackageRuntime)' == 'linux-x64'">
    <DefineConstants>OS_LINUX;X64;TRACE</DefineConstants>
  </PropertyGroup>
  <PropertyGroup Condition="'$([System.Runtime.InteropServices.RuntimeInformation]::IsOSPlatform($([System.Runtime.InteropServices.OSPlatform]::Linux)))' == 'true' AND '$(PackageRuntime)' == 'rhel.6-x64'">
    <DefineConstants>OS_LINUX;OS_RHEL6;X64;TRACE</DefineConstants>
  </PropertyGroup>
  <PropertyGroup Condition="'$([System.Runtime.InteropServices.RuntimeInformation]::IsOSPlatform($([System.Runtime.InteropServices.OSPlatform]::Linux)))' == 'true' AND '$(PackageRuntime)' == 'linux-arm'">
    <DefineConstants>OS_LINUX;ARM;TRACE</DefineConstants>
  </PropertyGroup>
  <PropertyGroup Condition="'$([System.Runtime.InteropServices.RuntimeInformation]::IsOSPlatform($([System.Runtime.InteropServices.OSPlatform]::Linux)))' == 'true' AND '$(Configuration)' == 'Debug' AND '$(PackageRuntime)' == 'linux-x64'">
    <DefineConstants>OS_LINUX;X64;DEBUG;TRACE</DefineConstants>
  </PropertyGroup>
  <PropertyGroup Condition="'$([System.Runtime.InteropServices.RuntimeInformation]::IsOSPlatform($([System.Runtime.InteropServices.OSPlatform]::Linux)))' == 'true' AND '$(Configuration)' == 'Debug' AND '$(PackageRuntime)' == 'rhel.6-x64'">
    <DefineConstants>OS_LINUX;OS_RHEL6;X64;DEBUG;TRACE</DefineConstants>
  </PropertyGroup>
  <PropertyGroup Condition="'$([System.Runtime.InteropServices.RuntimeInformation]::IsOSPlatform($([System.Runtime.InteropServices.OSPlatform]::Linux)))' == 'true' AND '$(Configuration)' == 'Debug' AND '$(PackageRuntime)' == 'linux-arm'">
    <DefineConstants>OS_LINUX;ARM;DEBUG;TRACE</DefineConstants>
  </PropertyGroup>
</Project><|MERGE_RESOLUTION|>--- conflicted
+++ resolved
@@ -18,19 +18,14 @@
   <ItemGroup>
     <PackageReference Include="azuredevops-testresultparser" Version="1.0.1" />
     <PackageReference Include="Microsoft.NET.Test.Sdk" Version="15.0.0" />
-    <PackageReference Include="Moq" Version="4.6.36-alpha" />
     <PackageReference Include="System.Buffers" Version="4.3.0" />
     <PackageReference Include="System.Reflection.TypeExtensions" Version="4.4.0" />
     <PackageReference Include="System.Threading.ThreadPool" Version="4.3.0" />
-<<<<<<< HEAD
     <PackageReference Include="vss-api-netcore" Version="0.5.122-private" />
     <PackageReference Include="Moq" Version="4.6.36-alpha" />
     <PackageReference Include="azuredevops-testresultparser" Version="1.0.1" />
-=======
-    <PackageReference Include="vss-api-netcore" Version="0.5.121-private" />
     <PackageReference Include="xunit" Version="2.2.0" />
     <PackageReference Include="xunit.runner.visualstudio" Version="2.2.0" />
->>>>>>> 1c578ee4
   </ItemGroup>
 
   <PropertyGroup Condition=" '$(Configuration)' == 'Debug' ">
