﻿<Project Sdk="Microsoft.NET.Sdk">

  <PropertyGroup>
    <TargetFramework>netcoreapp2.1</TargetFramework>
    <RuntimeIdentifiers>win-x64;win-x86;linux-x64;linux-arm;rhel.6-x64;osx-x64</RuntimeIdentifiers>
    <TargetLatestRuntimePatch>true</TargetLatestRuntimePatch>
    <AssetTargetFallback>portable-net45+win8</AssetTargetFallback>
    <NoWarn>NU1701;NU1603;NU1603;</NoWarn>
  </PropertyGroup>

  <ItemGroup>
    <ProjectReference Include="..\Agent.Listener\Agent.Listener.csproj" />
    <ProjectReference Include="..\Microsoft.VisualStudio.Services.Agent\Microsoft.VisualStudio.Services.Agent.csproj" />
    <ProjectReference Include="..\Agent.Worker\Agent.Worker.csproj" />
    <ProjectReference Include="..\Agent.Plugins\Agent.Plugins.csproj" />
  </ItemGroup>

  <ItemGroup>
    <PackageReference Include="Microsoft.NET.Test.Sdk" Version="15.0.0" />
    <PackageReference Include="xunit" Version="2.2.0" />
    <PackageReference Include="xunit.runner.visualstudio" Version="2.2.0" />
    <PackageReference Include="System.Buffers" Version="4.3.0" />
    <PackageReference Include="System.Reflection.TypeExtensions" Version="4.4.0" />
    <PackageReference Include="System.Threading.ThreadPool" Version="4.3.0" />
<<<<<<< HEAD
    <PackageReference Include="vss-api-netcore" Version="0.5.102-private" />
=======
    <PackageReference Include="vss-api-netcore" Version="0.5.103-private" />
>>>>>>> 6805b1e1
    <PackageReference Include="Moq" Version="4.6.36-alpha" />
    <PackageReference Include="azuredevops-testresultparser" Version="1.0.0" />
  </ItemGroup>

  <PropertyGroup Condition=" '$(Configuration)' == 'Debug' ">
    <DebugType>portable</DebugType>
  </PropertyGroup>
  
  <PropertyGroup Condition="'$([System.Runtime.InteropServices.RuntimeInformation]::IsOSPlatform($([System.Runtime.InteropServices.OSPlatform]::Windows)))' == 'true' AND '$(PackageRuntime)' == 'win-x64'">
    <DefineConstants>OS_WINDOWS;X64;TRACE</DefineConstants>
  </PropertyGroup>
  <PropertyGroup Condition="'$([System.Runtime.InteropServices.RuntimeInformation]::IsOSPlatform($([System.Runtime.InteropServices.OSPlatform]::Windows)))' == 'true' AND '$(PackageRuntime)' == 'win-x86'">
    <DefineConstants>OS_WINDOWS;X86;TRACE</DefineConstants>
  </PropertyGroup>
  <PropertyGroup Condition="'$([System.Runtime.InteropServices.RuntimeInformation]::IsOSPlatform($([System.Runtime.InteropServices.OSPlatform]::Windows)))' == 'true' AND '$(Configuration)' == 'Debug' AND '$(PackageRuntime)' == 'win-x64'">
    <DefineConstants>OS_WINDOWS;X64;DEBUG;TRACE</DefineConstants>
  </PropertyGroup>
  <PropertyGroup Condition="'$([System.Runtime.InteropServices.RuntimeInformation]::IsOSPlatform($([System.Runtime.InteropServices.OSPlatform]::Windows)))' == 'true' AND '$(Configuration)' == 'Debug' AND '$(PackageRuntime)' == 'win-x86'">
    <DefineConstants>OS_WINDOWS;X86;DEBUG;TRACE</DefineConstants>
  </PropertyGroup>
  
  <PropertyGroup Condition="'$([System.Runtime.InteropServices.RuntimeInformation]::IsOSPlatform($([System.Runtime.InteropServices.OSPlatform]::OSX)))' == 'true'">
    <DefineConstants>OS_OSX;X64;TRACE</DefineConstants>
  </PropertyGroup>
  <PropertyGroup Condition="'$([System.Runtime.InteropServices.RuntimeInformation]::IsOSPlatform($([System.Runtime.InteropServices.OSPlatform]::OSX)))' == 'true' AND '$(Configuration)' == 'Debug'">
    <DefineConstants>OS_OSX;DEBUG;X64;TRACE</DefineConstants>
  </PropertyGroup>

  <PropertyGroup Condition="'$([System.Runtime.InteropServices.RuntimeInformation]::IsOSPlatform($([System.Runtime.InteropServices.OSPlatform]::Linux)))' == 'true' AND '$(PackageRuntime)' == 'linux-x64'">
    <DefineConstants>OS_LINUX;X64;TRACE</DefineConstants>
  </PropertyGroup>
  <PropertyGroup Condition="'$([System.Runtime.InteropServices.RuntimeInformation]::IsOSPlatform($([System.Runtime.InteropServices.OSPlatform]::Linux)))' == 'true' AND '$(PackageRuntime)' == 'rhel.6-x64'">
    <DefineConstants>OS_LINUX;OS_RHEL6;X64;TRACE</DefineConstants>
  </PropertyGroup>
  <PropertyGroup Condition="'$([System.Runtime.InteropServices.RuntimeInformation]::IsOSPlatform($([System.Runtime.InteropServices.OSPlatform]::Linux)))' == 'true' AND '$(PackageRuntime)' == 'linux-arm'">
    <DefineConstants>OS_LINUX;ARM;TRACE</DefineConstants>
  </PropertyGroup>
  <PropertyGroup Condition="'$([System.Runtime.InteropServices.RuntimeInformation]::IsOSPlatform($([System.Runtime.InteropServices.OSPlatform]::Linux)))' == 'true' AND '$(Configuration)' == 'Debug' AND '$(PackageRuntime)' == 'linux-x64'">
    <DefineConstants>OS_LINUX;X64;DEBUG;TRACE</DefineConstants>
  </PropertyGroup>
  <PropertyGroup Condition="'$([System.Runtime.InteropServices.RuntimeInformation]::IsOSPlatform($([System.Runtime.InteropServices.OSPlatform]::Linux)))' == 'true' AND '$(Configuration)' == 'Debug' AND '$(PackageRuntime)' == 'rhel.6-x64'">
    <DefineConstants>OS_LINUX;OS_RHEL6;X64;DEBUG;TRACE</DefineConstants>
  </PropertyGroup>
  <PropertyGroup Condition="'$([System.Runtime.InteropServices.RuntimeInformation]::IsOSPlatform($([System.Runtime.InteropServices.OSPlatform]::Linux)))' == 'true' AND '$(Configuration)' == 'Debug' AND '$(PackageRuntime)' == 'linux-arm'">
    <DefineConstants>OS_LINUX;ARM;DEBUG;TRACE</DefineConstants>
  </PropertyGroup>
</Project><|MERGE_RESOLUTION|>--- conflicted
+++ resolved
@@ -22,11 +22,7 @@
     <PackageReference Include="System.Buffers" Version="4.3.0" />
     <PackageReference Include="System.Reflection.TypeExtensions" Version="4.4.0" />
     <PackageReference Include="System.Threading.ThreadPool" Version="4.3.0" />
-<<<<<<< HEAD
-    <PackageReference Include="vss-api-netcore" Version="0.5.102-private" />
-=======
     <PackageReference Include="vss-api-netcore" Version="0.5.103-private" />
->>>>>>> 6805b1e1
     <PackageReference Include="Moq" Version="4.6.36-alpha" />
     <PackageReference Include="azuredevops-testresultparser" Version="1.0.0" />
   </ItemGroup>
