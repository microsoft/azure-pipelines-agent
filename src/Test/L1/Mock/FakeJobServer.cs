--- conflicted
+++ resolved
@@ -142,11 +142,7 @@
             UploadedAttachmentBlobFiles.Add(itemPath);
             var chunk = await ChunkerHelper.CreateFromFileAsync(FileSystem.Instance, itemPath, cancellationToken, false);
             var rootNode = new DedupNode(new[] { chunk });
-<<<<<<< HEAD
-            var dedupId = rootNode.GetDedupIdentifier(HashType.Dedup64K);
-=======
             var dedupId = rootNode.GetDedupIdentifier();
->>>>>>> 7778d903
 
             return (dedupId, rootNode.TransitiveContentBytes);
         }
