--- conflicted
+++ resolved
@@ -30,13 +30,8 @@
 fi
 
 CURRENT_PLATFORM="windows"
-<<<<<<< HEAD
-if [[ (`uname` == "Linux") || (`uname` == "Darwin") || (`uname` == "FreeBSD") ]]; then
-    CURRENT_PLATFORM=`echo \`uname\` | awk '{print tolower($0)}'`
-=======
-if [[ ($(uname) == "Linux") || ($(uname) == "Darwin") ]]; then
+if [[ ($(uname) == "Linux") || ($(uname) == "Darwin") || ($(uname) == "FreeBSD") ]]; then
     CURRENT_PLATFORM=$(uname | awk '{print tolower($0)}')
->>>>>>> 318fe1e4
 fi
 
 if [[ "$CURRENT_PLATFORM" == 'windows' ]]; then
@@ -141,19 +136,11 @@
     grep --invert-match '^ *"CLI-WIDTH-' ./Misc/layoutbin/en-US/strings.json > "${LAYOUT_DIR}/bin/en-US/strings.json"
 
     #change execution flag to allow running with sudo
-<<<<<<< HEAD
     if [[ ("$CURRENT_PLATFORM" == "linux") || ("$CURRENT_PLATFORM" == "darwin") || ("$CURRENT_PLATFORM" == "freebsd") ]]; then
-        chmod +x ${LAYOUT_DIR}/bin/Agent.Listener
-        chmod +x ${LAYOUT_DIR}/bin/Agent.Worker
-        chmod +x ${LAYOUT_DIR}/bin/Agent.PluginHost
-        chmod +x ${LAYOUT_DIR}/bin/installdependencies.sh
-=======
-    if [[ ("$CURRENT_PLATFORM" == "linux") || ("$CURRENT_PLATFORM" == "darwin") ]]; then
         chmod +x "${LAYOUT_DIR}/bin/Agent.Listener"
         chmod +x "${LAYOUT_DIR}/bin/Agent.Worker"
         chmod +x "${LAYOUT_DIR}/bin/Agent.PluginHost"
         chmod +x "${LAYOUT_DIR}/bin/installdependencies.sh"
->>>>>>> 318fe1e4
     fi
 
     heading "Setup externals folder for $RUNTIME_ID agent's layout"
