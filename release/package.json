{
  "private": true,
  "devDependencies": {
<<<<<<< HEAD
    "@octokit/rest": "^21.0.2",
=======
    "@octokit/rest": "^16.43.2",
    "@octokit/graphql": "^7.1.1",
>>>>>>> 8fad84e1
    "azure-devops-node-api": "^12.0.0",
    "azure-pipelines-task-lib": "^4.3.1",
    "got": "^11.8.6",
    "node-getopt": "^0.3.2"
  }
}<|MERGE_RESOLUTION|>--- conflicted
+++ resolved
@@ -1,12 +1,8 @@
 {
   "private": true,
   "devDependencies": {
-<<<<<<< HEAD
-    "@octokit/rest": "^21.0.2",
-=======
     "@octokit/rest": "^16.43.2",
     "@octokit/graphql": "^7.1.1",
->>>>>>> 8fad84e1
     "azure-devops-node-api": "^12.0.0",
     "azure-pipelines-task-lib": "^4.3.1",
     "got": "^11.8.6",
