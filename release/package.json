--- conflicted
+++ resolved
@@ -10,12 +10,9 @@
   "author": "Microsoft Corporation",
   "license": "MIT",
   "dependencies": {
-<<<<<<< HEAD
     "azure-devops-node-api": "10.0.0",
     "azure-pipelines-task-lib": "2.9.3",
-=======
     "@octokit/rest": "^16.43.1",
->>>>>>> 3558a89d
     "natural-sort": "^1.0.0",
     "node-getopt": "^0.3.2"
   }
